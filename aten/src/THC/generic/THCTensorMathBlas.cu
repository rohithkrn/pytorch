#ifndef THC_GENERIC_FILE
#define THC_GENERIC_FILE "THC/generic/THCTensorMathBlas.cu"
#else

#include "ATen/cuda/CUDAContext.h"
#include <ATen/NamedTensorUtils.h>

#define ERROR_ONLY_FP_TYPES(func) \
  THError("%s for CUDA tensors only supports floating-point types. Try converting the tensors with .float()", func);

accreal THCTensor_(dot)(THCState *state, THCTensor *self, THCTensor *src)
{
  at::NoNamesGuard guard;
  if ( (THTensor_nDimension(self) != 1) || (THTensor_nDimension(src) != 1) ) {
    THError("1D tensors expected, got %dD, %dD tensors",
       THTensor_nDimension(self), THTensor_nDimension(src));
  }

#if defined(THC_REAL_IS_FLOAT) || defined(THC_REAL_IS_DOUBLE) || defined(THC_REAL_IS_HALF)
  THCAssertSameGPU(THCTensor_(checkGPU)(state, 2, self, src));
  THArgCheck(THCTensor_(nElement)(state, self) ==
             THCTensor_(nElement)(state, src), 2, "sizes do not match");

  self = THCTensor_(newContiguous)(state, self);
  src = THCTensor_(newContiguous)(state, src);

#ifdef THC_REAL_IS_FLOAT
  accreal result = THCudaBlas_Sdot(state,
                                THCTensor_(nElement)(state, self),
                                THCTensor_(data)(state, self), 1,
                                THCTensor_(data)(state, src), 1);
#elif defined(THC_REAL_IS_DOUBLE)
  accreal result = THCudaBlas_Ddot(state,
                                THCTensor_(nElement)(state, self),
                                THCTensor_(data)(state, self), 1,
                                THCTensor_(data)(state, src), 1);
#elif defined(THC_REAL_IS_HALF)
  accreal result = THCudaBlas_Hdot(state,
                                THCTensor_(nElement)(state, self),
                                THCTensor_(data)(state, self), 1,
                                THCTensor_(data)(state, src), 1);
#endif

  THCTensor_(free)(state, src);
  THCTensor_(free)(state, self);
  return result;

#else
  ERROR_ONLY_FP_TYPES("dot");
  return ScalarConvert<int, accreal>::to(0);
#endif
}

static void THCTensor_(addmvImpl)(THCState *state, THCTensor *r_, THCTensor *t, THCTensor *mat, THCTensor *vec, scalar_t beta, scalar_t alpha)
{
#if defined(THC_REAL_IS_FLOAT) || defined(THC_REAL_IS_DOUBLE) || defined(THC_REAL_IS_HALF) || defined(THC_REAL_IS_BFLOAT16)
  THCAssertSameGPU(THCTensor_(checkGPU)(state, 4, r_, t, mat, vec));
  if( (mat->dim() != 2) || (THTensor_nDimension(vec) != 1) )
    THError("2D tensor and 1D tensor expected, got %dD, %dD tensors",
       mat->dim(), THTensor_nDimension(vec));


  auto vec_size = THTensor_sizeLegacyNoScalars(vec, 0);
  auto vec_stride = THTensor_strideLegacyNoScalars(vec, 0);

  if( mat->size(1) != THTensor_sizeLegacyNoScalars(vec, 0) )
    THError("size mismatch");

  if(t->dim() != 1)
    THError("size mismatch");

  if(THTensor_sizeLegacyNoScalars(t, 0) != mat->size(0))
    THError("size mismatch");

#if defined(THC_REAL_IS_FLOAT) || defined(THC_REAL_IS_DOUBLE)
  if(r_ != t)
  {
    THCTensor_(resizeAs)(state, r_, t);
    THCTensor_(copy)(state, r_, t);
  }

  auto r_stride = THTensor_strideLegacyNoScalars(r_, 0);

  if(mat->stride(0) == 1)
  {
#ifdef THC_REAL_IS_FLOAT
    THCudaBlas_Sgemv(state, 'n', mat->size(0), mat->size(1),
                    alpha, THCTensor_(data)(state, mat), mat->stride(1),
                    THCTensor_(data)(state, vec), vec_stride,
                    beta, THCTensor_(data)(state, r_), r_stride);
#elif defined(THC_REAL_IS_DOUBLE)
    THCudaBlas_Dgemv(state, 'n', mat->size(0), mat->size(1),
                    alpha, THCTensor_(data)(state, mat), mat->stride(1),
                    THCTensor_(data)(state, vec), vec_stride,
                    beta, THCTensor_(data)(state, r_), r_stride);
#endif
  }
  else if(mat->stride(1) == 1)
  {
#ifdef THC_REAL_IS_FLOAT
    THCudaBlas_Sgemv(state, 't',  mat->size(1), mat->size(0),
                    alpha, THCTensor_(data)(state, mat), mat->stride(0),
                    THCTensor_(data)(state, vec), vec_stride,
                    beta, THCTensor_(data)(state, r_), r_stride);
#elif defined(THC_REAL_IS_DOUBLE)
    THCudaBlas_Dgemv(state, 't',  mat->size(1), mat->size(0),
                     alpha, THCTensor_(data)(state, mat), mat->stride(0),
                     THCTensor_(data)(state, vec), vec_stride,
                     beta, THCTensor_(data)(state, r_), r_stride);
#endif
  }
  else
  {
    THCTensor *cmat = THCTensor_(newContiguous)(state, mat);

#ifdef THC_REAL_IS_FLOAT
    THCudaBlas_Sgemv(state, 't',  mat->size(1), mat->size(0),
                    alpha, THCTensor_(data)(state, cmat), cmat->stride(0),
                    THCTensor_(data)(state, vec), vec_stride,
                    beta, THCTensor_(data)(state, r_), r_stride);
#elif defined(THC_REAL_IS_DOUBLE)
    THCudaBlas_Dgemv(state, 't',  mat->size(1), mat->size(0),
                    alpha, THCTensor_(data)(state, cmat), cmat->stride(0),
                    THCTensor_(data)(state, vec), vec_stride,
                    beta, THCTensor_(data)(state, r_), r_stride);
#endif

    THCTensor_(free)(state, cmat);
  }

  // In cublasSgemv, cublasDgemv (x,0).mv(0) does not
  // handle beta, whereas cublasSgemm, cublasDgemm do for case where (x,0).mm(0,y).
  if (THTensor_sizeLegacyNoScalars(vec, 0) == 0 && mat->size(0) != 0) {
    if(THCNumerics<scalar_t>::eq(beta, ScalarConvert<int, scalar_t>::to(0))) {
      THCTensor_(zero)(state, r_);
    } else if(THCNumerics<scalar_t>::ne(beta, ScalarConvert<int, scalar_t>::to(1))) {
      THCTensor_(mul)(state, r_, r_, beta);
    }
  }

#elif defined(THC_REAL_IS_HALF) || defined(THC_REAL_IS_BFLOAT16)
    // Currently no Hgemv/SgemvEx in Cublas
    THCTensor *vecAsMatrix = THCTensor_(newWithTensor)(state, vec);
    THCTensor_(resize2d)(state, vecAsMatrix, vec_size, 1);

    THCTensor *tAsMatrix = THCTensor_(newWithTensor)(state, t);
    THCTensor_(resize2d)(state, tAsMatrix, THTensor_sizeLegacyNoScalars(tAsMatrix, 0), 1);

    THCTensor_(addmm)(state, r_, tAsMatrix, mat, vecAsMatrix, beta, alpha);

    // r_ will have answer as matrix, need to return a vector
    THCTensor_(resize1d)(state, r_, THTensor_sizeLegacyNoScalars(r_, 0));
    THCTensor_(free)(state, vecAsMatrix);
    THCTensor_(free)(state, tAsMatrix);
#endif
#else
  ERROR_ONLY_FP_TYPES("addmv");
#endif
}

void THCTensor_(addmv)(THCState *state, THCTensor *r_, THCTensor *t, THCTensor *mat, THCTensor *vec, scalar_t beta, scalar_t alpha) {
  {
    at::NoNamesGuard guard;
    THCTensor_(addmvImpl)(state, r_, t, mat, vec, beta, alpha);
  }
  at::namedinference::propagate_names_for_addmv(r_, mat, vec, t);
}

void THCTensor_(addr)(THCState *state, THCTensor *r_, THCTensor *t, THCTensor *vec1, THCTensor *vec2, scalar_t beta, scalar_t alpha)
{
#if defined(THC_REAL_IS_FLOAT) || defined(THC_REAL_IS_DOUBLE) || defined(THC_REAL_IS_HALF) || defined(THC_REAL_IS_BFLOAT16)
  THCAssertSameGPU(THCTensor_(checkGPU)(state, 4, r_, t, vec1, vec2));
  if ( (THTensor_nDimension(vec1) != 1) || (THTensor_nDimension(vec2) != 1) ) {
    THError("1D tensors expected, got %dD, %dD tensors",
       THTensor_nDimension(vec1), THTensor_nDimension(vec2));
  }
  auto vec1_size = THTensor_sizeLegacyNoScalars(vec1, 0);
  auto vec2_size = THTensor_sizeLegacyNoScalars(vec2, 0);
  auto vec1_stride = THTensor_strideLegacyNoScalars(vec1, 0);
  auto vec2_stride = THTensor_strideLegacyNoScalars(vec2, 0);

  if (t->dim() != 2) {
    THError("size mismatch");
  }

  if ( (t->size(0) != vec1_size) || (t->size(1) != vec2_size) ) {
    THError("size mismatch");
  }

#if defined(THC_REAL_IS_FLOAT) || defined(THC_REAL_IS_DOUBLE)
  if (r_ != t) {
    THCTensor_(resizeAs)(state, r_, t);
    THCTensor_(copy)(state, r_, t);
  }

  if(THCNumerics<scalar_t>::eq(beta, ScalarConvert<int, scalar_t>::to(0))) {
    THCTensor_(zero)(state, r_);
  } else if(THCNumerics<scalar_t>::ne(beta, ScalarConvert<int, scalar_t>::to(1))) {
    THCTensor_(mul)(state, r_, r_, beta);
  }

  if(r_->stride(0) == 1)
  {
#ifdef THC_REAL_IS_FLOAT
    THCudaBlas_Sger(state, vec1_size, vec2_size,
                   alpha, THCTensor_(data)(state, vec1), vec1_stride,
                   THCTensor_(data)(state, vec2), vec2_stride,
                   THCTensor_(data)(state, r_), r_->stride(1));
#elif defined(THC_REAL_IS_DOUBLE)
    THCudaBlas_Dger(state, vec1_size, vec2_size,
                   alpha, THCTensor_(data)(state, vec1), vec1_stride,
                   THCTensor_(data)(state, vec2), vec2_stride,
                   THCTensor_(data)(state, r_), r_->stride(1));
#endif
  }
  else if(r_->stride(1) == 1)
  {
#ifdef THC_REAL_IS_FLOAT
    THCudaBlas_Sger(state, vec2_size, vec1_size,
                   alpha, THCTensor_(data)(state, vec2), vec2_stride,
                   THCTensor_(data)(state, vec1), vec1_stride,
                   THCTensor_(data)(state, r_), r_->stride(0));
#elif defined(THC_REAL_IS_DOUBLE)
    THCudaBlas_Dger(state, vec2_size, vec1_size,
                   alpha, THCTensor_(data)(state, vec2), vec2_stride,
                   THCTensor_(data)(state, vec1), vec1_stride,
                   THCTensor_(data)(state, r_), r_->stride(0));
#endif
  }
  else
  {
    THCTensor *cr = THCTensor_(newClone)(state, r_);

#ifdef THC_REAL_IS_FLOAT
    THCudaBlas_Sger(state, vec2_size, vec1_size,
                   alpha, THCTensor_(data)(state, vec2), vec2_stride,
                   THCTensor_(data)(state, vec1), vec1_stride,
                   THCTensor_(data)(state, cr), cr->stride(0));
#elif defined(THC_REAL_IS_DOUBLE)
    THCudaBlas_Dger(state, vec2_size, vec1_size,
                   alpha, THCTensor_(data)(state, vec2), vec2_stride,
                   THCTensor_(data)(state, vec1), vec1_stride,
                   THCTensor_(data)(state, cr), cr->stride(0));
#endif

    THCTensor_(freeCopyTo)(state, cr, r_);
  }
<<<<<<< HEAD
#elif defined(THC_REAL_IS_HALF)  || defined(THC_REAL_IS_BFLOAT16)
=======
#elif defined(THC_REAL_IS_HALF) || defined(THC_REAL_IS_BFLOAT16)
>>>>>>> d2067569
  // currently no Hger/SgerEx in Cublas.
  THCTensor *vec2T = THCTensor_(newWithTensor)(state, vec2);
  THCTensor_(resize2d)(state, vec2T, vec2_size, 1);
  THCTensor_(transpose)(state, vec2T, NULL, 0, 1);

  THCTensor *vec1M = THCTensor_(newWithTensor)(state, vec1);
  THCTensor_(resize2d)(state, vec1M, vec1_size, 1);

  THCTensor_(addmm)(state, r_, t, vec1M, vec2T, beta, alpha);
  THCTensor_(free)(state, vec2T);
  THCTensor_(free)(state, vec1M);
#endif
#else
  ERROR_ONLY_FP_TYPES("addr");
#endif
}

static void THCTensor_(addmmImpl)(THCState *state, THCTensor *r_, THCTensor *t, THCTensor *m1, THCTensor *m2, scalar_t beta, scalar_t alpha)
{
#if defined(THC_REAL_IS_HALF) || defined(THC_REAL_IS_FLOAT) || defined(THC_REAL_IS_DOUBLE) || defined(THC_REAL_IS_BFLOAT16)

  THCAssertSameGPU(THCTensor_(checkGPU)(state, 4, r_, t, m1, m2));
  char transpose_r, transpose_m1, transpose_m2;
  THCTensor *r__, *m1_, *m2_;

  if( (m1->dim() != 2) || (m2->dim() != 2) )
    THError("2D tensors expected, got %dD, %dD tensors", m1->dim(), m2->dim());

  if(t->dim() != 2)
    THError("2D tensor expected, got %dD tensor for t", t->dim());

  if(m1->size(1) != m2->size(0)) {
    THCDescBuff bm1 = THCTensor_(sizeDesc)(state, m1);
    THCDescBuff bm2 = THCTensor_(sizeDesc)(state, m2);
    THError("size mismatch, m1: %s, m2: %s", bm1.str, bm2.str);
  }

  if( (t->size(0) != m1->size(0)) || (t->size(1) != m2->size(1)) ) {
    THCDescBuff bt  = THCTensor_(sizeDesc)(state, t);
    THCDescBuff bm1 = THCTensor_(sizeDesc)(state, m1);
    THCDescBuff bm2 = THCTensor_(sizeDesc)(state, m2);
    THError("size mismatch, t: %s, m1: %s, m2: %s", bt.str, bm1.str, bm2.str);
  }

  if(t != r_)
  {
    THCTensor_(resizeAs)(state, r_, t);
    if (ScalarConvert<scalar_t, double>::to(beta) != 0.0) {
      THCTensor_(copy)(state, r_, t);
    }
  }

  if((r_->size(0) == 0) || (r_->size(1) == 0))
  {
    return;
  }

  /* r_ */
  if(r_->stride(0) == 1 &&
     r_->stride(1) != 0)
  {
    transpose_r = 'n';
    r__ = r_;
  }
  else if(r_->stride(1) == 1 &&
          r_->stride(0) != 0)
  {
    THCTensor *swap = m2;
    m2 = m1;
    m1 = swap;
    transpose_r = 't';
    r__ = r_;
  }
  else
  {
    transpose_r = 'n';

    THCTensor *transp_r_ = THCTensor_(newTranspose)(state, r_, 0, 1);
    r__ = THCTensor_(newClone)(state, transp_r_);
    THCTensor_(free)(state, transp_r_);
    THCTensor_(transpose)(state, r__, NULL, 0, 1);
  }

  /* m1 */
  if(m1->stride((transpose_r == 'n' ? 0 : 1)) == 1 &&
     m1->stride((transpose_r == 'n' ? 1 : 0)) != 0)
  {
    transpose_m1 = 'n';
    m1_ = m1;
  }
  else if(m1->stride((transpose_r == 'n' ? 1 : 0)) == 1 &&
          m1->stride((transpose_r == 'n' ? 0 : 1)) != 0)
  {
    transpose_m1 = 't';
    m1_ = m1;
  }
  else
  {
    transpose_m1 = (transpose_r == 'n' ? 't' : 'n');
    m1_ = THCTensor_(newContiguous)(state, m1);
  }

  /* m2 */
  if(m2->stride((transpose_r == 'n' ? 0 : 1)) == 1 &&
     m2->stride((transpose_r == 'n' ? 1 : 0)) != 0)
  {
    transpose_m2 = 'n';
    m2_ = m2;
  }
  else if(m2->stride((transpose_r == 'n' ? 1 : 0)) == 1 &&
          m2->stride((transpose_r == 'n' ? 0 : 1)) != 0)
  {
    transpose_m2 = 't';
    m2_ = m2;
  }
  else
  {
    transpose_m2 = (transpose_r == 'n' ? 't' : 'n');
    m2_ = THCTensor_(newContiguous)(state, m2);
  }

#ifdef THC_REAL_IS_HALF
  THCudaBlas_Hgemm(state,
                   transpose_m1,
                   transpose_m2,
                   r__->size((transpose_r == 'n' ? 0 : 1)),
                   r__->size((transpose_r == 'n' ? 1 : 0)),
                   m1_->size((transpose_r == 'n' ? 1 : 0)),
                   alpha,
                   THCTensor_(data)(state, m1_),
                   (transpose_m1 == 'n' ? m1_->stride((transpose_r == 'n' ? 1 : 0)) : m1_->stride((transpose_r == 'n' ? 0 : 1))),
                   THCTensor_(data)(state, m2_),
                   (transpose_m2 == 'n' ? m2_->stride((transpose_r == 'n' ? 1 : 0)) : m2_->stride((transpose_r == 'n' ? 0 : 1))),
                   beta,
                   THCTensor_(data)(state, r__),
                   r__->stride((transpose_r == 'n' ? 1 : 0)));
#elif defined(THC_REAL_IS_FLOAT)
  THCudaBlas_Sgemm(state,
                   transpose_m1,
                   transpose_m2,
                   r__->size((transpose_r == 'n' ? 0 : 1)),
                   r__->size((transpose_r == 'n' ? 1 : 0)),
                   m1_->size((transpose_r == 'n' ? 1 : 0)),
                   alpha,
                   THCTensor_(data)(state, m1_),
                   (transpose_m1 == 'n' ? m1_->stride((transpose_r == 'n' ? 1 : 0)) : m1_->stride((transpose_r == 'n' ? 0 : 1))),
                   THCTensor_(data)(state, m2_),
                   (transpose_m2 == 'n' ? m2_->stride((transpose_r == 'n' ? 1 : 0)) : m2_->stride((transpose_r == 'n' ? 0 : 1))),
                   beta,
                   THCTensor_(data)(state, r__),
                   r__->stride((transpose_r == 'n' ? 1 : 0)));
#elif defined(THC_REAL_IS_BFLOAT16)
<<<<<<< HEAD
=======
#if defined(__HIP_PLATFORM_HCC__)
>>>>>>> d2067569
  THCudaBlas_Bgemm(state,
                   transpose_m1,
                   transpose_m2,
                   r__->size((transpose_r == 'n' ? 0 : 1)),
                   r__->size((transpose_r == 'n' ? 1 : 0)),
                   m1_->size((transpose_r == 'n' ? 1 : 0)),
                   alpha,
                   THCTensor_(data)(state, m1_),
                  (transpose_m1 == 'n' ? m1_->stride((transpose_r == 'n' ? 1 : 0)) : m1_->stride((transpose_r == 'n' ? 0 : 1))),
                   THCTensor_(data)(state, m2_),
                   (transpose_m2 == 'n' ? m2_->stride((transpose_r == 'n' ? 1 : 0)) : m2_->stride((transpose_r == 'n' ? 0 : 1))),
                   beta,
                   THCTensor_(data)(state, r__),
                   r__->stride((transpose_r == 'n' ? 1 : 0)));
<<<<<<< HEAD
=======
#else
  TORCH_CHECK(false, "Bgemm not supported on at::BFloat16 type");
#endif // __HIP_PLATFORM_HCC__
>>>>>>> d2067569
#elif defined(THC_REAL_IS_DOUBLE)
  THCudaBlas_Dgemm(state,
                   transpose_m1,
                   transpose_m2,
                   r__->size((transpose_r == 'n' ? 0 : 1)),
                   r__->size((transpose_r == 'n' ? 1 : 0)),
                   m1_->size((transpose_r == 'n' ? 1 : 0)),
                   alpha,
                   THCTensor_(data)(state, m1_),
                   (transpose_m1 == 'n' ? m1_->stride((transpose_r == 'n' ? 1 : 0)) : m1_->stride((transpose_r == 'n' ? 0 : 1))),
                   THCTensor_(data)(state, m2_),
                   (transpose_m2 == 'n' ? m2_->stride((transpose_r == 'n' ? 1 : 0)) : m2_->stride((transpose_r == 'n' ? 0 : 1))),
                   beta,
                   THCTensor_(data)(state, r__),
                   r__->stride((transpose_r == 'n' ? 1 : 0)));
#endif

  /* free intermediate variables */
  if(m1_ != m1) {
    THCTensor_(free)(state, m1_);
  }

  if(m2_ != m2) {
    THCTensor_(free)(state, m2_);
  }

  if(r__ != r_) {
    THCTensor_(freeCopyTo)(state, r__, r_);
  }
#else
  ERROR_ONLY_FP_TYPES("addmm");
#endif
}

void THCTensor_(addmm)(THCState *state, THCTensor *r_, THCTensor *t, THCTensor *m1, THCTensor *m2, scalar_t beta, scalar_t alpha) {
  {
    at::NoNamesGuard guard;
    THCTensor_(addmmImpl)(state, r_, t, m1, m2, beta, alpha);
  }
  at::namedinference::propagate_names_for_addmm(r_, m1, m2, t);
}

void THCTensor_(addbmm)(THCState *state, THCTensor *result, THCTensor *t,
                        THCTensor *batch1, THCTensor *batch2, scalar_t beta, scalar_t alpha) {
#if defined(THC_REAL_IS_HALF) || defined(THC_REAL_IS_FLOAT) || defined(THC_REAL_IS_DOUBLE) || defined(THC_REAL_IS_BFLOAT16)
  THCAssertSameGPU(THCTensor_(checkGPU)(state, 4, result, t, batch1, batch2));
  THArgCheck(THCTensor_(nDimensionLegacyNoScalars)(state, t) == 2, 4, "expected 2D tensor");
  THArgCheck(THCTensor_(nDimensionLegacyNoScalars)(state, batch1) == 3, 6, "expected 3D tensor");
  THArgCheck(THCTensor_(nDimensionLegacyNoScalars)(state, batch2) == 3, 7, "expected 3D tensor");

  int64_t batchnum = THCTensor_(size)(state, batch1, 0);
  int64_t m1d1 = THCTensor_(size)(state, batch1, 1);
  int64_t innerdim = THCTensor_(size)(state, batch1, 2);
  int64_t m2d2 = THCTensor_(size)(state, batch2, 2);

  THArgCheck(batchnum == THCTensor_(size)(state, batch2, 0), 7,
      "equal number of batches expected");
  // M is t, as listed in the docs under addbmm
  THArgCheck(m1d1 == THCTensor_(size)(state, t, 0), 6,
      "first dimension must match first dimension of M");
  THArgCheck(m2d2 == THCTensor_(size)(state, t, 1), 7,
      "second dimension must match second dimension of M");
  THArgCheck(innerdim == THCTensor_(size)(state, batch2, 1), 6,
      "second dimension must match first dimension of batch2");

  if (t != result) {
    THCTensor_(resizeAs)(state, result, t);
    if (ScalarConvert<scalar_t, double>::to(beta) != 0.0) {
      THCTensor_(copy)(state, result, t);
    }
  }

  THCTensor *slice1 = THCTensor_(new)(state);
  THCTensor *slice2 = THCTensor_(new)(state);
  for (int64_t i=0; i<batchnum; i++) {
    THCTensor_(select)(state, slice1, batch1, 0, i);
    THCTensor_(select)(state, slice2, batch2, 0, i);

    THCTensor_(addmm)(state, result, result, slice1, slice2, beta, alpha);
    beta = ScalarConvert<int, scalar_t>::to(1);
  }
  THCTensor_(free)(state, slice1);
  THCTensor_(free)(state, slice2);
#else
  ERROR_ONLY_FP_TYPES("addbmm");
#endif
}

__global__ void createBatchGemmBuffer(const scalar_t** buffer, scalar_t* data,
                                      int64_t stride, int64_t num_batches) {
  const int64_t idx = blockIdx.x * blockDim.x + threadIdx.x;
  if (idx < num_batches) {
    buffer[idx] = data + idx * stride;
  }
}

__global__ void createBatchGemmBuffer3(const scalar_t** buffer1, const scalar_t ** buffer2, const scalar_t ** buffer3, scalar_t* data1,
                                       scalar_t * data2, scalar_t * data3, int64_t stride1, int64_t stride2, int64_t stride3, int64_t num_batches) {
  const int64_t idx = blockIdx.x * blockDim.x + threadIdx.x;
  if (idx < num_batches) {
    buffer1[idx] = data1 + idx * stride1;
    buffer2[idx] = data2 + idx * stride2;
    buffer3[idx] = data3 + idx * stride3;
  }
}

void THCTensor_(baddbmm)(THCState *state, THCTensor *result, THCTensor *t,
                         THCTensor *batch1, THCTensor *batch2,
                         scalar_t beta, scalar_t alpha) {
#if defined(THC_REAL_IS_HALF) || defined(THC_REAL_IS_FLOAT) || defined(THC_REAL_IS_DOUBLE) || defined(THC_REAL_IS_BFLOAT16)
  THCAssertSameGPU(THCTensor_(checkGPU)(state, 4, result, t, batch1, batch2));
  THArgCheck(THCTensor_(nDimensionLegacyNoScalars)(state, t) == 3, 4, "expected 3D tensor");
  THArgCheck(THCTensor_(nDimensionLegacyNoScalars)(state, batch1) == 3, 6, "expected 3D tensor");
  THArgCheck(THCTensor_(nDimensionLegacyNoScalars)(state, batch2) == 3, 7, "expected 3D tensor");
  THArgCheck(THCTensor_(size)(state, t, 0) == THCTensor_(size)(state, batch1, 0), 6,
             "equal number of batches expected");
  THArgCheck(THCTensor_(size)(state, t, 0) == THCTensor_(size)(state, batch2, 0), 7,
             "equal number of batches expected");
  auto maybe_outnames = at::namedinference::compute_baddbmm_outnames(result, batch1, batch2, t);
  {
    at::NoNamesGuard guard;
  THArgCheck(THCTensor_(size)(state, t, 1) == THCTensor_(size)(state, batch1, 1), 6,
             "wrong matrix size");
  THArgCheck(THCTensor_(size)(state, t, 2) == THCTensor_(size)(state, batch2, 2), 7,
             "wrong matrix size");
  THArgCheck(THCTensor_(size)(state, batch1, 2) == THCTensor_(size)(state, batch2, 1), 6,
             "wrong matrix size");

  if (t != result) {
    THCTensor_(resizeAs)(state, result, t);
    if (ScalarConvert<scalar_t, double>::to(beta) != 0.0) {
      THCTensor_(copy)(state, result, t);
    }
  }

  bool transpose_result;
  char transpose_batch1, transpose_batch2;
  int64_t lda, ldb, ldc;
  THCTensor *result_, *batch1_, *batch2_;
  if (result->stride(1) == 1)
  {
    transpose_result = false;
    result_ = result;
    ldc = result_->stride(2);
  }
  else if (result->stride(2) == 1)
  {
    transpose_result = true;

    THCTensor *swap = batch2;
    batch2 = batch1;
    batch1 = swap;

    result_ = result;
    ldc = result_->stride(1);
  }
  else
  {
    transpose_result = false;

    THCTensor *transp_r_ = THCTensor_(newTranspose)(state, result, 1, 2);
    result_ = THCTensor_(newClone)(state, transp_r_);
    THCTensor_(free)(state, transp_r_);
    THCTensor_(transpose)(state, result_, NULL, 1, 2);

    ldc = result_->stride(2);
  }

  if (batch1->stride(transpose_result ? 2 : 1) == 1 &&
   batch1->stride(transpose_result ? 1 : 2) != 0)
  {
    transpose_batch1 = 'n';
    batch1_ = batch1;
    lda = batch1_->stride(transpose_result ? 1 : 2);
  }
  else if (batch1->stride(transpose_result ? 1 : 2) == 1 &&
   batch1->stride(transpose_result ? 2 : 1) != 0)
  {
    transpose_batch1 = 't';
    batch1_ = batch1;
    lda = batch1_->stride(transpose_result ? 2 : 1);
  }
  else
  {
    transpose_batch1 = transpose_result ? 'n' : 't';
    // batch1_ is later freed if batch1_ != batch1
    if (THCTensor_(isContiguous)(state, batch1)) {
      batch1_ = batch1;
    } else {
      batch1_ = THCTensor_(newContiguous)(state, batch1);
    }
    lda = batch1_->stride(1);
  }

  if (batch2->stride(transpose_result ? 2 : 1) == 1 &&
   batch2->stride(transpose_result ? 1 : 2) != 0)
  {
    transpose_batch2 = 'n';
    batch2_ = batch2;
    ldb = batch2_->stride(transpose_result ? 1 : 2);
  }
  else if (batch2->stride(transpose_result ? 1 : 2) == 1 &&
   batch2->stride(transpose_result ? 2 : 1) != 0)
  {
    transpose_batch2 = 't';
    batch2_ = batch2;
    ldb = batch2_->stride(transpose_result ? 2 : 1);
  }
  else
  {
    transpose_batch2 = transpose_result ? 'n' : 't';
    // batch2_ is later freed if batch2_ != batch2
    if (THCTensor_(isContiguous)(state, batch2)) {
      batch2_ = batch2;
    } else {
      batch2_ = THCTensor_(newContiguous)(state, batch2);
    }
    ldb = batch2_->stride(1);
  }
  int64_t num_batches = result_->size(0);

#if defined(THC_REAL_IS_FLOAT) || defined(THC_REAL_IS_DOUBLE)
  // Compute pointers to matrices in each batch.
#if CUDA_VERSION < 8000 && !defined __HIP_PLATFORM_HCC__
  size_t matrices_size = num_batches * sizeof(scalar_t*);

//   Copy pointers to device.
  auto d_matrices1 = static_cast<const scalar_t**>(THCudaMalloc(state, matrices_size));
  auto d_matrices2 = static_cast<const scalar_t**>(THCudaMalloc(state, matrices_size));
  auto d_result_matrices = static_cast<scalar_t**>(THCudaMalloc(state, matrices_size));

  const int64_t block = 512;
  const int64_t grid = (num_batches + block - 1) / block;

  createBatchGemmBuffer3<<<grid, block, 0, THCState_getCurrentStream(state)>>>(
    d_matrices1, d_matrices2, (const scalar_t**)d_result_matrices, THCTensor_(data)(state, batch1_),
    THCTensor_(data)(state, batch2_), THCTensor_(data)(state, result_),
    batch1_->stride(0), batch2_->stride(0), result_->stride(0), num_batches);

#ifdef THC_REAL_IS_FLOAT
  THCudaBlas_SgemmBatched(
      state,
      transpose_batch1,
      transpose_batch2,
      result_->size(transpose_result ? 2 : 1),
      result_->size(transpose_result ? 1 : 2),
      batch1_->size(transpose_result ? 1 : 2),
      alpha,
      d_matrices1, lda,
      d_matrices2, ldb,
      beta,
      d_result_matrices, ldc,
      num_batches);
#elif defined(THC_REAL_IS_DOUBLE)
  THCudaBlas_DgemmBatched(
      state,
      transpose_batch1,
      transpose_batch2,
      result_->size(transpose_result ? 2 : 1),
      result_->size(transpose_result ? 1 : 2),
      batch1_->size(transpose_result ? 1 : 2),
      alpha,
      d_matrices1, lda,
      d_matrices2, ldb,
      beta,
      d_result_matrices, ldc,
      num_batches);
#endif //THC_REAL

  THCudaFree(state, d_matrices1);
  THCudaFree(state, d_matrices2);
  THCudaFree(state, d_result_matrices);

#else
#ifdef THC_REAL_IS_FLOAT
  THCudaBlas_SgemmStridedBatched(
      state,
      transpose_batch1,
      transpose_batch2,
      result_->size(transpose_result ? 2 : 1),
      result_->size(transpose_result ? 1 : 2),
      batch1_->size(transpose_result ? 1 : 2),
      alpha,
      THCTensor_(data)(state, batch1_), lda, batch1_->stride(0),
      THCTensor_(data)(state, batch2_), ldb, batch2_->stride(0),
      beta,
      THCTensor_(data)(state, result_), ldc, result_->stride(0),
      num_batches);
#elif defined(THC_REAL_IS_DOUBLE)
  THCudaBlas_DgemmStridedBatched(
      state,
      transpose_batch1,
      transpose_batch2,
      result_->size(transpose_result ? 2 : 1),
      result_->size(transpose_result ? 1 : 2),
      batch1_->size(transpose_result ? 1 : 2),
      alpha,
      THCTensor_(data)(state, batch1_), lda, batch1_->stride(0),
      THCTensor_(data)(state, batch2_), ldb, batch2_->stride(0),
      beta,
      THCTensor_(data)(state, result_), ldc, result_->stride(0),
      num_batches);
#endif //THC_REAL
#endif //CUDA_VERSION

#elif defined(THC_REAL_IS_HALF)

#if CUDA_VERSION < 9010
  // Currently no HgemmBatched in Cublas
  for (int64_t i = 0; i < num_batches; ++i) {
    THCudaBlas_Hgemm(
        state,
        transpose_batch1,
        transpose_batch2,
        result_->size(transpose_result ? 2 : 1),
        result_->size(transpose_result ? 1 : 2),
        batch1_->size(transpose_result ? 1 : 2),
        alpha,
        THCTensor_(data)(state, batch1_) + i * batch1_->stride(0), lda,
        THCTensor_(data)(state, batch2_) + i * batch2_->stride(0), ldb,
        beta,
        THCTensor_(data)(state, result_) + i * result_->stride(0), ldc);
  }
#else
#ifndef __HIP_PLATFORM_HCC__
  cudaDeviceProp* prop = at::cuda::getCurrentDeviceProperties();
  if (prop->major >= 5){
#endif

  THCudaBlas_HgemmStridedBatched(
      state,
      transpose_batch1,
      transpose_batch2,
      result_->size(transpose_result ? 2 : 1),
      result_->size(transpose_result ? 1 : 2),
      batch1_->size(transpose_result ? 1 : 2),
      alpha,
      THCTensor_(data)(state, batch1_), lda, batch1_->stride(0),
      THCTensor_(data)(state, batch2_), ldb, batch2_->stride(0),
      beta,
      THCTensor_(data)(state, result_), ldc, result_->stride(0),
      num_batches);
#ifndef __HIP_PLATFORM_HCC__
   } else {
      for (int64_t i = 0; i < num_batches; ++i) {
        THCudaBlas_Hgemm(
        state,
        transpose_batch1,
        transpose_batch2,
        result_->size(transpose_result ? 2 : 1),
        result_->size(transpose_result ? 1 : 2),
        batch1_->size(transpose_result ? 1 : 2),
        alpha,
        THCTensor_(data)(state, batch1_) + i * batch1_->stride(0), lda,
        THCTensor_(data)(state, batch2_) + i * batch2_->stride(0), ldb,
        beta,
        THCTensor_(data)(state, result_) + i * result_->stride(0), ldc);
      }
   }
#endif
#endif //CUDA_VERSION

#elif defined(THC_REAL_IS_BFLOAT16)
<<<<<<< HEAD

#ifndef __HIP_PLATFORM_HCC__
  TORCH_CHECK(false, "BgemmStridedBatched is not supported with at::BFloat16 type");
#endif
  THCudaBlas_BgemmStridedBatched(
      state,
      transpose_batch1,
      transpose_batch2,
      result_->size(transpose_result ? 2 : 1),
      result_->size(transpose_result ? 1 : 2),
      batch1_->size(transpose_result ? 1 : 2),
      alpha,
      THCTensor_(data)(state, batch1_), lda, batch1_->stride(0),
      THCTensor_(data)(state, batch2_), ldb, batch2_->stride(0),
      beta,
      THCTensor_(data)(state, result_), ldc, result_->stride(0),
      num_batches);

#endif // THC_REAL_IS_BFLOAT16
=======
#if defined(__HIP_PLATFORM_HCC__)
  THCudaBlas_BgemmStridedBatched(
      state,
      transpose_batch1,
      transpose_batch2,
      result_->size(transpose_result ? 2 : 1),
      result_->size(transpose_result ? 1 : 2),
      batch1_->size(transpose_result ? 1 : 2),
      alpha,
      THCTensor_(data)(state, batch1_), lda, batch1_->stride(0),
      THCTensor_(data)(state, batch2_), ldb, batch2_->stride(0),
      beta,
      THCTensor_(data)(state, result_), ldc, result_->stride(0),
      num_batches);
#else
  TORCH_CHECK(false, "BgemmStridedBatched is not supported with at::BFloat16 type");
#endif // __HIP_PLATFORM_HCC__
#endif
>>>>>>> d2067569

  if (batch1_ != batch1) {
    THCTensor_(free)(state, batch1_);
  }

  if (batch2_ != batch2) {
    THCTensor_(free)(state, batch2_);
  }

  if (result_ != result) {
    THCTensor_(freeCopyTo)(state, result_, result);
  }
  }
  at::namedinference::propagate_names_if_nonempty(result, maybe_outnames);

#else
  ERROR_ONLY_FP_TYPES("baddbmm");
#endif
}

#endif<|MERGE_RESOLUTION|>--- conflicted
+++ resolved
@@ -245,11 +245,7 @@
 
     THCTensor_(freeCopyTo)(state, cr, r_);
   }
-<<<<<<< HEAD
-#elif defined(THC_REAL_IS_HALF)  || defined(THC_REAL_IS_BFLOAT16)
-=======
 #elif defined(THC_REAL_IS_HALF) || defined(THC_REAL_IS_BFLOAT16)
->>>>>>> d2067569
   // currently no Hger/SgerEx in Cublas.
   THCTensor *vec2T = THCTensor_(newWithTensor)(state, vec2);
   THCTensor_(resize2d)(state, vec2T, vec2_size, 1);
@@ -402,10 +398,7 @@
                    THCTensor_(data)(state, r__),
                    r__->stride((transpose_r == 'n' ? 1 : 0)));
 #elif defined(THC_REAL_IS_BFLOAT16)
-<<<<<<< HEAD
-=======
 #if defined(__HIP_PLATFORM_HCC__)
->>>>>>> d2067569
   THCudaBlas_Bgemm(state,
                    transpose_m1,
                    transpose_m2,
@@ -420,12 +413,9 @@
                    beta,
                    THCTensor_(data)(state, r__),
                    r__->stride((transpose_r == 'n' ? 1 : 0)));
-<<<<<<< HEAD
-=======
 #else
   TORCH_CHECK(false, "Bgemm not supported on at::BFloat16 type");
 #endif // __HIP_PLATFORM_HCC__
->>>>>>> d2067569
 #elif defined(THC_REAL_IS_DOUBLE)
   THCudaBlas_Dgemm(state,
                    transpose_m1,
@@ -789,27 +779,6 @@
 #endif //CUDA_VERSION
 
 #elif defined(THC_REAL_IS_BFLOAT16)
-<<<<<<< HEAD
-
-#ifndef __HIP_PLATFORM_HCC__
-  TORCH_CHECK(false, "BgemmStridedBatched is not supported with at::BFloat16 type");
-#endif
-  THCudaBlas_BgemmStridedBatched(
-      state,
-      transpose_batch1,
-      transpose_batch2,
-      result_->size(transpose_result ? 2 : 1),
-      result_->size(transpose_result ? 1 : 2),
-      batch1_->size(transpose_result ? 1 : 2),
-      alpha,
-      THCTensor_(data)(state, batch1_), lda, batch1_->stride(0),
-      THCTensor_(data)(state, batch2_), ldb, batch2_->stride(0),
-      beta,
-      THCTensor_(data)(state, result_), ldc, result_->stride(0),
-      num_batches);
-
-#endif // THC_REAL_IS_BFLOAT16
-=======
 #if defined(__HIP_PLATFORM_HCC__)
   THCudaBlas_BgemmStridedBatched(
       state,
@@ -828,7 +797,6 @@
   TORCH_CHECK(false, "BgemmStridedBatched is not supported with at::BFloat16 type");
 #endif // __HIP_PLATFORM_HCC__
 #endif
->>>>>>> d2067569
 
   if (batch1_ != batch1) {
     THCTensor_(free)(state, batch1_);
