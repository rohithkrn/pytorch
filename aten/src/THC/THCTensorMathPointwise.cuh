#ifndef THC_TENSORMATH_POINTWISE_CUH
#define THC_TENSORMATH_POINTWISE_CUH

#include <type_traits>
#include <THC/THCTensorMath.h>
#include <THC/THCGeneral.h>
#include <TH/THHalf.h>
#include <THC/THCTensorCopy.h>
#include <THC/THCApply.cuh>
#include <THC/THCNumerics.cuh>
#include <THC/THCReduce.cuh>


template <typename T>
struct TensorSigmoidOp {
  __device__ __forceinline__ void operator()(T* out, T* in) const {
    T one = (T) 1.0;
    *out = one / (one + THCNumerics<T>::exp(- *in));
  }

  __device__ __forceinline__ void operator()(T* v) const {
    T one = (T) 1.0;
    *v = one / (one + THCNumerics<T>::exp(- *v));
  }
};

template <typename T>
struct TensorCAddOp {
  TensorCAddOp(T v) : val(v) {}

  __device__ __forceinline__ void operator()(T* out, T* in) {
    *out += val * *in;
  }

  __device__ __forceinline__ void operator()(T* out, T* in1, T* in2) {
    *out = *in1 + val * *in2;
  }

  T val;
};

template <typename T>
struct TensorMulOp {
  __device__ __forceinline__ void operator()(T* out, T* in) {
    *out *= *in;
  }

  __device__ __forceinline__ void operator()(T* out, T* in1, T* in2) {
    *out = *in1 * *in2;
  }
};

template<typename T>
static __device__ __forceinline__
typename std::enable_if<std::is_signed<T>::value, bool>::type
modulo_wrap(T a, T b) {
  return (a != 0) && (a < 0) != (b < 0);
}

template<typename T>
static __device__ __forceinline__
typename std::enable_if<std::is_unsigned<T>::value, bool>::type
modulo_wrap(T a, T b) {
  return false;
}

template <typename T>
struct TensorCRemainderOp {
  __device__ __forceinline__ void operator()(T* out, T* in) {
    T val =  *out % *in;
    if (modulo_wrap(val, *in)) {
      val += *in;
    }
    *out = val;
  }

  __device__ __forceinline__ void operator()(T* out, T* in1, T* in2) {
    T val = *in1 % *in2;
    if (modulo_wrap(val, *in2)) {
      val += *in2;
    }
    *out = val;
  }
};

template <>
struct TensorCRemainderOp<float> {
  __device__ __forceinline__ void operator()(float* out, float* in) {
    *out = *in != 0.f ? *out - *in * floorf(*out / *in) : NAN;
  }

  __device__ __forceinline__ void operator()(float* out, float* in1, float* in2) {
    *out = *in2 != 0.f ? *in1 - *in2 * floorf(*in1 / *in2) : NAN;
  }
};

template <>
struct TensorCRemainderOp<double> {
  __device__ __forceinline__ void operator()(double* out, double* in) {
    *out = *in != 0. ? *out - *in * floor(*out / *in) : NAN;
  }

  __device__ __forceinline__ void operator()(double* out, double* in1, double* in2) {
    *out = *in2 != 0. ? *in1 - *in2 * floor(*in1 / *in2) : NAN;
  }
};

template <>
struct TensorCRemainderOp<at::Half> {
  __device__ __forceinline__ void operator()(at::Half* out, at::Half* in) {
    *out = *in != 0.f ? *out - *in * floorf(*out / *in) : NAN;
  }

  __device__ __forceinline__ void operator()(at::Half* out, at::Half* in1, at::Half* in2) {
    *out = *in2 != 0.f ? *in1 - *in2 * floorf(*in1 / *in2) : NAN;
  }
};

template <>
struct TensorCRemainderOp<at::BFloat16> {
  __device__ __forceinline__ void operator()(at::BFloat16* out, at::BFloat16* in) {
    *out = *in != 0.f ? *out - *in * floorf(*out / *in) : NAN;
 }

  __device__ __forceinline__ void operator()(at::BFloat16* out, at::BFloat16* in1, at::BFloat16* in2) {
    *out = *in2 != 0.f ? *in1 - *in2 * floorf(*in1 / *in2) : NAN;
  }
};

template <typename T>
struct TensorCFmodOp {
  __device__ __forceinline__ void operator()(T* out, T* in) {
    *out = *out % *in;
  }

  __device__ __forceinline__ void operator()(T* out, T* in1, T* in2) {
    *out = *in1 % *in2;
  }
};

template <>
struct TensorCFmodOp<float> {
  __device__ __forceinline__ void operator()(float* out, float* in) {
    *out = fmodf(*out, *in);
  }

  __device__ __forceinline__ void operator()(float* out, float* in1, float* in2) {
    *out = fmodf(*in1, *in2);
  }
};

template <>
struct TensorCFmodOp<double> {
  __device__ __forceinline__ void operator()(double* out, double* in) {
    *out = fmod(*out, *in);
  }

  __device__ __forceinline__ void operator()(double* out, double* in1, double* in2) {
    *out = fmod(*in1, *in2);
  }
};

template <>
struct TensorCFmodOp<at::Half> {
  __device__ __forceinline__ void operator()(at::Half* out, at::Half* in) {
    *out = fmodf(*out, *in);
  }

  __device__ __forceinline__ void operator()(at::Half* out, at::Half* in1, at::Half* in2) {
    *out = fmodf(*in1, *in2);
  }
};

template <>
struct TensorCFmodOp<at::BFloat16> {
  __device__ __forceinline__ void operator()(at::BFloat16* out, at::BFloat16* in) {
    *out = fmodf(*out, *in);
 }

  __device__ __forceinline__ void operator()(at::BFloat16* out, at::BFloat16* in1, at::BFloat16* in2) {
    *out = fmodf(*in1, *in2);
  }
};

template <typename T>
struct TensorClampOp {
  TensorClampOp(T min, T max) : minValue(min), maxValue(max) {}
  __device__ __forceinline__ void operator()(T* out, T* in) {
    T val = THCNumerics<T>::lt(*in, minValue) ? minValue : *in;
    *out = THCNumerics<T>::gt(val, maxValue) ? maxValue : val;
  }

  __device__ __forceinline__ void operator()(T* v) {
    T val = THCNumerics<T>::lt(*v, minValue) ? minValue : *v;
    *v = THCNumerics<T>::gt(val, maxValue) ? maxValue : val;
  }

  const T minValue;
  const T maxValue;
};

template <typename T>
struct TensorCrossOp {
  TensorCrossOp(int64_t sx, int64_t sy, int64_t so) : sx(sx), sy(sy), so(so) {}

  __device__ __forceinline__ void operator()(T* out, T* x, T*y) {
    T val0 = THCNumerics<T>::sub(
        THCNumerics<T>::mul(x[1 * sx], y[2 * sy]),
        THCNumerics<T>::mul(x[2 * sx], y[1 * sy])
    );

    T val1 = THCNumerics<T>::sub(
        THCNumerics<T>::mul(x[2 * sx], y[0 * sy]),
        THCNumerics<T>::mul(x[0 * sx], y[2 * sy])
    );

    T val2 = THCNumerics<T>::sub(
        THCNumerics<T>::mul(x[0 * sx], y[1 * sy]),
        THCNumerics<T>::mul(x[1 * sx], y[0 * sy])
    );

    out[0 * so] = val0;
    out[1 * so] = val1;
    out[2 * so] = val2;
  }

  const int64_t sx, sy, so;
};

template <typename T>
struct TensorMaxOp {
  __device__ __forceinline__ void operator()(T* out, T* in) {
    *out = THCNumerics<T>::gt(*out, *in) ? *out : *in;
  }

  __device__ __forceinline__ void operator()(T* out, T* in1, T* in2) {
    *out = THCNumerics<T>::gt(*in1, *in2) ? *in1 : *in2;
  }
};

template <typename T>
struct TensorMinOp {
  __device__ __forceinline__ void operator()(T* out, T* in) {
    *out = THCNumerics<T>::lt(*out, *in) ? *out : *in;
  }

  __device__ __forceinline__ void operator()(T* out, T* in1, T* in2) {
    *out = THCNumerics<T>::lt(*in1, *in2) ? *in1 : *in2;
  }
};

template <typename T>
struct TensorMaxValueOp {
  TensorMaxValueOp(T v) : val(v) {}

  __device__ __forceinline__ void operator()(T* out) {
    *out = THCNumerics<T>::lt(*out, val) ? val : *out;  // this order propagates NaN
  }

  __device__ __forceinline__ void operator()(T* out, T* in) {
    *out = THCNumerics<T>::lt(*in, val) ? val : *in;  // this order propagates NaN
  }

  T val;
};

template <typename T>
struct TensorMinValueOp {
  TensorMinValueOp(T v) : val(v) {}

  __device__ __forceinline__ void operator()(T* out) {
    *out = THCNumerics<T>::gt(*out, val) ? val : *out;  // this order propagates NaN
  }

  __device__ __forceinline__ void operator()(T* out, T* in) {
    *out = THCNumerics<T>::gt(*in, val) ? val : *in;  // this order propagates NaN
  }

  T val;
};

template <typename T>
struct TensorLShiftOp {
  __device__ __forceinline__ void
  operator()(T* out, T* in) {
    *out <<= *in;
  }

  __device__ __forceinline__ void
  operator()(T* out, T* in1, T* in2) {
    *out = *in1 << *in2;
  }
};

template <>
struct TensorLShiftOp<float> {
  __device__ __forceinline__ void
  operator()(float* out, float* in) {
    *out *= powf(2.0f, *in);
  }

  __device__ __forceinline__ void
  operator()(float* out, float* in1, float* in2) {
    *out = *in1 * powf(2.0f, *in2);
  }
};

template <>
struct TensorLShiftOp<double> {
  __device__ __forceinline__ void
  operator()(double* out, double* in) {
    *out *= pow(2.0, *in);
  }

  __device__ __forceinline__ void
  operator()(double* out, double* in1, double* in2) {
    *out = *in1 * pow(2.0, *in2);
  }
};

template <typename T>
struct TensorRShiftOp {
  __device__ __forceinline__ void
  operator()(T* out, T* in) {
    *out >>= *in;
  }

  __device__ __forceinline__ void
  operator()(T* out, T* in1, T* in2) {
    *out = *in1 >> *in2;
  }
};

template <>
struct TensorRShiftOp<float> {
  __device__ __forceinline__ void
  operator()(float* out, float* in) {
    *out /= powf(2.0f, *in);
  }

  __device__ __forceinline__ void
  operator()(float* out, float* in1, float* in2) {
    *out = *in1 / powf(2.0f, *in2);
  }
};

template <>
struct TensorRShiftOp<double> {
  __device__ __forceinline__ void
  operator()(double* out, double* in) {
    *out /= pow(2.0, *in);
  }

  __device__ __forceinline__ void
  operator()(double* out, double* in1, double* in2) {
    *out = *in1 / pow(2.0, *in2);
  }
};

template <typename T>
struct TensorBitAndOp {
  __device__ __forceinline__ void
  operator()(T* out, T* in) {
    *out &= *in;
  }

  __device__ __forceinline__ void
  operator()(T* out, T* in1, T* in2) {
    *out = *in1 & *in2;
  }
};

template <typename T>
struct TensorBitOrOp {
  __device__ __forceinline__ void
  operator()(T* out, T* in) {
    *out |= *in;
  }

  __device__ __forceinline__ void
  operator()(T* out, T* in1, T* in2) {
    *out = *in1 | *in2;
  }
};

template <typename T>
struct TensorBitXorOp {
  __device__ __forceinline__ void
  operator()(T* out, T* in) {
    *out ^= *in;
  }

  __device__ __forceinline__ void
  operator()(T* out, T* in1, T* in2) {
    *out = *in1 ^ *in2;
  }
};

<<<<<<< HEAD
/*
 * The following function was converted to CUDA form from code that comes
 * with the following copyright notice. It has been released under the BSD license.
 *
 * Cephes Math Library Release 2.8:  June, 2000
 * Copyright 1984, 1987, 1992, 2000 by Stephen L. Moshier
 */
template <typename T, typename accreal>
struct TensorDigammaOp {
  __device__ __forceinline__ void
  operator()(T* out, T* in) {
    using compute_type = typename std::conditional<std::is_same<T, at::Half>::value, accreal, typename std::conditional<std::is_same<T, at::BFloat16>::value, accreal, T>::type>::type;
    static const double PI_f64 = 3.14159265358979323846;
    static const compute_type PSI_10 = 2.25175258906672110764;
    static const compute_type A[] = {
       8.33333333333333333333E-2,
      -2.10927960927960927961E-2,
       7.57575757575757575758E-3,
      -4.16666666666666666667E-3,
       3.96825396825396825397E-3,
      -8.33333333333333333333E-3,
       8.33333333333333333333E-2,
    };

    auto x = scalar_cast<compute_type>(*in);
    if (x == 0) {
      *out = scalar_cast<T>(INFINITY);
      return;
    }

    bool x_is_integer = x == floor(x);
    compute_type result = 0;
    if (x < 0) {
      if (x_is_integer) {
        *out = scalar_cast<T>(INFINITY);
        return;
      }
      // Rounding errors in tan's input can really affect the output
      // for extreme values, so we always perform this computation in double.
      result = scalar_cast<compute_type>(
          - PI_f64 / tan(PI_f64 * scalar_cast<double>(x)));
      x = 1 - x;
    }

    while (x < 10) {
      result -= 1 / x;
      x += 1;
    }
    if (x == 10) {
      *out = scalar_cast<T>(result + PSI_10);
      return;
    }

    compute_type y = 0;
    if (x < 1.0e17) {
      compute_type z = 1.0 / (x * x);

      compute_type polevl_result = 0;
      for (int i = 0; i <= 6; i++) {
        polevl_result = polevl_result * z + A[i];
      }
      y = z * polevl_result;
    }

    *out = scalar_cast<T>(log(x) - (0.5 / x) - y + result);
    return;
  }
};

template <typename T, typename accreal>
struct TensorTrigammaOp {
  using compute_type = typename std::conditional<std::is_same<T, at::Half>::value, accreal, typename std::conditional<std::is_same<T, at::BFloat16>::value, accreal, T>::type>::type;
  __device__ __forceinline__ void
  operator()(T* out, T* in) {
    const compute_type PI = 3.14159265358979323846;
    compute_type x = ScalarConvert<T, compute_type>::to(*in);
    compute_type sign = +1;
    compute_type result = 0;
    if (x < 0.5f) {
      sign = -1;
      compute_type sin_pi_x = THCNumerics<compute_type>::sin(PI * x);
      result -= (PI * PI) / (sin_pi_x * sin_pi_x);
      x = 1 - x;
    }
    for (int i = 0; i < 6; ++i) {
      result += 1 / (x * x);
      x += 1;
    }
    const compute_type ixx = 1 / (x*x);
    result += (1 + 1 / (2*x) + ixx * (1.f/6 - ixx * (1.f/30 - ixx * (1.f/42)))) / x;
    *out = ScalarConvert<compute_type, T>::to(sign * result);
  }
};

=======
>>>>>>> 9159a601
#endif // THC_TENSORMATH_POINTWISE_CUH<|MERGE_RESOLUTION|>--- conflicted
+++ resolved
@@ -396,101 +396,4 @@
   }
 };
 
-<<<<<<< HEAD
-/*
- * The following function was converted to CUDA form from code that comes
- * with the following copyright notice. It has been released under the BSD license.
- *
- * Cephes Math Library Release 2.8:  June, 2000
- * Copyright 1984, 1987, 1992, 2000 by Stephen L. Moshier
- */
-template <typename T, typename accreal>
-struct TensorDigammaOp {
-  __device__ __forceinline__ void
-  operator()(T* out, T* in) {
-    using compute_type = typename std::conditional<std::is_same<T, at::Half>::value, accreal, typename std::conditional<std::is_same<T, at::BFloat16>::value, accreal, T>::type>::type;
-    static const double PI_f64 = 3.14159265358979323846;
-    static const compute_type PSI_10 = 2.25175258906672110764;
-    static const compute_type A[] = {
-       8.33333333333333333333E-2,
-      -2.10927960927960927961E-2,
-       7.57575757575757575758E-3,
-      -4.16666666666666666667E-3,
-       3.96825396825396825397E-3,
-      -8.33333333333333333333E-3,
-       8.33333333333333333333E-2,
-    };
-
-    auto x = scalar_cast<compute_type>(*in);
-    if (x == 0) {
-      *out = scalar_cast<T>(INFINITY);
-      return;
-    }
-
-    bool x_is_integer = x == floor(x);
-    compute_type result = 0;
-    if (x < 0) {
-      if (x_is_integer) {
-        *out = scalar_cast<T>(INFINITY);
-        return;
-      }
-      // Rounding errors in tan's input can really affect the output
-      // for extreme values, so we always perform this computation in double.
-      result = scalar_cast<compute_type>(
-          - PI_f64 / tan(PI_f64 * scalar_cast<double>(x)));
-      x = 1 - x;
-    }
-
-    while (x < 10) {
-      result -= 1 / x;
-      x += 1;
-    }
-    if (x == 10) {
-      *out = scalar_cast<T>(result + PSI_10);
-      return;
-    }
-
-    compute_type y = 0;
-    if (x < 1.0e17) {
-      compute_type z = 1.0 / (x * x);
-
-      compute_type polevl_result = 0;
-      for (int i = 0; i <= 6; i++) {
-        polevl_result = polevl_result * z + A[i];
-      }
-      y = z * polevl_result;
-    }
-
-    *out = scalar_cast<T>(log(x) - (0.5 / x) - y + result);
-    return;
-  }
-};
-
-template <typename T, typename accreal>
-struct TensorTrigammaOp {
-  using compute_type = typename std::conditional<std::is_same<T, at::Half>::value, accreal, typename std::conditional<std::is_same<T, at::BFloat16>::value, accreal, T>::type>::type;
-  __device__ __forceinline__ void
-  operator()(T* out, T* in) {
-    const compute_type PI = 3.14159265358979323846;
-    compute_type x = ScalarConvert<T, compute_type>::to(*in);
-    compute_type sign = +1;
-    compute_type result = 0;
-    if (x < 0.5f) {
-      sign = -1;
-      compute_type sin_pi_x = THCNumerics<compute_type>::sin(PI * x);
-      result -= (PI * PI) / (sin_pi_x * sin_pi_x);
-      x = 1 - x;
-    }
-    for (int i = 0; i < 6; ++i) {
-      result += 1 / (x * x);
-      x += 1;
-    }
-    const compute_type ixx = 1 / (x*x);
-    result += (1 + 1 / (2*x) + ixx * (1.f/6 - ixx * (1.f/30 - ixx * (1.f/42)))) / x;
-    *out = ScalarConvert<compute_type, T>::to(sign * result);
-  }
-};
-
-=======
->>>>>>> 9159a601
 #endif // THC_TENSORMATH_POINTWISE_CUH