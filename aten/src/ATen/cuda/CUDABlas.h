#pragma once
/*
  Provides a subset of CUDA BLAS functions as templates:

    gemm<Dtype>(stream, transa, transb, m, n, k, alpha, a, lda, b, ldb, beta, c,
  ldc)

    gemv<Dtype>(stream, transa, m, n, alpha, a, lda, x, incx, beta, y, incy)

<<<<<<< HEAD
  where Dtype is double, float, at::Half or at::BFloat16(ROCm). The functions are
=======
  where Dtype is double, float, at::Half or at::BFloat16. The functions are
>>>>>>> 0ca49524
  available in at::cuda::blas namespace.
 */

#include <ATen/cuda/CUDAContext.h>

namespace at {
namespace cuda {
namespace blas {

/* LEVEL 3 BLAS FUNCTIONS */

#define CUDABLAS_GEMM_ARGTYPES(Dtype)                                      \
  cudaStream_t stream, char transa, char transb, int64_t m, int64_t n,     \
      int64_t k, Dtype alpha, const Dtype *a, int64_t lda, const Dtype *b, \
      int64_t ldb, Dtype beta, Dtype *c, int64_t ldc

template <typename Dtype>
inline void gemm(CUDABLAS_GEMM_ARGTYPES(Dtype)) {
  AT_ERROR("at::cuda::blas::gemm: not implemented for ", typeid(Dtype).name());
}

template <>
void gemm<double>(CUDABLAS_GEMM_ARGTYPES(double));
template <>
void gemm<float>(CUDABLAS_GEMM_ARGTYPES(float));
template <>
void gemm<at::Half>(CUDABLAS_GEMM_ARGTYPES(at::Half));
<<<<<<< HEAD
#ifdef __HIP_PLATFORM_HCC__
template <>
void gemm<at::BFloat16>(CUDABLAS_GEMM_ARGTYPES(at::BFloat16));
#endif
=======
template <>
void gemm<at::BFloat16>(CUDABLAS_GEMM_ARGTYPES(at::BFloat16));
>>>>>>> 0ca49524

/* LEVEL 2 BLAS FUNCTIONS */

#define CUDABLAS_GEMV_ARGTYPES(Dtype)                                        \
  cudaStream_t stream, char trans, int64_t m, int64_t n, Dtype alpha,        \
      const Dtype *a, int64_t lda, const Dtype *x, int64_t incx, Dtype beta, \
      Dtype *y, int64_t incy

template <typename Dtype>
inline void gemv(CUDABLAS_GEMV_ARGTYPES(Dtype)) {
  AT_ERROR("at::cuda::blas::gemv: not implemented for ", typeid(Dtype).name());
}

template <>
void gemv<double>(CUDABLAS_GEMV_ARGTYPES(double));
template <>
void gemv<float>(CUDABLAS_GEMV_ARGTYPES(float));
template <>
void gemv<at::Half>(CUDABLAS_GEMV_ARGTYPES(at::Half));
<<<<<<< HEAD
#ifdef __HIP_PLATFORM_HCC__
template <>
void gemv<at::BFloat16>(CUDABLAS_GEMV_ARGTYPES(at::BFloat16));
#endif
=======
template <>
void gemv<at::BFloat16>(CUDABLAS_GEMV_ARGTYPES(at::BFloat16));
>>>>>>> 0ca49524

} // namespace blas
} // namespace cuda
} // namespace at<|MERGE_RESOLUTION|>--- conflicted
+++ resolved
@@ -7,11 +7,7 @@
 
     gemv<Dtype>(stream, transa, m, n, alpha, a, lda, x, incx, beta, y, incy)
 
-<<<<<<< HEAD
-  where Dtype is double, float, at::Half or at::BFloat16(ROCm). The functions are
-=======
   where Dtype is double, float, at::Half or at::BFloat16. The functions are
->>>>>>> 0ca49524
   available in at::cuda::blas namespace.
  */
 
@@ -39,15 +35,10 @@
 void gemm<float>(CUDABLAS_GEMM_ARGTYPES(float));
 template <>
 void gemm<at::Half>(CUDABLAS_GEMM_ARGTYPES(at::Half));
-<<<<<<< HEAD
 #ifdef __HIP_PLATFORM_HCC__
 template <>
 void gemm<at::BFloat16>(CUDABLAS_GEMM_ARGTYPES(at::BFloat16));
 #endif
-=======
-template <>
-void gemm<at::BFloat16>(CUDABLAS_GEMM_ARGTYPES(at::BFloat16));
->>>>>>> 0ca49524
 
 /* LEVEL 2 BLAS FUNCTIONS */
 
@@ -67,15 +58,10 @@
 void gemv<float>(CUDABLAS_GEMV_ARGTYPES(float));
 template <>
 void gemv<at::Half>(CUDABLAS_GEMV_ARGTYPES(at::Half));
-<<<<<<< HEAD
 #ifdef __HIP_PLATFORM_HCC__
 template <>
 void gemv<at::BFloat16>(CUDABLAS_GEMV_ARGTYPES(at::BFloat16));
 #endif
-=======
-template <>
-void gemv<at::BFloat16>(CUDABLAS_GEMV_ARGTYPES(at::BFloat16));
->>>>>>> 0ca49524
 
 } // namespace blas
 } // namespace cuda
