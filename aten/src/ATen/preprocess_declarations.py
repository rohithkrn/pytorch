import re
from copy import deepcopy
from function_wrapper import TYPE_FORMAL_GENERIC
import common_with_cwrap

type_map = {
    'floating_point': [
        'Float',
        'Double',
        'Half',
        'BFloat16',
    ],
    'integral': [
        'Byte',
        'Char',
        'Short',
        'Int',
        'Long',
        'Bool',
    ],
    'quantized': [
        'QInt8',
        'QUInt8',
        'QInt32',
    ]
}

all_types = type_map['floating_point'] + type_map['integral'] + type_map['quantized']
type_map['all'] = all_types

all_backends = ['CPU', 'CUDA', 'SparseCPU', 'SparseCUDA', 'MkldnnCPU', 'QuantizedCPU']
default_backends = ['CPU', 'CUDA']


def process_types_and_backends(option):
    # if specific pairs were not listed, then enumerate them
    # based on the backend and type attributes
    # if backend or type is not defined, it is assumed to be all of them
    if 'backend_types' not in option:
        backends = option.get('backends', default_backends)
        if isinstance(option.get('type_method_definition_dispatch'), dict):
            backends = option.get('type_method_definition_dispatch').keys()
        backends = set(backends)

        backend_types = {}
        for backend in backends:
            if backend == 'QuantizedCPU':
                backend_types[backend] = type_map['quantized']
            else:
                backend_types[backend] = option.get('types', all_types)
    else:
        backend_types = option['backend_types']

    # expand type alias (integral, floating_point, all)
    def expand(types):
        ret = []
        for t in types:
            if t in type_map:
                ret.extend(type_map[t])
            else:
                assert(t in all_types)
                ret.append(t)
        return ret

    for backend in backend_types.keys():
        assert(backend in all_backends)
        backend_types[backend] = set(expand(backend_types[backend]))

    # special case remove Half for cpu unless it is explicitly enabled
    if not option.get('cpu_half', False):
        if 'CPU' in backend_types:
            backend_types['CPU'].discard('Half')

    # special case remove BFloat16 for cpu and cuda unless it is explicitly enabled
    if not option.get('cpu_bfloat16', False):
        if 'CPU' in backend_types:
            backend_types['CPU'].discard('BFloat16')

<<<<<<< HEAD
=======
    if not option.get('cuda_bfloat16', False):
        if 'CUDA' in backend_types:
            backend_types['CUDA'].discard('BFloat16')

>>>>>>> d2067569
    # special cases remove bool for cpu and cuda unless it is explicitly enabled
    if not option.get('cpu_bool', False):
        if 'CPU' in backend_types:
            backend_types['CPU'].discard('Bool')

    if not option.get('cuda_bool', False):
        if 'CUDA' in backend_types:
            backend_types['CUDA'].discard('Bool')

    # sort the result for easy reading
    for backend in backend_types.keys():
        backend_types[backend] = sorted([type for type in backend_types[backend]])
    option['backend_types'] = backend_types


def exclude(declaration):
    return 'only_register' in declaration or declaration.get('name') == 'ndimension'


def add_variants(option):
    option.setdefault('variants', ['method'])

# if we have 'output' arguments, generate a variant where
# we mark oututs as allocate = True, and where the method variant
# is disabled...


def handle_outputs_taken_as_arguments(options):
    new_options = []

    def is_nullable(arg):
        return (arg['type'] in {'THIntegerTensor*', 'THTensor*'} and
                arg.get('default', '') in {None, 'NULL', 'nullptr'})

    def should_generate_out_variant(option):
        if 'function' in option['variants'] and option['mode'] != 'native':
            # don't generate _out variants for in-place functions
            return re.search('(^__i|[^_]_$)', option['api_name']) is None
        return False

    for option in options:
        for arg in option['arguments']:
            # mark arguments which can be null
            if is_nullable(arg):
                arg['is_nullable'] = True

        if any('output' in arg for arg in option['arguments']):
            allocate_option = deepcopy(option)
            # the allocating option needs to be marked
            for arg in allocate_option['arguments']:
                if 'output' in arg:
                    arg['allocate'] = True

            # the original option, which takes arguments for the results,
            # is no longer a method, and has _out added to indicte it takes
            # output arguments
            if should_generate_out_variant(option):
                if 'method' in option['variants']:
                    option['variants'].remove('method')
                option['api_name'] += '_out'
                new_options.append(option)

            new_options.append(allocate_option)
        else:
            new_options.append(option)
    return new_options


def sanitize_return(option):
    ret = option['return']
    m = re.match(r'argument (\d+(,\d+)*)', ret)
    if m is not None:
        arguments = [int(x) for x in m.group(1).split(',')]
        option['return'] = {'kind': 'arguments', 'arguments': arguments}
    elif ret == 'self':
        option['return'] = {'kind': 'arguments', 'arguments': []}
        for i, x in enumerate(option['arguments']):
            if x['name'] == 'self':
                option['return']['arguments'].append(i)
                break
    else:
        option['return'] = {'kind': 'type', 'type': option['return']}


def set_mode(option):
    option['mode'] = option.get('mode', 'TH')

# To enable 0-dim support in TH operations
# we find all places where a single Scalar replaced with a Tensor
# as an argument is still a valid function
# we then mark the tensor variant with a key zero_dim_dispatch_when_scalar: name
# where 'name' is the name of the argument that should be a scalar
# during dispatch, if that argument is marked internally as holding a scalar
# then the method will dispatch to that function.


def discover_zero_dim_tensor_operations(declaration):
    def signature(option, i=None, value=None):
        elements = [TYPE_FORMAL_GENERIC.get(arg['type'], arg['type'])
                    if i is None or j != i else value
                    for j, arg in enumerate(option['arguments'])]
        return '#'.join(elements)
    signature_to_option = {signature(option): option
                           for option in declaration['options']}

    for option in declaration['options']:
        for i, arg in enumerate(option['arguments']):
            if arg['type'] == 'real':
                signature_of_tensor_version = signature(option, i, 'Tensor &')
                if signature_of_tensor_version in signature_to_option:
                    tensor_version = \
                        signature_to_option[signature_of_tensor_version]
                    names = [arg['name'] for arg in tensor_version['arguments']]
                    tensor_version['zero_dim_dispatch_when_scalar'] = names[i]
                    # print("FOUND "+str(i)   )
                    # print("Scalar Version ===== ")
                    # print(yaml.dump(option))
                    # print("Tensor Version ===== ")
                    # print(yaml.dump(tensor_version))
                    # print("SHARED "+names[i])


def is_extended_method(option):
    if 'method' in option['variants']:
        return False
    else:
        return True


def run(declarations):
    declarations = [d for d in declarations if not exclude(d)]
    non_extended_methods = set()
    for declaration in declarations:
        common_with_cwrap.set_declaration_defaults(declaration)
        declaration['options'] = [deepcopy(o) for o in declaration['options']]
        declaration['options'] = common_with_cwrap.filter_unique_options(
            declaration['options'],
            allow_kwarg=False,
            type_to_signature=TYPE_FORMAL_GENERIC,
            remove_self=True)

        common_with_cwrap.sort_by_number_of_args(declaration)

        discover_zero_dim_tensor_operations(declaration)

        for option in declaration['options']:
            set_mode(option)
            if option['mode'] != 'native':
                sanitize_return(option)
            process_types_and_backends(option)
            add_variants(option)
            if not is_extended_method(option):
                non_extended_methods.add(option['api_name'])
        declaration['options'] = handle_outputs_taken_as_arguments(
            declaration['options'])
    # We (very unfortunately) have overloaded virtual methods. Because
    # of C++'s rules, we cannot move one overload without doing some
    # extra work to make sure that overload in a superclass and an
    # overload in a subclass resolve together. I've chosen to resolve
    # this problem simply by moving ALL overloads of a method which
    # occurs in Tensor to Type.  This is why we have to first compute
    # which methods *names* go on type, and then move ALL overloads
    # of this name to Type.
    for declaration in declarations:
        for option in declaration['options']:
            option['extended_method'] = option['api_name'] not in non_extended_methods
    return declarations<|MERGE_RESOLUTION|>--- conflicted
+++ resolved
@@ -76,13 +76,6 @@
         if 'CPU' in backend_types:
             backend_types['CPU'].discard('BFloat16')
 
-<<<<<<< HEAD
-=======
-    if not option.get('cuda_bfloat16', False):
-        if 'CUDA' in backend_types:
-            backend_types['CUDA'].discard('BFloat16')
-
->>>>>>> d2067569
     # special cases remove bool for cpu and cuda unless it is explicitly enabled
     if not option.get('cpu_bool', False):
         if 'CPU' in backend_types:
