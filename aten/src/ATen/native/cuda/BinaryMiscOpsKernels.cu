#include <ATen/Dispatch.h>
#include <ATen/native/DispatchStub.h>
#include <ATen/native/cuda/Loops.cuh>
#include <ATen/native/TensorIterator.h>
#include <ATen/native/BinaryOps.h>


// NOTE: CUDA on Windows requires that the enclosing function
// of a __device__ lambda not have internal linkage.

namespace at { namespace native {

void atan2_kernel_cuda(TensorIterator& iter) {
  AT_DISPATCH_FLOATING_TYPES_AND2(kHalf, kBFloat16, iter.common_dtype(), "atan2_cuda", [&]() {
    gpu_kernel_with_scalars(iter, []GPU_LAMBDA(scalar_t a, scalar_t b) -> scalar_t {
      return ::atan2(a, b);
    });
  });
}

void bitwise_xor_kernel_cuda(TensorIterator& iter) {
  if (iter.dtype() == ScalarType::Bool) {
    // Boolean type does not work with ^ (bitwise XOR) in C++. bitwise_xor wraps this operation for both Boolean and
    // integral types.
    gpu_kernel_with_scalars(
          iter,
          []GPU_LAMBDA(bool a, bool b) {
            return a != b;
          });
  } else {
    AT_DISPATCH_INTEGRAL_TYPES(iter.dtype(), "bitwise_xor_cuda", [&]() {
      gpu_kernel_with_scalars(
          iter,
          []GPU_LAMBDA(scalar_t a, scalar_t b) -> scalar_t {
            return a ^ b;
      });
    });
  }
}

void logical_and_kernel_cuda(TensorIterator& iter) {
  AT_DISPATCH_ALL_TYPES_AND2(kHalf, kBool, iter.common_dtype(), "logical_and_cuda", [&]() {
    gpu_kernel_with_scalars(iter, []GPU_LAMBDA(scalar_t a, scalar_t b) -> bool {
      return a && b;
    });
  });
}

void logical_or_kernel_cuda(TensorIterator& iter) {
  AT_DISPATCH_ALL_TYPES_AND2(kHalf, kBool, iter.common_dtype(), "logical_or_cuda", [&]() {
    gpu_kernel_with_scalars(iter, []GPU_LAMBDA(scalar_t a, scalar_t b) -> bool {
      return a || b;
    });
  });
}

void logical_xor_kernel_cuda(TensorIterator& iter) {
<<<<<<< HEAD
  AT_DISPATCH_ALL_TYPES_AND3(kHalf, kBFloat16, kBool, iter.common_dtype(), "logical_xor_cuda", [&]() {
    gpu_kernel_with_scalars(iter, []GPU_LAMBDA(scalar_t a, scalar_t b) -> scalar_t {
      return static_cast<scalar_t>(bool(a) != bool(b));
=======
  AT_DISPATCH_ALL_TYPES_AND2(kHalf, kBool, iter.common_dtype(), "logical_xor_cuda", [&]() {
    gpu_kernel_with_scalars(iter, []GPU_LAMBDA(scalar_t a, scalar_t b) -> bool {
      return bool(a) != bool(b);
>>>>>>> d2067569
    });
  });
}

void smooth_l1_kernel_cuda(TensorIterator& iter) {
  AT_DISPATCH_ALL_TYPES_AND2(kHalf, kBFloat16, iter.dtype(), "smooth_l1_cuda", [&]() {
    gpu_kernel(iter, [] GPU_LAMBDA(scalar_t a, scalar_t b) -> scalar_t {
      auto z = fabs(a - b);
      return z < scalar_t(1.) ? scalar_t(0.5) * z * z : z - scalar_t(0.5);
    });
  });
}

void sigmoid_backward_kernel_cuda(TensorIterator& iter) {
  AT_DISPATCH_FLOATING_TYPES_AND_HALF(iter.dtype(), "sigmoid_backward_cuda", [&]() {
    gpu_kernel(iter, []GPU_LAMBDA(scalar_t a, scalar_t b) -> scalar_t {
      return a * (scalar_t(1.) - b) * b;
    });
  });
}

void tanh_backward_kernel_cuda(TensorIterator& iter) {
  AT_DISPATCH_FLOATING_TYPES_AND_HALF(iter.dtype(), "tanh_backward_cuda", [&]() {
    gpu_kernel(iter, []GPU_LAMBDA(scalar_t a, scalar_t b) -> scalar_t {
      return a * (scalar_t(1.) - b * b);
    });
  });
}

void mse_kernel_cuda(TensorIterator& iter) {
  AT_DISPATCH_FLOATING_TYPES_AND2(kHalf, kBFloat16, iter.dtype(), "mse_cuda", [&]() {
    gpu_kernel(iter, []GPU_LAMBDA(scalar_t a, scalar_t b) -> scalar_t {
      auto diff = a - b;
      return diff * diff;
    });
  });
}

REGISTER_DISPATCH(atan2_stub, &atan2_kernel_cuda);
REGISTER_DISPATCH(bitwise_xor_stub, &bitwise_xor_kernel_cuda);
REGISTER_DISPATCH(logical_and_stub, &logical_and_kernel_cuda);
REGISTER_DISPATCH(logical_or_stub, &logical_or_kernel_cuda);
REGISTER_DISPATCH(logical_xor_stub, &logical_xor_kernel_cuda);
REGISTER_DISPATCH(smooth_l1_stub, &smooth_l1_kernel_cuda);
REGISTER_DISPATCH(sigmoid_backward_stub, &sigmoid_backward_kernel_cuda);
REGISTER_DISPATCH(tanh_backward_stub, &tanh_backward_kernel_cuda);
REGISTER_DISPATCH(mse_stub, &mse_kernel_cuda);

}} // namespace at::native<|MERGE_RESOLUTION|>--- conflicted
+++ resolved
@@ -55,15 +55,9 @@
 }
 
 void logical_xor_kernel_cuda(TensorIterator& iter) {
-<<<<<<< HEAD
   AT_DISPATCH_ALL_TYPES_AND3(kHalf, kBFloat16, kBool, iter.common_dtype(), "logical_xor_cuda", [&]() {
-    gpu_kernel_with_scalars(iter, []GPU_LAMBDA(scalar_t a, scalar_t b) -> scalar_t {
-      return static_cast<scalar_t>(bool(a) != bool(b));
-=======
-  AT_DISPATCH_ALL_TYPES_AND2(kHalf, kBool, iter.common_dtype(), "logical_xor_cuda", [&]() {
     gpu_kernel_with_scalars(iter, []GPU_LAMBDA(scalar_t a, scalar_t b) -> bool {
       return bool(a) != bool(b);
->>>>>>> d2067569
     });
   });
 }
