--- conflicted
+++ resolved
@@ -13,26 +13,18 @@
 namespace autocast {
 
 bool is_enabled() {
-<<<<<<< HEAD
-  return c10::impl::tls_is_dispatch_key_included(DispatchKey::AutocastTensorIdFP16) ||
-         c10::impl::tls_is_dispatch_key_included(DispatchKey::AutocastTensorIdBFloat16);
+  return c10::impl::tls_is_dispatch_key_included(DispatchKey::AutocastFP16) ||
+         c10::impl::tls_is_dispatch_key_included(DispatchKey::AutocastBFloat16);
 }
 
 void set_enabled(bool new_enabled, at::ScalarType low_precision_type) {
   if(low_precision_type == at::kHalf) {
-    c10::impl::tls_set_dispatch_key_included(DispatchKey::AutocastTensorIdFP16, new_enabled);
+    c10::impl::tls_set_dispatch_key_included(DispatchKey::AutocastFP16, new_enabled);
   } else if(low_precision_type == at::kBFloat16) {
-    c10::impl::tls_set_dispatch_key_included(DispatchKey::AutocastTensorIdBFloat16, new_enabled);
+    c10::impl::tls_set_dispatch_key_included(DispatchKey::AutocastBFloat16, new_enabled);
   } else {
     TORCH_CHECK(false, "unsupported low_precision_type passed to autocast");
   }
-=======
-  return c10::impl::tls_is_dispatch_key_included(DispatchKey::Autocast);
-}
-
-void set_enabled(bool new_enabled) {
-  c10::impl::tls_set_dispatch_key_included(DispatchKey::Autocast, new_enabled);
->>>>>>> 29623cee
 }
 
 namespace {
@@ -246,11 +238,7 @@
 template<class Redispatch, Redispatch* F, class Ret, class... Args>
 struct WrapFunction_<CastPolicy::fp16, Redispatch, F, Ret, guts::typelist::typelist<Args...>> {
   static Ret call(Args... args) {
-<<<<<<< HEAD
-    c10::impl::ExcludeDispatchKeyGuard no_autocasting(DispatchKey::AutocastTensorIdFP16);
-=======
-    c10::impl::ExcludeDispatchKeyGuard no_autocasting(DispatchKey::Autocast);
->>>>>>> 29623cee
+    c10::impl::ExcludeDispatchKeyGuard no_autocasting(DispatchKey::AutocastFP16);
     return (*F)(cached_cast(at::kHalf, args)...);
   }
 };
@@ -259,7 +247,7 @@
 template<class Redispatch, Redispatch* F, class Ret, class... Args>
 struct WrapFunction_<CastPolicy::bfp16, Redispatch, F, Ret, guts::typelist::typelist<Args...>> {
   static Ret call(Args... args) {
-    c10::impl::ExcludeDispatchKeyGuard no_autocasting(DispatchKey::AutocastTensorIdBFloat16);
+    c10::impl::ExcludeDispatchKeyGuard no_autocasting(DispatchKey::AutocastBFloat16);
     return (*F)(cached_cast(at::kBFloat16, args)...);
   }
 };
@@ -268,11 +256,7 @@
 template<class Redispatch, Redispatch* F, class Ret, class... Args>
 struct WrapFunction_<CastPolicy::fp32, Redispatch, F, Ret, guts::typelist::typelist<Args...>> {
   static Ret call(Args... args) {
-<<<<<<< HEAD
-    c10::impl::ExcludeDispatchKeyGuard no_autocasting(DispatchKey::AutocastTensorIdFP16);
-=======
-    c10::impl::ExcludeDispatchKeyGuard no_autocasting(DispatchKey::Autocast);
->>>>>>> 29623cee
+    c10::impl::ExcludeDispatchKeyGuard no_autocasting(DispatchKey::AutocastFP16);
     return (*F)(cached_cast(at::kFloat, args)...);
   }
 };
@@ -281,11 +265,7 @@
 template<class Redispatch, Redispatch* F, class Ret, class... Args>
 struct WrapFunction_<CastPolicy::fp32_set_opt_dtype, Redispatch, F, Ret, guts::typelist::typelist<Args...>> {
   static Ret call(Args... args) {
-<<<<<<< HEAD
-    c10::impl::ExcludeDispatchKeyGuard no_autocasting(DispatchKey::AutocastTensorIdFP16);
-=======
-    c10::impl::ExcludeDispatchKeyGuard no_autocasting(DispatchKey::Autocast);
->>>>>>> 29623cee
+    c10::impl::ExcludeDispatchKeyGuard no_autocasting(DispatchKey::AutocastFP16);
     if (firstarg_is_eligible(args...)) {
       return (*F)(set_opt_dtype(at::kFloat, args)...);
     } else {
@@ -300,11 +280,7 @@
 template<class Redispatch, Redispatch* F, class Ret, class... Args>
 struct WrapFunction_<CastPolicy::fp32_append_dtype, Redispatch, F, Ret, guts::typelist::typelist<Args...>> {
   static Ret call(Args... args) {
-<<<<<<< HEAD
-    c10::impl::ExcludeDispatchKeyGuard no_autocasting(DispatchKey::AutocastTensorIdFP16);
-=======
-    c10::impl::ExcludeDispatchKeyGuard no_autocasting(DispatchKey::Autocast);
->>>>>>> 29623cee
+    c10::impl::ExcludeDispatchKeyGuard no_autocasting(DispatchKey::AutocastFP16);
     at::ScalarType out_type = type_from_firstarg(at::kFloat, args...);
     return (*F)(args..., out_type);
   }
@@ -314,11 +290,7 @@
 template<class Redispatch, Redispatch* F, class Ret, class... Args>
 struct WrapFunction_<CastPolicy::promote, Redispatch, F, Ret, guts::typelist::typelist<Args...>> {
   static Ret call(Args... args) {
-<<<<<<< HEAD
-    c10::impl::ExcludeDispatchKeyGuard no_autocasting(DispatchKey::AutocastTensorIdFP16);
-=======
-    c10::impl::ExcludeDispatchKeyGuard no_autocasting(DispatchKey::Autocast);
->>>>>>> 29623cee
+    c10::impl::ExcludeDispatchKeyGuard no_autocasting(DispatchKey::AutocastFP16);
     auto to_type = promote_type(at::kHalf, args...);
     return (*F)(cached_cast(to_type, args)...);
   }
@@ -376,15 +348,6 @@
 I think Option 2 is the right answer for all ops, not just convolutions.  Option 2 is what I implement here.
 *****************************************************************************************************************/
 
-<<<<<<< HEAD
-auto register_fallthrough = c10::import()
-  .fallback(c10::DispatchKey::AutocastTensorIdFP16, c10::CppFunction::makeFallthrough());
-
-auto register_fallthrough_bfloat16 = c10::import()
-  .fallback(c10::DispatchKey::AutocastTensorIdBFloat16, c10::CppFunction::makeFallthrough());
-
-=======
->>>>>>> 29623cee
 /********************************************************************************************************************
 Explicit registration for out-of-place ops
 
@@ -411,103 +374,26 @@
 // Common cases where registration signature matches redispatch signature
 // (that's why SIGNATURE is repeated in the WrapFunction instantiation)
 #define KERNEL(FUNC, REGISTER_NAME, SIGNATURE, POLICY) \
-<<<<<<< HEAD
-  .impl(REGISTER_NAME, DispatchKey::AutocastTensorIdFP16, \
-    &WrapFunction<CastPolicy::POLICY, SIGNATURE, SIGNATURE, &FUNC>::type::call)
-
-// BFloat16 DispatchKey version of KERNEL macro
-#define KERNEL2(FUNC, REGISTER_NAME, SIGNATURE, POLICY) \
-  .impl(REGISTER_NAME, DispatchKey::AutocastTensorIdBFloat16, \
-    &WrapFunction<CastPolicy::POLICY, SIGNATURE, SIGNATURE, &FUNC>::type::call)
-=======
   m.impl(REGISTER_NAME, \
     &WrapFunction<CastPolicy::POLICY, SIGNATURE, SIGNATURE, &FUNC>::type::call);
 
 #define KERNEL_UNBOXED_ONLY(FUNC, REGISTER_NAME, SIGNATURE, POLICY) \
   m.impl_UNBOXED(REGISTER_NAME, \
     &WrapFunction<CastPolicy::POLICY, SIGNATURE, SIGNATURE, &FUNC>::type::call);
->>>>>>> 29623cee
-
-#define KERNEL_UNBOXED_ONLY(FUNC, REGISTER_NAME, SIGNATURE, POLICY) \
-  .impl(REGISTER_NAME, DispatchKey::AutocastTensorIdFP16, \
-    c10::CppFunction::makeUnboxedOnly(&WrapFunction<CastPolicy::POLICY, SIGNATURE, SIGNATURE, &FUNC>::type::call))
-
-// BFloat16 DispatchKey version of KERNEL_UNBOXED_ONLY macro
-#define KERNEL_UNBOXED_ONLY2(FUNC, REGISTER_NAME, SIGNATURE, POLICY) \
-  .impl(REGISTER_NAME, DispatchKey::AutocastTensorIdBFloat16, \
-    c10::CppFunction::makeUnboxedOnly(&WrapFunction<CastPolicy::POLICY, SIGNATURE, SIGNATURE, &FUNC>::type::call))
 
 // Less-common but still useful case: redispatching to a function with a new signature (e.g. appending a dtype)
 #define KERNEL_UNBOXED_ONLY_DIFFERENT_REDISPATCH_SIGNATURE(REDISPATCH_FUNC, REGISTER_NAME, REGISTER_SIGNATURE, REDISPATCH_SIGNATURE, POLICY) \
-<<<<<<< HEAD
-  .impl(REGISTER_NAME, DispatchKey::AutocastTensorIdFP16, \
-    c10::CppFunction::makeUnboxedOnly(&WrapFunction<CastPolicy::POLICY, REGISTER_SIGNATURE, REDISPATCH_SIGNATURE, &REDISPATCH_FUNC>::type::call))
-=======
   m.impl_UNBOXED(REGISTER_NAME, \
     &WrapFunction<CastPolicy::POLICY, REGISTER_SIGNATURE, REDISPATCH_SIGNATURE, &REDISPATCH_FUNC>::type::call);
->>>>>>> 29623cee
 
 /*****************************************
 Explicit registration for out-of-place ops
 *****************************************/
-<<<<<<< HEAD
-auto register_out_of_place = c10::import()
-  // fp16
-  KERNEL_UNBOXED_ONLY(ADD_NS(_convolution), "aten::_convolution", Tensor (const Tensor &, const Tensor &, const Tensor &, IntArrayRef, IntArrayRef, IntArrayRef, bool, IntArrayRef, int64_t, bool, bool, bool), fp16)
-  KERNEL_UNBOXED_ONLY(ADD_NS(_convolution_nogroup), "aten::_convolution_nogroup", Tensor (const Tensor &, const Tensor &, const Tensor &, IntArrayRef, IntArrayRef, IntArrayRef, bool, IntArrayRef), fp16)
-  KERNEL_UNBOXED_ONLY(ADD_NS(conv1d), "aten::conv1d", Tensor (const Tensor &, const Tensor &, const Tensor &, IntArrayRef, IntArrayRef, IntArrayRef, int64_t), fp16)
-  KERNEL_UNBOXED_ONLY(ADD_NS(conv2d), "aten::conv2d", Tensor (const Tensor &, const Tensor &, const Tensor &, IntArrayRef, IntArrayRef, IntArrayRef, int64_t), fp16)
-  KERNEL_UNBOXED_ONLY(ADD_NS(conv3d), "aten::conv3d", Tensor (const Tensor &, const Tensor &, const Tensor &, IntArrayRef, IntArrayRef, IntArrayRef, int64_t), fp16)
-  KERNEL_UNBOXED_ONLY(ADD_NS(conv_tbc), "aten::conv_tbc", Tensor (const Tensor &, const Tensor &, const Tensor &, int64_t), fp16)
-  KERNEL_UNBOXED_ONLY(ADD_NS(conv_transpose1d), "aten::conv_transpose1d", Tensor (const Tensor &, const Tensor &, const Tensor &, IntArrayRef, IntArrayRef, IntArrayRef, int64_t, IntArrayRef), fp16)
-  KERNEL_UNBOXED_ONLY(ADD_NS(conv_transpose2d), "aten::conv_transpose2d.input", Tensor (const Tensor &, const Tensor &, const Tensor &, IntArrayRef, IntArrayRef, IntArrayRef, int64_t, IntArrayRef), fp16)
-  KERNEL_UNBOXED_ONLY(ADD_NS(conv_transpose3d), "aten::conv_transpose3d.input", Tensor (const Tensor &, const Tensor &, const Tensor &, IntArrayRef, IntArrayRef, IntArrayRef, int64_t, IntArrayRef), fp16)
-  KERNEL_UNBOXED_ONLY(ADD_NS(convolution), "aten::convolution", Tensor (const Tensor &, const Tensor &, const Tensor &, IntArrayRef, IntArrayRef, IntArrayRef, bool, IntArrayRef, int64_t), fp16)
-  KERNEL_UNBOXED_ONLY(ADD_NS(cudnn_convolution), "aten::cudnn_convolution.deprecated", Tensor (const Tensor &, const Tensor &, const Tensor &, IntArrayRef, IntArrayRef, IntArrayRef, int64_t, bool, bool), fp16)
-  KERNEL_UNBOXED_ONLY(ADD_NS(cudnn_convolution_transpose), "aten::cudnn_convolution_transpose.deprecated", Tensor (const Tensor &, const Tensor &, const Tensor &, IntArrayRef, IntArrayRef, IntArrayRef, IntArrayRef, int64_t, bool, bool), fp16)
-  KERNEL_UNBOXED_ONLY(ADD_NS(cudnn_convolution), "aten::cudnn_convolution", Tensor (const Tensor &, const Tensor &, IntArrayRef, IntArrayRef, IntArrayRef, int64_t, bool, bool), fp16)
-  KERNEL_UNBOXED_ONLY(ADD_NS(cudnn_convolution_transpose), "aten::cudnn_convolution_transpose", Tensor (const Tensor &, const Tensor &, IntArrayRef, IntArrayRef, IntArrayRef, IntArrayRef, int64_t, bool, bool), fp16)
-  KERNEL(ADD_NS(prelu), "aten::prelu", Tensor (const Tensor &, const Tensor &), fp16)
-  KERNEL(ADD_NS(addmm), "aten::addmm", Tensor (const Tensor &, const Tensor &, const Tensor &, Scalar, Scalar), fp16)
-  KERNEL(ADD_NS(addmv), "aten::addmv", Tensor (const Tensor &, const Tensor &, const Tensor &, Scalar, Scalar), fp16)
-  KERNEL(ADD_NS(addr), "aten::addr", Tensor (const Tensor &, const Tensor &, const Tensor &, Scalar, Scalar), fp16)
-  KERNEL(ADD_NS(matmul), "aten::matmul", Tensor (const Tensor &, const Tensor &), fp16)
-  KERNEL(ADD_NS(mm), "aten::mm", Tensor (const Tensor &, const Tensor &), fp16)
-  KERNEL(ADD_NS(mv), "aten::mv", Tensor (const Tensor &, const Tensor &), fp16)
-  KERNEL_UNBOXED_ONLY(ADD_NS(linear), "aten::linear", Tensor (const Tensor &, const Tensor &, const Tensor &), fp16)
-  KERNEL(ADD_NS(addbmm), "aten::addbmm", Tensor (const Tensor &, const Tensor &, const Tensor &, Scalar, Scalar), fp16)
-  KERNEL(ADD_NS(baddbmm), "aten::baddbmm", Tensor (const Tensor &, const Tensor &, const Tensor &, Scalar, Scalar), fp16)
-  KERNEL(ADD_NS(bmm), "aten::bmm", Tensor (const Tensor &, const Tensor &), fp16)
-  KERNEL_UNBOXED_ONLY(ADD_NS(chain_matmul), "aten::chain_matmul", Tensor (TensorList), fp16)
-  //bfloat16
-  KERNEL_UNBOXED_ONLY2(ADD_NS(_convolution), "aten::_convolution", Tensor (const Tensor &, const Tensor &, const Tensor &, IntArrayRef, IntArrayRef, IntArrayRef, bool, IntArrayRef, int64_t, bool, bool, bool), bfp16)
-  KERNEL_UNBOXED_ONLY2(ADD_NS(_convolution_nogroup), "aten::_convolution_nogroup", Tensor (const Tensor &, const Tensor &, const Tensor &, IntArrayRef, IntArrayRef, IntArrayRef, bool, IntArrayRef), bfp16)
-  KERNEL_UNBOXED_ONLY2(ADD_NS(conv1d), "aten::conv1d", Tensor (const Tensor &, const Tensor &, const Tensor &, IntArrayRef, IntArrayRef, IntArrayRef, int64_t), bfp16)
-  KERNEL_UNBOXED_ONLY2(ADD_NS(conv2d), "aten::conv2d", Tensor (const Tensor &, const Tensor &, const Tensor &, IntArrayRef, IntArrayRef, IntArrayRef, int64_t), bfp16)
-  KERNEL_UNBOXED_ONLY2(ADD_NS(conv3d), "aten::conv3d", Tensor (const Tensor &, const Tensor &, const Tensor &, IntArrayRef, IntArrayRef, IntArrayRef, int64_t), bfp16)
-  KERNEL_UNBOXED_ONLY2(ADD_NS(conv_tbc), "aten::conv_tbc", Tensor (const Tensor &, const Tensor &, const Tensor &, int64_t), bfp16)
-  KERNEL_UNBOXED_ONLY2(ADD_NS(conv_transpose1d), "aten::conv_transpose1d", Tensor (const Tensor &, const Tensor &, const Tensor &, IntArrayRef, IntArrayRef, IntArrayRef, int64_t, IntArrayRef), bfp16)
-  KERNEL_UNBOXED_ONLY2(ADD_NS(conv_transpose2d), "aten::conv_transpose2d.input", Tensor (const Tensor &, const Tensor &, const Tensor &, IntArrayRef, IntArrayRef, IntArrayRef, int64_t, IntArrayRef),bfp16)
-  KERNEL_UNBOXED_ONLY2(ADD_NS(conv_transpose3d), "aten::conv_transpose3d.input", Tensor (const Tensor &, const Tensor &, const Tensor &, IntArrayRef, IntArrayRef, IntArrayRef, int64_t, IntArrayRef), bfp16)
-  KERNEL_UNBOXED_ONLY2(ADD_NS(convolution), "aten::convolution", Tensor (const Tensor &, const Tensor &, const Tensor &, IntArrayRef, IntArrayRef, IntArrayRef, bool, IntArrayRef, int64_t), bfp16)
-  KERNEL2(ADD_NS(addmm), "aten::addmm", Tensor (const Tensor &, const Tensor &, const Tensor &, Scalar, Scalar), bfp16)
-  KERNEL2(ADD_NS(addmv), "aten::addmv", Tensor (const Tensor &, const Tensor &, const Tensor &, Scalar, Scalar), bfp16)
-  KERNEL2(ADD_NS(addr), "aten::addr", Tensor (const Tensor &, const Tensor &, const Tensor &, Scalar, Scalar), bfp16)
-  KERNEL2(ADD_NS(matmul), "aten::matmul", Tensor (const Tensor &, const Tensor &), bfp16)
-  KERNEL2(ADD_NS(mm), "aten::mm", Tensor (const Tensor &, const Tensor &), bfp16)
-  KERNEL2(ADD_NS(mv), "aten::mv", Tensor (const Tensor &, const Tensor &), bfp16)
-  KERNEL_UNBOXED_ONLY2(ADD_NS(linear), "aten::linear", Tensor (const Tensor &, const Tensor &, const Tensor &), bfp16)
-  KERNEL2(ADD_NS(addbmm), "aten::addbmm", Tensor (const Tensor &, const Tensor &, const Tensor &, Scalar, Scalar), bfp16)
-  KERNEL2(ADD_NS(baddbmm), "aten::baddbmm", Tensor (const Tensor &, const Tensor &, const Tensor &, Scalar, Scalar), bfp16)
-  KERNEL2(ADD_NS(bmm), "aten::bmm", Tensor (const Tensor &, const Tensor &), bfp16)
-  KERNEL_UNBOXED_ONLY2(ADD_NS(chain_matmul), "aten::chain_matmul", Tensor (TensorList), bfp16)
-
-=======
-TORCH_LIBRARY_IMPL(_, Autocast, m) {
+TORCH_LIBRARY_IMPL(_, AutocastFP16, m) {
   m.fallback(torch::CppFunction::makeFallthrough());
 }
 
-TORCH_LIBRARY_IMPL(aten, Autocast, m) {
+TORCH_LIBRARY_IMPL(aten, AutocastFP16, m) {
   KERNEL_UNBOXED_ONLY(ADD_NS(_convolution), "_convolution", Tensor (const Tensor &, const Tensor &, const Tensor &, IntArrayRef, IntArrayRef, IntArrayRef, bool, IntArrayRef, int64_t, bool, bool, bool), fp16)
   KERNEL_UNBOXED_ONLY(ADD_NS(_convolution_nogroup), "_convolution_nogroup", Tensor (const Tensor &, const Tensor &, const Tensor &, IntArrayRef, IntArrayRef, IntArrayRef, bool, IntArrayRef), fp16)
   KERNEL_UNBOXED_ONLY(ADD_NS(conv1d), "conv1d", Tensor (const Tensor &, const Tensor &, const Tensor &, IntArrayRef, IntArrayRef, IntArrayRef, int64_t), fp16)
@@ -534,7 +420,6 @@
   KERNEL(ADD_NS(baddbmm), "baddbmm", Tensor (const Tensor &, const Tensor &, const Tensor &, Scalar, Scalar), fp16)
   KERNEL(ADD_NS(bmm), "bmm", Tensor (const Tensor &, const Tensor &), fp16)
   KERNEL_UNBOXED_ONLY(ADD_NS(chain_matmul), "chain_matmul", Tensor (TensorList), fp16)
->>>>>>> 29623cee
   // fp32
   KERNEL(ADD_NS(acos), "acos", Tensor (const Tensor &), fp32)
   KERNEL(ADD_NS(asin), "asin", Tensor (const Tensor &), fp32)
@@ -557,35 +442,6 @@
   KERNEL(ADD_NS(gelu), "gelu", Tensor (const Tensor &), fp32)
   KERNEL_UNBOXED_ONLY(ADD_NS(layer_norm), "layer_norm", Tensor (const Tensor &, IntArrayRef, const Tensor &, const Tensor &, double, bool), fp32)
   // The macro doesn't like this one so I had to write it out manually.
-<<<<<<< HEAD
-  .impl_UNBOXED("aten::native_layer_norm", DispatchKey::AutocastTensorIdFP16,
-                &WrapFunction<CastPolicy::fp32, std::tuple<Tensor,Tensor,Tensor> (const Tensor &, const Tensor &, const Tensor &, int64_t, int64_t, double), std::tuple<Tensor,Tensor,Tensor> (const Tensor &, const Tensor &, const Tensor &, int64_t, int64_t, double), &ADD_NS(native_layer_norm)>::type::call)
-  KERNEL_UNBOXED_ONLY(ADD_NS(group_norm), "aten::group_norm", Tensor (const Tensor &, int64_t, const Tensor &, const Tensor &, double, bool), fp32)
-  KERNEL_UNBOXED_ONLY(ADD_NS(frobenius_norm), "aten::frobenius_norm", Tensor (const Tensor &), fp32)
-  KERNEL_UNBOXED_ONLY(ADD_NS(frobenius_norm), "aten::frobenius_norm.dim", Tensor (const Tensor &, IntArrayRef, bool), fp32)
-  KERNEL_UNBOXED_ONLY(ADD_NS(nuclear_norm), "aten::nuclear_norm", Tensor (const Tensor &, bool), fp32)
-  KERNEL_UNBOXED_ONLY(ADD_NS(nuclear_norm), "aten::nuclear_norm.dim", Tensor (const Tensor &, IntArrayRef, bool), fp32)
-  KERNEL(ADD_NS(cosine_similarity), "aten::cosine_similarity", Tensor (const Tensor &, const Tensor &, int64_t, double), fp32)
-  KERNEL(ADD_NS(poisson_nll_loss), "aten::poisson_nll_loss", Tensor (const Tensor &, const Tensor &, bool, bool, double, int64_t), fp32)
-  KERNEL(ADD_NS(cosine_embedding_loss), "aten::cosine_embedding_loss", Tensor (const Tensor &, const Tensor &, const Tensor &, double, int64_t), fp32)
-  KERNEL_UNBOXED_ONLY(ADD_NS(nll_loss), "aten::nll_loss", Tensor (const Tensor &, const Tensor &, const Tensor &, int64_t, int64_t), fp32)
-  KERNEL_UNBOXED_ONLY(ADD_NS(nll_loss2d), "aten::nll_loss2d", Tensor (const Tensor &, const Tensor &, const Tensor &, int64_t, int64_t), fp32)
-  KERNEL(ADD_NS(hinge_embedding_loss), "aten::hinge_embedding_loss", Tensor (const Tensor &, const Tensor &, double, int64_t), fp32)
-  KERNEL(ADD_NS(kl_div), "aten::kl_div", Tensor (const Tensor &, const Tensor &, int64_t, bool), fp32)
-  KERNEL(ADD_NS(l1_loss), "aten::l1_loss", Tensor (const Tensor &, const Tensor &, int64_t), fp32)
-  KERNEL(ADD_NS(smooth_l1_loss), "aten::smooth_l1_loss", Tensor (const Tensor &, const Tensor &, int64_t), fp32)
-  KERNEL(ADD_NS(mse_loss), "aten::mse_loss", Tensor (const Tensor &, const Tensor &, int64_t), fp32)
-  KERNEL(ADD_NS(margin_ranking_loss), "aten::margin_ranking_loss", Tensor (const Tensor &, const Tensor &, const Tensor &, double, int64_t), fp32)
-  KERNEL(ADD_NS(multilabel_margin_loss), "aten::multilabel_margin_loss", Tensor (const Tensor &, const Tensor &, int64_t), fp32)
-  KERNEL(ADD_NS(soft_margin_loss), "aten::soft_margin_loss", Tensor (const Tensor &, const Tensor &, int64_t), fp32)
-  KERNEL(ADD_NS(triplet_margin_loss), "aten::triplet_margin_loss", Tensor (const Tensor &, const Tensor &, const Tensor &, double, double, double, bool, int64_t), fp32)
-  KERNEL_UNBOXED_ONLY(ADD_NS(multi_margin_loss), "aten::multi_margin_loss", Tensor (const Tensor &, const Tensor &, Scalar, Scalar, const Tensor &, int64_t), fp32)
-  KERNEL_UNBOXED_ONLY(ADD_NS(binary_cross_entropy_with_logits), "aten::binary_cross_entropy_with_logits", Tensor (const Tensor &, const Tensor &, const Tensor &, const Tensor &, int64_t), fp32)
-  KERNEL(ADD_NS(dist), "aten::dist", Tensor (const Tensor &, const Tensor &, Scalar), fp32)
-  KERNEL(ADD_NS(pdist), "aten::pdist", Tensor (const Tensor &, double), fp32)
-  KERNEL_UNBOXED_ONLY(ADD_NS(cdist), "aten::cdist", Tensor (const Tensor &, const Tensor &, double, c10::optional<int64_t>), fp32)
-  KERNEL(ADD_NS(renorm), "aten::renorm", Tensor (const Tensor &, Scalar, int64_t, Scalar), fp32)
-=======
   m.impl_UNBOXED("native_layer_norm",
                 &WrapFunction<CastPolicy::fp32, std::tuple<Tensor,Tensor,Tensor> (const Tensor &, const Tensor &, const Tensor &, int64_t, int64_t, double), std::tuple<Tensor,Tensor,Tensor> (const Tensor &, const Tensor &, const Tensor &, int64_t, int64_t, double), &ADD_NS(native_layer_norm)>::type::call);
   KERNEL_UNBOXED_ONLY(ADD_NS(group_norm), "group_norm", Tensor (const Tensor &, int64_t, const Tensor &, const Tensor &, double, bool), fp32)
@@ -613,7 +469,6 @@
   KERNEL(ADD_NS(pdist), "pdist", Tensor (const Tensor &, double), fp32)
   KERNEL_UNBOXED_ONLY(ADD_NS(cdist), "cdist", Tensor (const Tensor &, const Tensor &, double, c10::optional<int64_t>), fp32)
   KERNEL(ADD_NS(renorm), "renorm", Tensor (const Tensor &, Scalar, int64_t, Scalar), fp32)
->>>>>>> 29623cee
   // fp32_set_opt_dtype
   KERNEL_UNBOXED_ONLY(ADD_NS(prod), "prod", Tensor (const Tensor &, c10::optional<ScalarType>), fp32_set_opt_dtype)
   KERNEL_UNBOXED_ONLY(ADD_NS(prod), "prod.dim_int", Tensor (const Tensor &, int64_t, bool, c10::optional<ScalarType>), fp32_set_opt_dtype)
@@ -641,25 +496,6 @@
   KERNEL_UNBOXED_ONLY_DIFFERENT_REDISPATCH_SIGNATURE(ADD_NS(norm), "norm.ScalarOpt_dim", Tensor (const Tensor &, c10::optional<Scalar>, IntArrayRef, bool), Tensor (const Tensor &, c10::optional<Scalar>, IntArrayRef, bool, ScalarType), fp32_append_dtype)
   KERNEL_UNBOXED_ONLY_DIFFERENT_REDISPATCH_SIGNATURE(ADD_NS(norm), "norm.names_ScalarOpt_dim", Tensor (const Tensor &, c10::optional<Scalar>, DimnameList, bool), Tensor (const Tensor &, c10::optional<Scalar>, DimnameList, bool, ScalarType), fp32_append_dtype)
   // promote
-<<<<<<< HEAD
-  KERNEL(ADD_NS(addcdiv), "aten::addcdiv", Tensor (const Tensor &, const Tensor &, const Tensor &, Scalar), promote)
-  KERNEL(ADD_NS(addcmul), "aten::addcmul", Tensor (const Tensor &, const Tensor &, const Tensor &, Scalar), promote)
-  KERNEL(ADD_NS(atan2), "aten::atan2", Tensor (const Tensor &, const Tensor &), promote)
-  KERNEL(ADD_NS(cross), "aten::cross", Tensor (const Tensor &, const Tensor &, c10::optional<int64_t>), promote)
-  KERNEL_UNBOXED_ONLY(ADD_NS(bilinear), "aten::bilinear", Tensor (const Tensor &, const Tensor &, const Tensor &, const Tensor &), promote)
-  KERNEL_UNBOXED_ONLY(ADD_NS(tensordot), "aten::tensordot", Tensor (const Tensor &, const Tensor &, IntArrayRef, IntArrayRef), promote)
-  KERNEL_UNBOXED_ONLY(ADD_NS(dot), "aten::dot", Tensor (const Tensor &, const Tensor &), promote)
-  KERNEL(ADD_NS(equal), "aten::equal", bool (const Tensor &, const Tensor &), promote)
-  KERNEL_UNBOXED_ONLY(ADD_NS(cat), "aten::cat", Tensor (TensorList, int64_t), promote)
-  KERNEL_UNBOXED_ONLY(ADD_NS(cat), "aten::cat.names", Tensor (TensorList, Dimname), promote)
-  KERNEL_UNBOXED_ONLY(ADD_NS(_cat), "aten::_cat", Tensor (TensorList, int64_t), promote)
-  KERNEL_UNBOXED_ONLY(ADD_NS(stack), "aten::stack", Tensor (TensorList, int64_t), promote)
-  ;
-
-auto register_banned = torch::import()
-  .impl_UNBOXED("aten::binary_cross_entropy", DispatchKey::AutocastTensorIdFP16,
-                &at::autocast::binary_cross_entropy_banned);
-=======
   KERNEL(ADD_NS(addcdiv), "addcdiv", Tensor (const Tensor &, const Tensor &, const Tensor &, Scalar), promote)
   KERNEL(ADD_NS(addcmul), "addcmul", Tensor (const Tensor &, const Tensor &, const Tensor &, Scalar), promote)
   KERNEL(ADD_NS(atan2), "atan2", Tensor (const Tensor &, const Tensor &), promote)
@@ -676,7 +512,34 @@
   m.impl_UNBOXED("binary_cross_entropy", &at::autocast::binary_cross_entropy_banned);
 }
 
->>>>>>> 29623cee
+// bfloat16 ops registration
+TORCH_LIBRARY_IMPL(_, AutocastBFloat16, m) {
+  m.fallback(torch::CppFunction::makeFallthrough());
+}
+
+TORCH_LIBRARY_IMPL(aten, AutocastBFloat16, m) {
+  KERNEL_UNBOXED_ONLY(ADD_NS(_convolution), "_convolution", Tensor (const Tensor &, const Tensor &, const Tensor &, IntArrayRef, IntArrayRef, IntArrayRef, bool, IntArrayRef, int64_t, bool, bool, bool), bfp16)
+  KERNEL_UNBOXED_ONLY(ADD_NS(_convolution_nogroup), "_convolution_nogroup", Tensor (const Tensor &, const Tensor &, const Tensor &, IntArrayRef, IntArrayRef, IntArrayRef, bool, IntArrayRef), bfp16)
+  KERNEL_UNBOXED_ONLY(ADD_NS(conv1d), "conv1d", Tensor (const Tensor &, const Tensor &, const Tensor &, IntArrayRef, IntArrayRef, IntArrayRef, int64_t), bfp16)
+  KERNEL_UNBOXED_ONLY(ADD_NS(conv2d), "conv2d", Tensor (const Tensor &, const Tensor &, const Tensor &, IntArrayRef, IntArrayRef, IntArrayRef, int64_t), bfp16)
+  KERNEL_UNBOXED_ONLY(ADD_NS(conv3d), "conv3d", Tensor (const Tensor &, const Tensor &, const Tensor &, IntArrayRef, IntArrayRef, IntArrayRef, int64_t), bfp16)
+  KERNEL_UNBOXED_ONLY(ADD_NS(conv_tbc), "conv_tbc", Tensor (const Tensor &, const Tensor &, const Tensor &, int64_t), bfp16)
+  KERNEL_UNBOXED_ONLY(ADD_NS(conv_transpose1d), "conv_transpose1d", Tensor (const Tensor &, const Tensor &, const Tensor &, IntArrayRef, IntArrayRef, IntArrayRef, int64_t, IntArrayRef), bfp16)
+  KERNEL_UNBOXED_ONLY(ADD_NS(conv_transpose2d), "conv_transpose2d.input", Tensor (const Tensor &, const Tensor &, const Tensor &, IntArrayRef, IntArrayRef, IntArrayRef, int64_t, IntArrayRef), bfp16)
+  KERNEL_UNBOXED_ONLY(ADD_NS(conv_transpose3d), "conv_transpose3d.input", Tensor (const Tensor &, const Tensor &, const Tensor &, IntArrayRef, IntArrayRef, IntArrayRef, int64_t, IntArrayRef), bfp16)
+  KERNEL_UNBOXED_ONLY(ADD_NS(convolution), "convolution", Tensor (const Tensor &, const Tensor &, const Tensor &, IntArrayRef, IntArrayRef, IntArrayRef, bool, IntArrayRef, int64_t), bfp16)
+  KERNEL(ADD_NS(addmm), "addmm", Tensor (const Tensor &, const Tensor &, const Tensor &, Scalar, Scalar), bfp16)
+  KERNEL(ADD_NS(addmv), "addmv", Tensor (const Tensor &, const Tensor &, const Tensor &, Scalar, Scalar), bfp16)
+  KERNEL(ADD_NS(addr), "addr", Tensor (const Tensor &, const Tensor &, const Tensor &, Scalar, Scalar), bfp16)
+  KERNEL(ADD_NS(matmul), "matmul", Tensor (const Tensor &, const Tensor &), bfp16)
+  KERNEL(ADD_NS(mm), "mm", Tensor (const Tensor &, const Tensor &), bfp16)
+  KERNEL(ADD_NS(mv), "mv", Tensor (const Tensor &, const Tensor &), bfp16)
+  KERNEL_UNBOXED_ONLY(ADD_NS(linear), "linear", Tensor (const Tensor &, const Tensor &, const Tensor &), bfp16)
+  KERNEL(ADD_NS(addbmm), "addbmm", Tensor (const Tensor &, const Tensor &, const Tensor &, Scalar, Scalar), bfp16)
+  KERNEL(ADD_NS(baddbmm), "baddbmm", Tensor (const Tensor &, const Tensor &, const Tensor &, Scalar, Scalar), bfp16)
+  KERNEL(ADD_NS(bmm), "bmm", Tensor (const Tensor &, const Tensor &), bfp16)
+  KERNEL_UNBOXED_ONLY(ADD_NS(chain_matmul), "chain_matmul", Tensor (TensorList), bfp16)
+}
 }
 #endif
 
