--- conflicted
+++ resolved
@@ -387,11 +387,7 @@
 
 class CAFFE2_CUDA_API CUDAStaticContext final : public BaseStaticContext {
  public:
-<<<<<<< HEAD
   at::DataPtr New(size_t nbytes) const override;
-=======
-  std::pair<void*, MemoryDeleter> New(size_t nbytes) const override;
->>>>>>> b911ca9b
 
   DeviceType GetDeviceType() override {
     return CUDA;
