--- conflicted
+++ resolved
@@ -4,713 +4,6 @@
 namespace torch {
 namespace jit {
 namespace fuser {
-<<<<<<< HEAD
-namespace cuda {
-
-constexpr auto kCgNamespace = "CudaCodeGen";
-constexpr auto kKernelName = "kernel";
-
-namespace {
-
-// See NOTE [ USE OF NVRTC AND DRIVER API ]
-static const at::cuda::NVRTC& nvrtc() {
-  return at::globalContext().getNVRTC();
-}
-
-static int ceilDiv(const int a, const int b) {
-  return (a + b - 1) / b;
-}
-
-// Go through a tensor, and grab it's sizes/strides potentially broadcasted
-struct ExtractSizeStride {
-  std::vector<int64_t> sizes;
-  std::vector<int64_t> strides;
-
-  explicit ExtractSizeStride(
-      const at::Tensor& val,
-      c10::optional<at::IntArrayRef> broadcasted_size = c10::nullopt) {
-    if (broadcasted_size) {
-      // [Note - broadcast support in integration]
-      // PyTorch follows numpy broadcasting rule.
-      // (https://numpy.org/doc/stable/user/basics.broadcasting.html)
-      //
-      // So in case where the rank of two operators differ, we align them on
-      // the higher dimensions, hence the offset o_dim-b_dim to the index here.
-      int b_dim = (int)broadcasted_size->size();
-      int o_dim = (int)val.dim();
-      TORCH_CHECK(b_dim >= o_dim);
-      for (int i = 0; i < b_dim; i++) {
-        sizes.push_back(broadcasted_size->at(i));
-        int index = i + o_dim - b_dim;
-        if (index < 0) {
-          strides.push_back(0);
-        } else if (val.sizes()[index] == sizes[i]) {
-          strides.push_back(val.strides()[index]);
-        } else {
-          TORCH_CHECK(
-              val.sizes()[index] == 1,
-              "Not compatible dimension size for broadcast");
-          strides.push_back(0);
-        }
-      }
-    } else {
-      auto o_dim = val.dim();
-      for (decltype(val.dim()) i{0}; i < o_dim; i++) {
-        sizes.push_back(val.sizes()[i]);
-        strides.push_back(val.strides()[i]);
-      }
-    }
-  }
-};
-
-struct KernelArgumentHolder {
- private:
-  std::vector<ArgAbstract*> arguments;
-  std::vector<void*> void_ptrs;
-  bool changed = true;
-
- public:
-  virtual ~KernelArgumentHolder() {
-    for (auto arg : arguments)
-      delete arg;
-  }
-
-  // Push a tensor to the arguments
-  void push(
-      const at::Tensor& val,
-      c10::optional<at::IntArrayRef> broadcasted_size = c10::nullopt) {
-    changed = true;
-    ExtractSizeStride ess(val, std::move(broadcasted_size));
-    int nDims = ess.sizes.size();
-
-    c10::ScalarType dtype = val.scalar_type();
-    TensorArgAbstract* tensor_arg = getTensorArg(dtype, nDims);
-    tensor_arg->setPointer(val.data_ptr());
-    for (int i = 0; i < nDims; i++) {
-      tensor_arg->setSize(i, ess.sizes[i]);
-      tensor_arg->setStride(i, ess.strides[i]);
-    }
-    arguments.push_back(tensor_arg);
-  }
-
-  // Push a scalar or integer to the arguments
-  void push(const IValue& val) {
-    changed = true;
-    TORCH_INTERNAL_ASSERT(
-        val.isScalar(),
-        "Tried to push an arg to run in a fused kernel, expected a scalar but got, ",
-        val);
-    switch (val.toScalar().type()) {
-      case (c10::ScalarType::Double):
-        arguments.push_back(new FloatArg((float)val.toDouble()));
-        return;
-      case (c10::ScalarType::Long):
-        arguments.push_back(new IntArg((int)val.toInt()));
-        return;
-      default:
-        TORCH_INTERNAL_ASSERT(
-            false,
-            " Tried to create argument to send to a fused kernel, but got an unexpected type.");
-    }
-    TORCH_INTERNAL_ASSERT(
-        false,
-        " Tried to create argument to send to a fused kernel, but got a non-scalar type.");
-  }
-
-  void push(const uint64_t& val) {
-    arguments.push_back(new ULongArg(val));
-  }
-
-  // Create buffer, flatten arguments into it, align by 8 Bytes, return pointers
-  // in the buffer
-  void** getBuffer() {
-    if (changed) {
-      void_ptrs = std::vector<void*>(arguments.size(), nullptr);
-      for (decltype(arguments.size()) i{0}; i < arguments.size(); i++)
-        void_ptrs[i] = static_cast<void*>(arguments[i]->arg());
-      changed = false;
-    }
-    return void_ptrs.data();
-  }
-};
-
-std::pair<std::string, std::string> codeGeneration(Fusion* fusion) {
-  std::stringstream str_stream;
-  #ifdef __HIP_PLATFORM_HCC__
-  str_stream << "#include <hip/hip_runtime.h>" << "\n"
-             << "#include <hip/hip_fp16.h>" << "\n";
-  #endif
-  str_stream << "namespace " << kCgNamespace << " {\n"
-             << code_template_tensor_struct << "\n"
-             << code_fp16_support << "\n"
-             << code_random_number_gen << "\n"
-             << code_helper_funcs << "\n"
-             << code_template_block_reduction << "\n"
-             << code_template_grid_reduction << "\n";
-  std::stringstream cdg;
-  GPULower gpulw(fusion);
-  gpulw.printKernel(str_stream, kKernelName);
-  str_stream << "\n} // namespace";
-
-  std::string func_name = std::string(kCgNamespace) + "::" + kKernelName;
-  return std::make_pair(func_name, str_stream.str());
-}
-
-bool validateKernelArgTensor(
-    const at::Tensor& arg,
-    const Val* param,
-    int device_index,
-    std::stringstream& msg) {
-  // Arg is a tensor. Param must be a tensor too.
-  if (*param->getValType() != ValType::TensorView) {
-    msg << "Argument is a tensor, but the parameter is not.";
-    return false;
-  }
-
-  // Check the rank of the tensors.
-  size_t arg_dim = arg.dim();
-  // Note: This requires current Fusion to be active.
-  size_t param_dim = TensorDomain::noReductions(
-                         static_cast<const TensorView*>(param)->getRootDomain())
-                         .size();
-  // see [Note - broadcast support in integration]
-  // Because of broadcasting support handled in integration, we relax the rank
-  // check as necessary.
-  if (arg_dim > param_dim) {
-    msg << "Argument tensor's rank is " << arg_dim << ", but the parameter is "
-        << param_dim;
-    return false;
-  }
-
-  if (arg.device().index() != device_index) {
-    msg << "Argument is on device that is not compiled for";
-    return false;
-  }
-  // Check element type
-  at::ScalarType arg_data_type = arg.scalar_type();
-  DataType param_data_type = *param->getDataType();
-  bool match = false;
-  switch (arg_data_type) {
-    case at::ScalarType::Half:
-      match = param_data_type == DataType::Half;
-      break;
-    case at::ScalarType::Float:
-      match = param_data_type == DataType::Float;
-      break;
-    case at::ScalarType::Bool:
-      match = param_data_type == DataType::Bool;
-      break;
-    default:
-      msg << "Argument element type, " << arg_data_type
-          << ", is not supported.";
-      return false;
-  }
-  if (!match)
-    msg << "Argument element type is " << arg_data_type
-        << ", but the parameter is " << param_data_type;
-  return match;
-}
-
-bool validateKernelArgScalar(
-    const c10::TypePtr& arg_type,
-    const Val* param,
-    std::stringstream& msg) {
-  if (!param->isScalar()) {
-    msg << "Argument is a scalar, but the parameter is not.";
-    return false;
-  }
-  DataType param_type = *param->getDataType();
-  bool match = false;
-  switch (arg_type->kind()) {
-    case c10::TypeKind::IntType:
-      match = param_type == DataType::Int;
-      break;
-    case c10::TypeKind::FloatType:
-      match = param_type == DataType::Float;
-      break;
-    case c10::TypeKind::BoolType:
-      match = param_type == DataType::Bool;
-      break;
-    default:
-      match = false;
-  }
-  if (!match) {
-    msg << "Argument type is " << *arg_type << ", but the parameter is "
-        << param_type;
-  }
-  return match;
-}
-
-bool validateKernelArg(
-    const c10::IValue& arg,
-    const Val* param,
-    int device_index,
-    std::stringstream& msg) {
-  if (arg.type()->kind() != c10::TypeKind::TensorType) {
-    return validateKernelArgScalar(arg.type(), param, msg);
-  } else {
-    return validateKernelArgTensor(arg.toTensor(), param, device_index, msg);
-  }
-}
-
-void validateKernelArgs(
-    const CudaKernel& entry,
-    const at::ArrayRef<IValue>& inputs,
-    const std::vector<at::Tensor>& outputs) {
-  // This is necessary as we were traversing the fusion graph later in the check
-  FusionGuard fg(&entry);
-  // Check inputs
-  TORCH_INTERNAL_ASSERT(
-      inputs.size() == entry.fusion_->inputs().size(),
-      "Wrong number of kernel inputs.");
-  for (size_t i = 0; i < inputs.size(); ++i) {
-    const IValue& arg = inputs[i];
-    const Val* param = entry.fusion_->inputs()[i];
-    std::stringstream msg;
-    TORCH_INTERNAL_ASSERT(
-        validateKernelArg(arg, param, entry.device_, msg),
-        "Input argument at position ",
-        i,
-        " is invalid; ",
-        msg.str());
-  }
-
-  TORCH_INTERNAL_ASSERT(
-      entry.fusion_->outputs().size() != 0,
-      "Kernel should have at least one output tensor.");
-
-  TORCH_INTERNAL_ASSERT(
-      outputs.size() == entry.fusion_->outputs().size(),
-      "Wrong number of kernel outputs.");
-  for (size_t i = 0; i < outputs.size(); ++i) {
-    const at::Tensor& arg = outputs[i];
-    const Val* param = entry.fusion_->outputs()[i];
-    std::stringstream msg;
-    TORCH_INTERNAL_ASSERT(
-        validateKernelArgTensor(arg, param, entry.device_, msg),
-        "Output argument at position ",
-        i,
-        " is invalid; ",
-        msg.str());
-  }
-}
-
-size_t size(const dim3& d) {
-  return (size_t)d.x * (size_t)d.y * (size_t)d.z;
-}
-
-dim3 dimensionOfReductionBlock(
-    const dim3& block_dim,
-    bool x_thread,
-    bool y_thread,
-    bool z_thread) {
-  return dim3{x_thread ? block_dim.x : 1,
-              y_thread ? block_dim.y : 1,
-              z_thread ? block_dim.z : 1};
-}
-
-int sizeOfReductionBlock(
-    const dim3& block_dim,
-    bool x_thread,
-    bool y_thread,
-    bool z_thread) {
-  return size(
-      dimensionOfReductionBlock(block_dim, x_thread, y_thread, z_thread));
-}
-
-// Returns the total number of reduction segments.
-size_t numberOfReductionSegments(
-    const dim3& grid_dim,
-    bool x_block,
-    bool y_block,
-    bool z_block) {
-  return (x_block ? 1 : grid_dim.x) * (y_block ? 1 : grid_dim.y) *
-      (z_block ? 1 : grid_dim.z);
-}
-
-std::array<size_t, 2> gridReductionTempBufferSizes(CudaKernel* entry) {
-  size_t buffer_size = 0;
-  size_t sync_flag_size = 0;
-  for (auto expr : entry->fusion_->exprs(true)) {
-    if (expr->getExprType() != ExprType::ReductionOp)
-      continue;
-    ReductionOp* rop = static_cast<ReductionOp*>(expr);
-    auto domains = rop->getParallelReductionDomains();
-    bool x_block = domains.find(ParallelType::BIDx) != domains.end();
-    bool y_block = domains.find(ParallelType::BIDy) != domains.end();
-    bool z_block = domains.find(ParallelType::BIDz) != domains.end();
-    // No buffer needed unless it's a grid reduction
-    if (!x_block && !y_block && !z_block)
-      continue;
-    // Assumption here is that reduction along the block-parallel
-    // domains is done prior to this grid reduction, so those domains
-    // do not need to participate in the grid reductions
-    bool x_thread = domains.find(ParallelType::TIDx) == domains.end();
-    bool y_thread = domains.find(ParallelType::TIDy) == domains.end();
-    bool z_thread = domains.find(ParallelType::TIDz) == domains.end();
-    auto rb_size =
-        sizeOfReductionBlock(entry->block_, x_thread, y_thread, z_thread);
-    auto num_blocks = size(entry->grid_);
-    auto element_size = dataTypeSize(*(rop->out()->getDataType()));
-    auto required_temp_buffer_size = num_blocks * rb_size * element_size;
-    buffer_size = std::max(buffer_size, required_temp_buffer_size);
-    auto flag_size = sizeof(unsigned) *
-        numberOfReductionSegments(entry->grid_, x_block, y_block, z_block);
-    sync_flag_size = std::max(sync_flag_size, flag_size);
-  }
-  return {{buffer_size, sync_flag_size}};
-}
-
-} // namespace
-
-bool NaivePWKernelArgsReq::matchKernelSize(const at::ArrayRef<IValue> inputs) {
-  TORCH_INTERNAL_ASSERT(
-      inputs.size() == dims_.size(),
-      "wrong number of inputs feed to generated kernel!");
-  for (size_t i = 0; i < dims_.size(); i++) {
-    if (inputs[i].isTensor()) {
-      if (inputs[i].toTensor().dim() != dims_[i]) {
-        return false;
-      }
-    } else {
-      if (dims_[i] != -1) {
-        return false;
-      }
-    }
-  }
-  return true;
-}
-
-void compileKernel(CudaKernel* entry) {
-  // generating cuda code;
-  std::string code;
-  std::string func_name;
-  std::tie(func_name, code) = codeGeneration(entry->fusion_.get());
-
-  static int32_t compiled_kernel_id = 0;
-  // We increment the id here instead of at the end of the function to avoid
-  // error during jit-compilation that would make debug message confusing.
-  compiled_kernel_id++;
-  const char* debug_env = getenv("PYTORCH_CUDA_FUSER_DEBUG");
-  if (debug_env && atoi(debug_env)) {
-    std::cout << "\n==== codegen output for kernel: " << compiled_kernel_id
-              << " ====" << std::endl
-              << code << std::endl
-              << "====================================" << std::endl;
-  }
-
-  // vvv NVRTC COMPILATION vvv
-
-  // lazily construct context if non-existing yet;
-  CUcontext pctx = nullptr;
-  AT_CUDA_DRIVER_CHECK(nvrtc().cuCtxGetCurrent(&pctx));
-  if (!pctx) {
-    std::unique_lock<std::mutex> cudaFreeMutexLock(
-        *(c10::cuda::CUDACachingAllocator::getFreeMutex()));
-    cudaFree(nullptr);
-  }
-
-  // set device for the operation;
-  at::cuda::set_device(entry->device_);
-  entry->has_random_ = entry->fusion_->hasRNG();
-
-  const auto prop = at::cuda::getCurrentDeviceProperties();
-  int nvrtc_major, nvrtc_minor;
-  AT_CUDA_NVRTC_CHECK(nvrtc().nvrtcVersion(&nvrtc_major, &nvrtc_minor));
-
-  // Short-circuits if NVRTC version too low
-  TORCH_INTERNAL_ASSERT(nvrtc_major >= 6);
-  // Major and minor is determined by device properties and
-  // possibly "downcompiled" to a lower (compatible) compute architecture
-  // based on the NVRTC version
-  int major, minor;
-  major = prop->major;
-  minor = prop->minor;
-  nvrtcProgram program;
-  AT_CUDA_NVRTC_CHECK(nvrtc().nvrtcCreateProgram(
-      &program, code.c_str(), nullptr, 0, nullptr, nullptr));
-  ResourceGuard holdProgram(
-      [&] { AT_CUDA_NVRTC_CHECK(nvrtc().nvrtcDestroyProgram(&program)); });
-  #ifdef __HIP_PLATFORM_HCC__
-  std::vector<const char*> args = {"--std=c++14"};
-  #else
-  const std::string compute = "--gpu-architecture=compute_" +
-      std::to_string(major) + std::to_string(minor);
-  const std::vector<const char*> args = {
-      "--std=c++14", compute.c_str(), "-default-device"};
-  #endif
-  nvrtc().nvrtcAddNameExpression(program, func_name.c_str());
-  const auto result =
-      nvrtc().nvrtcCompileProgram(program, args.size(), args.data());
-  if (result != NVRTC_SUCCESS) {
-    size_t logsize;
-    nvrtc().nvrtcGetProgramLogSize(program, &logsize);
-    std::vector<char> log(logsize);
-    nvrtc().nvrtcGetProgramLog(program, log.data());
-
-    TORCH_INTERNAL_ASSERT(
-        false, code.c_str(), "\nCUDA NVRTC compile error: ", log.data());
-  }
-  const char* lowered_kernel_name;
-  nvrtc().nvrtcGetLoweredName(program, func_name.c_str(), &lowered_kernel_name);
-
-  AT_CUDA_NVRTC_CHECK(result);
-  size_t ptx_size;
-  AT_CUDA_NVRTC_CHECK(nvrtc().nvrtcGetPTXSize(program, &ptx_size));
-  std::vector<char> ptx;
-  ptx.resize(ptx_size);
-  AT_CUDA_NVRTC_CHECK(nvrtc().nvrtcGetPTX(program, ptx.data()));
-
-  // TODO: We do go through different code path, should investigate whether this
-  // has an impact on generated binary.
-  const char* prefix_env = getenv("PYTORCH_CUDA_FUSER_CUBIN");
-  #ifndef __HIP_PLATFORM_HCC__
-  if (prefix_env) {
-    // Output ptx file
-    std::stringstream ptx_file_name;
-    ptx_file_name << prefix_env << "_" << compiled_kernel_id << ".ptx";
-    std::ofstream myPtxFile(ptx_file_name.str().c_str(), std::ios::out);
-    if (myPtxFile.is_open()) {
-      myPtxFile.write(ptx.data(), ptx.size());
-      myPtxFile.close();
-    }
-
-    CUlinkState linkState;
-
-    AT_CUDA_DRIVER_CHECK(nvrtc().cuLinkCreate(0, nullptr, nullptr, &linkState));
-    AT_CUDA_DRIVER_CHECK(nvrtc().cuLinkAddData(
-        linkState,
-        CU_JIT_INPUT_PTX,
-        ptx.data(),
-        ptx_size,
-        "compiling PTX",
-        0,
-        nullptr,
-        nullptr));
-    size_t cubinSize;
-    void* cubin;
-    AT_CUDA_DRIVER_CHECK(nvrtc().cuLinkComplete(linkState, &cubin, &cubinSize));
-
-    // Output binary file
-    std::stringstream cubin_file_name;
-    cubin_file_name << prefix_env << "_" << compiled_kernel_id << ".cubin";
-    std::ofstream myCubinFile(
-        cubin_file_name.str().c_str(), std::ios::out | std::ios::binary);
-    if (myCubinFile.is_open()) {
-      myCubinFile.write(static_cast<const char*>(cubin), cubinSize);
-      myCubinFile.close();
-    }
-
-    // load compiled cubin
-    AT_CUDA_DRIVER_CHECK(nvrtc().cuModuleLoadData(&(entry->module_), cubin));
-  } else {
-    // load ptx directly
-    AT_CUDA_DRIVER_CHECK(
-        nvrtc().cuModuleLoadData(&(entry->module_), ptx.data()));
-  }
-  #else
-  // load ptx directly
-    AT_CUDA_DRIVER_CHECK(
-        nvrtc().cuModuleLoadData(&(entry->module_), ptx.data()));
-  #endif
-  AT_CUDA_DRIVER_CHECK(nvrtc().cuModuleGetFunction(
-      &(entry->function_), entry->module_, lowered_kernel_name));
-#if defined(__HIP_PLATFORM_HCC__) && HIP_VERSION < 305
-  // HIP function signature is not compatible yet
-  uint32_t max_blocks;
-  AT_CUDA_DRIVER_CHECK(nvrtc().hipOccupancyMaxActiveBlocksPerMultiprocessor(
-      &max_blocks, entry->function_, 128, 0));
-  entry->max_blocks_ = max_blocks;
-#else
-  AT_CUDA_DRIVER_CHECK(nvrtc().cuOccupancyMaxActiveBlocksPerMultiprocessor(
-      &entry->max_blocks_, entry->function_, 128, 0));
-#endif
-  entry->max_blocks_ *= prop->multiProcessorCount;
-}
-
-void runKernel(
-    CudaKernel* entry,
-    const at::ArrayRef<IValue> inputs,
-    const std::vector<at::Tensor>& outputs,
-    const std::vector<int64_t>& broadcasted_shape) {
-  validateKernelArgs(*entry, inputs, outputs);
-
-  const auto prior_device = at::cuda::current_device();
-  at::cuda::set_device(entry->device_);
-  auto stream = at::cuda::getCurrentCUDAStream();
-
-  // TODO: Proper API to establish reasonable launch configurations;
-  // Naive launch config;
-  const size_t numel = outputs[0].numel();
-
-  int blocks = 1;
-  int thread_x = 1;
-  int thread_y = 1;
-  if (!entry->reduction_axes_.empty()) {
-    // TODO: MAJOR HACK! Expr evaluation makes launch configuration much easier
-    blocks = numel;
-    // Translated to `fcd_reduction`
-    if (entry->reduction_axes_.back() ==
-        outputs[0].dim() + ((int)entry->reduction_axes_.size()) - 1) {
-      thread_x = kFcdReductionThreadX;
-      thread_y = 1;
-    } else {
-      thread_x = kNonFcdReductionThreadX;
-      thread_y = kNonFcdReductionThreadY;
-    }
-  } else {
-    // TODO: we can't randomly clap down this until we got striding.
-    blocks = ceilDiv(numel, kPwThreadX * entry->unroll_factor_);
-    thread_x = kPwThreadX;
-    thread_y = 1;
-  }
-  const auto nBlocks = blocks;
-  const auto nThreadx = thread_x;
-  const auto nThready = thread_y;
-
-  KernelArgumentHolder kernel_args;
-
-  // Naive I/O setup, I'm ignoring all the potential transformation (i.e. I/O
-  // allocated here from the subgraph could be, and very likely are, different
-  // from I/O expected by the generated CUDA kernel.
-  for (auto& input : inputs) {
-    if (input.isTensor()) {
-      kernel_args.push(input.toTensor(), broadcasted_shape);
-    } else {
-      kernel_args.push(input);
-    }
-  }
-
-  for (auto& output : outputs) {
-    kernel_args.push(output);
-  }
-
-  // TODO: this probably won't work for us.
-  if (entry->has_random_) {
-    std::pair<uint64_t, uint64_t> philox_engine_inputs;
-    const auto rand_offset = 4 * (std::ceil(numel / (4.0 * 128 * nBlocks)) + 1);
-    auto gen = at::cuda::detail::getDefaultCUDAGenerator();
-    {
-      // See Note [Acquire lock when using random generators]
-      std::lock_guard<std::mutex> lock(gen.mutex());
-      philox_engine_inputs =
-          at::check_generator<at::CUDAGeneratorImpl>(gen)->philox_engine_inputs(
-              rand_offset);
-    }
-    kernel_args.push(philox_engine_inputs.first);
-    kernel_args.push(philox_engine_inputs.second);
-  }
-
-  // launch kernel;
-  AT_CUDA_DRIVER_CHECK(nvrtc().cuLaunchKernel(
-      entry->function_,
-      nBlocks,
-      1,
-      1,
-      nThreadx,
-      nThready,
-      1,
-      0,
-      stream,
-      kernel_args.getBuffer(),
-      nullptr));
-
-  // Resets device (see at::DeviceGuard notes above)
-  at::cuda::set_device(prior_device);
-}
-
-// WARNING:
-// This function is here for testing purposes only
-void runTestKernel(
-    CudaKernel* entry,
-    const at::ArrayRef<IValue> inputs,
-    const std::vector<at::Tensor>& outputs) {
-  validateKernelArgs(*entry, inputs, outputs);
-
-  const auto prior_device = at::cuda::current_device();
-  at::cuda::set_device(entry->device_);
-  auto stream = at::cuda::getCurrentCUDAStream();
-
-  // TODO: Proper API to establish reasonable launch configurations;
-  // Naive launch config;
-  TORCH_INTERNAL_ASSERT(!outputs.empty(), "No outputs set for test kernel.");
-  size_t numel = outputs[0].numel();
-
-  // TODO: we can't randomly clap down this until we got striding.
-  const auto nBlocks = ceilDiv(numel, 128 * entry->unroll_factor_);
-
-  KernelArgumentHolder kernel_args;
-
-  auto exprs = entry->fusion_->exprs(true);
-
-  // Naive I/O setup, I'm ignoring all the potential transformation (i.e. I/O
-  // allocated here from the subgraph could be, and very likely are, different
-  // from I/O expected by the generated CUDA kernel.
-  for (auto& input : inputs) {
-    if (input.isTensor()) {
-      TORCH_INTERNAL_ASSERT(
-          input.toTensor().device().index() == entry->device_,
-          "input to kernel on device that is not compiled for");
-      TORCH_INTERNAL_ASSERT(
-          !entry->fusion_->outputs().empty(),
-          "No output found for this kernel, aborting.");
-      kernel_args.push(input.toTensor());
-    } else {
-      kernel_args.push(input);
-    }
-  }
-
-  for (auto& output : outputs) {
-    kernel_args.push(output);
-  }
-
-  // TODO: this probably won't work for us.
-  if (entry->has_random_) {
-    std::pair<uint64_t, uint64_t> philox_engine_inputs;
-    const auto rand_offset = 4 * (std::ceil(numel / (4.0 * 128 * nBlocks)) + 1);
-    auto gen = at::cuda::detail::getDefaultCUDAGenerator();
-    {
-      // See Note [Acquire lock when using random generators]
-      std::lock_guard<std::mutex> lock(gen.mutex());
-      philox_engine_inputs =
-          at::check_generator<at::CUDAGeneratorImpl>(gen)->philox_engine_inputs(
-              rand_offset);
-    }
-    kernel_args.push(philox_engine_inputs.first);
-    kernel_args.push(philox_engine_inputs.second);
-  }
-
-  // When the kernel has global reductions, the kernel needs two
-  // additional temporary buffers, one for intermediate results and
-  // another for synchronization among thread blocks.
-  if (entry->fusion_->hasGridReduction()) {
-    auto temp_buf_type = at::kFloat;
-    auto temp_buf_sizes = gridReductionTempBufferSizes(entry);
-    auto options =
-        at::TensorOptions().dtype(temp_buf_type).device(at::kCUDA, 0);
-    at::Tensor reduction_work_buffer = at::empty(
-        {(long)(temp_buf_sizes[0] / c10::elementSize(temp_buf_type))}, options);
-    kernel_args.push(reduction_work_buffer);
-    at::Tensor sync_flags = at::zeros(
-        {(long)(temp_buf_sizes[1] / c10::elementSize(temp_buf_type))}, options);
-    kernel_args.push(sync_flags);
-  }
-
-  // launch kernel;
-  AT_CUDA_DRIVER_CHECK(nvrtc().cuLaunchKernel(
-      entry->function_,
-      entry->grid_.x,
-      entry->grid_.y,
-      entry->grid_.z,
-      entry->block_.x,
-      entry->block_.y,
-      entry->block_.z,
-      0,
-      stream,
-      kernel_args.getBuffer(),
-      nullptr));
-=======
->>>>>>> b926215a
 
 void Kernel::print() const {}
 
