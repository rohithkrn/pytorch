#include <torch/csrc/jit/tensorexpr/cuda_codegen.h>
#include <torch/csrc/jit/tensorexpr/cuda_half_support.h>

#include <ATen/CUDAGeneratorImpl.h>
#include <c10/cuda/CUDAFunctions.h>
#include <torch/csrc/jit/jit_log.h>
#include <torch/csrc/jit/tensorexpr/analysis.h>
#include <torch/csrc/jit/tensorexpr/cuda_random.h>
#include <torch/csrc/jit/tensorexpr/eval.h>
#include <torch/csrc/jit/tensorexpr/exceptions.h>
#include <torch/csrc/jit/tensorexpr/execution_counter.h>
#include <torch/csrc/jit/tensorexpr/ir_simplifier.h>
#include <torch/csrc/jit/tensorexpr/registerizer.h>

namespace torch {
namespace jit {
namespace tensorexpr {

DEFINE_TRIGGER(cuda_codegen_created);
DEFINE_TRIGGER(cuda_codegen_executed);

// A RAII wrapper to manage a variable and name pair in the look-up table.
// TODO: move this to a more shared place.
class ScopedVarName {
 public:
  ScopedVarName(VarNameMap* mapping, const Var* var, const std::string& name)
      : mapping_(mapping), var_(var) {
    auto iter = mapping->find(var);
    if (iter != mapping->end()) {
      throw std::runtime_error("Duplicate var entry: " + var->name_hint());
    }
    mapping->insert(std::make_pair(var, name));
  }

  ScopedVarName(
      UniqueNameManager* manager,
      const Var* var,
      const std::string& name)
      : ScopedVarName(&manager->unique_name_mapping_, var, name) {}

  ScopedVarName(const ScopedVarName&) = delete;
  ScopedVarName& operator=(const ScopedVarName&) = delete;

  ~ScopedVarName() noexcept(false) {
    mapping_->erase(var_);
  }

 private:
  VarNameMap* mapping_ = nullptr;
  const Var* var_ = nullptr;
};

static int as_int(const Expr* expr) {
  auto v = dynamic_cast<const IntImm*>(expr);
  if (!v) {
    throw malformed_input(
        "cuda_codegen: non Int expr interpreted as int", expr);
  }

  return v->value();
}

static bool is_zero(const Expr* expr) {
  return as_int(expr) == 0;
}

static const at::cuda::NVRTC& nvrtc() {
  return at::globalContext().getNVRTC();
}

static void getMajorMinor(
    const cudaDeviceProp* const prop,
    int& major,
    int& minor) {
  using CudaVersion = std::pair<int, int>;
  CudaVersion nvrtc_version;
  AT_CUDA_NVRTC_CHECK(
      nvrtc().nvrtcVersion(&nvrtc_version.first, &nvrtc_version.second));

  AT_ASSERT(nvrtc_version.first >= 6);

  CudaVersion dev_version = CudaVersion(prop->major, prop->minor);
  CudaVersion max_dev_version(dev_version);
  if (nvrtc_version.first <= 7) { // 7 supports 2-5.x
    max_dev_version = CudaVersion(5, 0);
  } else if (nvrtc_version.first <= 8) { // 8 supports 2-6.x
    max_dev_version = CudaVersion(6, 0);
  } else if (nvrtc_version.first <= 9) { // 9 supports 3-7.2
    max_dev_version = CudaVersion(7, 2);
  } else if (nvrtc_version.first <= 10) { // 10 supports 3-7.5
    max_dev_version = CudaVersion(7, 5);
  }
  if (dev_version > max_dev_version) {
    dev_version = max_dev_version;
  }
  major = dev_version.first;
  minor = dev_version.second;
}

std::string cudaDtypeCppString(const Dtype& dtype) {
  switch (dtype.scalar_type()) {
    case ScalarType::Bool:
      return "bool";
    case ScalarType::Half:
      return "half";
    case ScalarType::Char:
      return "char";
    case ScalarType::Byte:
      return "unsigned char";
    case ScalarType::Short:
      return "short";
    case ScalarType::Long:
      return "long long";
    default:
      return dtype.ToCppString();
  }
}

void CudaAnalysis::visit(const Free* v) {
  if (thread_local_bufs_.count(v->buffer_var()) == 0 &&
      cross_block_bufs_.count(v->buffer_var()) == 0) {
    throw std::runtime_error("Global free not supported yet");
  }
}

void CudaAnalysis::visit(const Allocate* v) {
  Stmt* p = v->get_parent();
  while (p) {
    const For* for_v = dynamic_cast<const For*>(p);
    if (for_v) {
      if (for_v->loop_options().is_gpu_block_index()) {
        // TODO: This isn't right if there's a thread index at a higher level
        // than this.
        cross_block_bufs_.insert(v->buffer_var());
        return;
      } else if (for_v->loop_options().is_gpu_thread_index()) {
        thread_local_bufs_.insert(v->buffer_var());
        return;
      }
    }
    p = p->get_parent();
  }
  throw std::runtime_error("Global alloc not supported yet");
}

void CudaAnalysis::visit(const For* v) {
  // Recurse first.
  v->body()->accept(this);

  const LoopOptions& loop_options = v->loop_options();
  if (loop_options.is_gpu_block_index()) {
    int gpu_block_index = loop_options.gpu_block_index();
    if (gpu_block_index >= 3) {
      throw std::runtime_error("support only 3D gpu_block_index");
    }
    const Expr* prev = nullptr;
    if (gpu_block_extents_.size() <= gpu_block_index) {
      gpu_block_extents_.resize(gpu_block_index + 1);
    } else {
      prev = gpu_block_extents_[gpu_block_index];
    }
    if (!is_zero(v->start())) {
      throw std::runtime_error(
          "start must be zero for gpu_block_index: " +
          std::to_string(v->start()));
    }

    if (prev == nullptr) {
      gpu_block_extents_[gpu_block_index] = v->stop();
    } else {
      gpu_block_extents_[gpu_block_index] =
          IRSimplifier::simplify(new Max(prev, v->stop(), true));
    }
  } else if (loop_options.is_gpu_thread_index()) {
    int gpu_thread_index = loop_options.gpu_thread_index();
    if (gpu_thread_index >= 3) {
      throw std::runtime_error("support only 3D gpu_thread_index");
    }
    const Expr* prev = nullptr;
    if (gpu_thread_extents_.size() <= gpu_thread_index) {
      gpu_thread_extents_.resize(gpu_thread_index + 1);
    } else {
      prev = gpu_thread_extents_[gpu_thread_index];
    }
    if (!is_zero(v->start())) {
      throw std::runtime_error(
          "start must be zero for gpu_thread_index: " +
          std::to_string(v->start()));
    }

    if (prev == nullptr) {
      gpu_thread_extents_[gpu_thread_index] = v->stop();
    } else {
      gpu_thread_extents_[gpu_thread_index] =
          IRSimplifier::simplify(new Max(prev, v->stop(), true));
    }
  }
}

static void print_flat_alloc(std::ostream& os, const Allocate* alloc) {
  std::vector<const Expr*> dims = alloc->dims();
  // TODO: this should be merged with the storage flattener.
  int64_t flat_size = 1;
  for (auto dim : dims) {
    const IntImm* dim_i = dynamic_cast<const IntImm*>(dim);
    if (dim_i) {
      flat_size *= dim_i->value();
    } else {
      throw std::runtime_error("Only IntImm dimensions are supported for now");
    }
  }
  os << cudaDtypeCppString(alloc->dtype()) << " " << (*alloc->buffer_var())
     << "[" << flat_size << "];" << std::endl;
}

void CudaPrinter::visit(const Allocate* v) {
  // TODO: handle dynamic shapes here.
  if (cuda_analysis_->cross_block_bufs().count(v->buffer_var()) != 0) {
    emitIndent();
    os() << "__shared__ ";
    print_flat_alloc(os(), v);
    return;
  }

  if (cuda_analysis_->thread_local_bufs().count(v->buffer_var()) != 0) {
    emitIndent();
    print_flat_alloc(os(), v);
    return;
  }

  throw std::runtime_error("Encountered Alloc not local to block or thread");
}

void CudaPrinter::visit(const Free* v) {
  // do nothing
}

void CudaPrinter::visit(const For* v) {
  IRPrinter::visit(v);
}

void CudaPrinter::visit(const Cast* v) {
  if (v->dtype().scalar_type() == ScalarType::Half) {
    os() << "__float2half(";
    v->src_value()->accept(this);
    os() << ")";
    return;
  } else if (v->src_value()->dtype().scalar_type() == ScalarType::Half) {
    os() << "__half2float(";
    v->src_value()->accept(this);
    os() << ")";
    return;
  }

  os() << "(" << cudaDtypeCppString(v->dtype()) << ")";
  os() << "(";
  v->src_value()->accept(this);
  os() << ")";
}

void CudaPrinter::visit(const Intrinsics* v) {
  if (v->op_type() == IntrinsicsOp::kRand) {
    os() << "Uint32ToFloat(" << *rand_func_ << "())";
    return;
  }

  std::string func_name = v->func_name();

  // get type of resulting expression.
  ScalarType returnType = v->param(0)->dtype().scalar_type();
  for (int i = 1; i < v->nparams(); ++i) {
    returnType = promoteTypes(returnType, v->param(i)->dtype().scalar_type());
  }

  if (returnType == ScalarType::Half || returnType == ScalarType::Float) {
    func_name = func_name + "f";
  }
  if (v->op_type() == IntrinsicsOp::kFabs && is_integral(returnType)) {
    func_name = "abs";
  }

  os() << func_name << "(";
  for (int i = 0; i < v->nparams(); i++) {
    if (i > 0) {
      os() << ", ";
    }
    os() << *v->param(i);
  }
  os() << ")";
}

void CudaPrinter::visit(const Load* v) {
  // TODO: find a better metric in using ldg or not. Support different dtypes.
  // Detects whether the load target is also a store target.
  // TODO: this is currently too wide. It detects whether a store-target
  // exists within the program. In fact, this check is only necessary within a
  // kernel.
  if (v->indices().empty()) {
    os() << *v->base_handle();
    return;
  }
  if (v->dtype().scalar_type() == ScalarType::Bool ||
      v->dtype().scalar_type() == ScalarType::Half) {
    // There's no __ldg overload for bool or half.
    os() << *v->base_handle() << "[" << *v->flat_index() << "]";
    return;
  }
  if (cuda_analysis_->is_buf_store_target(v->buf())) {
    // Cuda __ldg can only be applied on read-only buffers.
    os() << *v->base_handle() << "[" << *v->flat_index() << "]";
    return;
  }
  os() << "__ldg(" << *v->base_handle() << " + " << *v->flat_index() << ")";
}

// TODO: maybe this should be a more shared location?
// TODO: investigate how "Expr*" can be implicitly converted to "ExprHandle" as
// a bool.
static bool CheckEqual(const Expr* lhs, const Expr* rhs) {
  // The fast path. Checks if the pointers are the same.
  if (lhs == rhs) {
    return true;
  }
  ExprHandle diff = Sub::make(ExprHandle(lhs), ExprHandle(rhs));
  ExprHandle diff_s = IRSimplifier::simplify(diff);
  return immediateEquals(diff_s.node(), 0);
}

class AtomicAddFuser : public IRMutator {
 public:
  AtomicAddFuser(
      const std::unordered_set<const Var*>& thread_local_bufs,
      const GPUMetaVarRewriter& metavars)
      : thread_local_bufs_(thread_local_bufs) {
    size_t DIMS = 3;

    const std::vector<const Expr*>& block_extents =
        metavars.gpu_block_extents();
    const std::vector<const Var*>& block_vars = metavars.gpu_block_vars();
    for (size_t i = 0; i < block_extents.size(); ++i) {
      MetaVarExtent extent{block_extents[i], false};
      if (extent.expr->isConstant() && immediateEquals(extent.expr, 1)) {
        extent.trivial = true;
      } else {
        nontrivial_metavars_.insert(block_vars[i]);
      }
      metavars_[block_vars[i]] = extent;
    }

    const std::vector<const Expr*>& thread_extents =
        metavars.gpu_thread_extents();
    const std::vector<const Var*>& thread_vars = metavars.gpu_thread_vars();
    for (size_t i = 0; i < thread_extents.size(); ++i) {
      MetaVarExtent extent{thread_extents[i], false};
      if (extent.expr->isConstant() && immediateEquals(extent.expr, 1)) {
        extent.trivial = true;
      } else {
        nontrivial_metavars_.insert(thread_vars[i]);
      }
      metavars_[thread_vars[i]] = extent;
    }
  }

  Stmt* mutate(const Store* v) override {
    const Buf* buf = v->buf();
    Store* orig = const_cast<Store*>(v); // NOLINT

    // Thread locals never need to be atomic.
    if (thread_local_bufs_.count(buf->base_handle()) != 0) {
      return orig;
    }

    ScalarType dtype = v->value()->dtype().scalar_type();
    if (dtype != ScalarType::Float && dtype != ScalarType::Double) {
      return orig;
    }
    const Add* add_v = dynamic_cast<const Add*>(v->value());
    if (!add_v) {
      return orig;
    }
    const Load* load_v = dynamic_cast<const Load*>(add_v->lhs());
    if (!load_v) {
      return orig;
    }
    if (v->base_handle() != load_v->base_handle()) {
      return orig;
    }
    if (v->indices().empty() && load_v->indices().empty()) {
      return orig;
    }
    bool index_equal = CheckEqual(v->flat_index(), load_v->flat_index());
    if (!index_equal) {
      return orig;
    }

    // TODO: this checks that the metavars occur directly as an index, but this
    // is pessimistic, blockIdx.x + 1 is fine too if there is no overlapping.
    std::unordered_set<const Var*> vars_to_find = nontrivial_metavars_;
    for (const Expr* e : v->indices()) {
      if (const Var* v = dynamic_cast<const Var*>(e)) {
        vars_to_find.erase(v);
      }
    }

    if (vars_to_find.empty()) {
      // All metavars accounted for.
      return orig;
    }

    return new AtomicAdd(buf, v->indices(), add_v->rhs());
  }

 private:
  const std::unordered_set<const Var*>& thread_local_bufs_;
  struct MetaVarExtent {
    const Expr* expr{nullptr};
    bool trivial{false};
  };
  std::unordered_map<const Var*, MetaVarExtent> metavars_;
  std::unordered_set<const Var*> nontrivial_metavars_;
};

void CudaPrinter::visit(const Store* v) {
  emitIndent();
  if (v->indices().empty()) {
    os() << *v->base_handle() << " = ";
  } else {
    os() << *v->base_handle() << "[" << *v->flat_index() << "] = ";
  }
  os() << *v->value() << ";";
}

void CudaPrinter::visit(const AtomicAdd* v) {
  emitIndent();
  if (cuda_analysis_->thread_local_bufs().count(v->base_handle()) > 0) {
    // atomicAdd only works on global and shared memory
    os() << *v->base_handle() << "[" << *v->flat_index()
         << "] += " << *v->value() << ";";
  } else {
    os() << "atomicAdd(&" << *v->base_handle() << "[" << *v->flat_index() << "]"
         << ", " << *v->value() << ");";
  }
  os() << std::endl;
}

void CudaPrinter::visit(const Max* v) {
  os() << "maximum(";
  v->lhs()->accept(this);
  os() << ",";
  v->rhs()->accept(this);
  os() << ")";
}

void CudaPrinter::visit(const Min* v) {
  os() << "minimum(";
  v->lhs()->accept(this);
  os() << ",";
  v->rhs()->accept(this);
  os() << ")";
}

void CudaPrinter::visit(const IfThenElse* v) {
  os() << "((";
  v->condition()->accept(this);
  os() << ") ? ";
  v->true_value()->accept(this);
  os() << " : ";
  v->false_value()->accept(this);
  os() << ")";
}

void CudaPrinter::visit(const Block* v) {
  os() << "{" << std::endl;
  indent_++;

  for (Stmt* s : v->stmts()) {
    s->accept(this);
  }

  indent_--;
  emitIndent();
  os() << "}";
}

void CudaPrinter::visit(const Let* v) {
  emitIndent();
  os() << cudaDtypeCppString(v->dtype());
  os() << " " << *v->var() << " = ";
  v->value()->accept(this);
  os() << ";" << std::endl;
}

class PrioritizeLoad : public IRMutator {
 public:
  const Expr* mutate(const Load* v) override {
    // Look at the declaration of this variable for more details.
    if (nested_if_then_else_ > 0) {
      return IRMutator::mutate(v);
    }
    if (thread_local_bufs_.count(v->base_handle()) > 0) {
      return IRMutator::mutate(v);
    }
    if (v->indices().size() == 0) {
      return IRMutator::mutate(v);
    }
    if (nested_store_) {
      if (v->base_handle() == nested_store_->buf()->base_handle() &&
          v->indices().size() == nested_store_->indices().size()) {
        // also check indices
        bool same = true;
        for (int i = 0; i < v->indices().size(); ++i) {
          if (!exprEquals(v->indices()[i], nested_store_->indices()[i])) {
            same = false;
            break;
          }
        }
        if (same) {
          return IRMutator::mutate(v);
        }
      } else if (nested_store_->indices().empty()) {
        return IRMutator::mutate(v);
      }
    }

    MemLoadList& load_list = load_stack_.back();
    const Var* load_new_var = new Var("v", v->dtype());
    const Expr* new_value = IRMutator::mutate(v);
    load_list.push_back(std::make_pair(load_new_var, new_value));
    return load_new_var;
  }

  const Expr* mutate(const Cast* v) override {
    const Load* src_load = dynamic_cast<const Load*>(v->src_value());
    const Expr* new_src = v->src_value()->accept_mutator(this);
    const Var* new_var = dynamic_cast<const Var*>(new_src);
    if (!src_load || !new_var) {
      return new Cast(v->dtype(), new_src);
    }

    // We just did the prioritize load, let's fold in the Cast.
    MemLoadList& load_list = load_stack_.back();
    assert(!load_list.empty());
    auto pair = load_list.back();
    assert(pair.first == new_var);
    load_list.pop_back();

    new_var = new Var("v", v->dtype());
    const Expr* new_value = new Cast(v->dtype(), pair.second);
    load_list.push_back(std::make_pair(new_var, new_value));
    return new_var;
  }

  Stmt* mutate(const Store* v) override {
    const Store* last = nested_store_;
    nested_store_ = v;
    Stmt* s = IRMutator::mutate(v);
    nested_store_ = last;
    return s;
  }

  Stmt* mutate(const Block* v) override {
    bool any_change = false;

    Block* v1 = const_cast<Block*>(v); // NOLINT
    assert(v1);
    std::list<Stmt*> stmts = v1->stmts();
    for (Stmt* stmt : stmts) {
      PushList();
      Stmt* stmt_new = stmt->accept_mutator(this);

      AddMemLoadsFromList(v1, stmt);
      PopList();

      if (stmt_new == stmt) {
        continue;
      }
      v1->replace_stmt(stmt, stmt_new);
    }
    return v1;
  }

  const Expr* mutate(const IfThenElse* v) override {
    nested_if_then_else_++;
    const Expr* new_v = IRMutator::mutate(v);
    nested_if_then_else_--;
    return new_v;
  }

 private:
  using MemLoadEntry = std::pair<const Var*, const Expr*>;
  using MemLoadList = std::vector<MemLoadEntry>;
  using MemoryLoadStack = std::vector<MemLoadList>;

  void PushList() {
    load_stack_.push_back(MemLoadList());
  }

  void PopList() {
    load_stack_.pop_back();
  }

  void AddMemLoadsFromList(Block* block, Stmt* last) {
    MemLoadList& load_list = load_stack_.back();
    if (load_list.empty()) {
      return;
    }

    for (const auto& pair : load_list) {
      Stmt* news = new Let(pair.first, pair.second);
      block->insert_stmt_before(news, last);
    }
  }

  MemoryLoadStack load_stack_;
  // TODO: For now, we are not moving the loads with the IfThenElse.
  // Eventually, we should switch to a more generic structure like:
  // int v2 = IfThenElse(cond, true_v, false_v) + 2 ->
  //
  // int v;
  // if (cond) {
  //   v = true_v;
  // } else {
  //   v = false_v;
  // }
  // int v2 = v + 2;
  int nested_if_then_else_ = 0;
  const Store* nested_store_{nullptr};
  std::unordered_set<const Var*> thread_local_bufs_;
};

std::string CudaCodeGen::GetUniqueFuncName(const std::string& func_prefix) {
  // We are using a global counter here to make sure difference instances
  // within CudaCodeGen have different names.
  static int64_t counter = 0;
  ++counter;
  int64_t value = counter;
  return func_prefix + "_" + std::to_string(value);
}

Stmt* GPUMetaVarRewriter::mutate(const For* v) {
  // Recurse first.
  Stmt* body = v->body()->accept_mutator(this);

  const LoopOptions& loop_options = v->loop_options();
  if (loop_options.is_gpu_block_index()) {
    auto& extents = cuda_analysis_->gpu_block_extents();
    int gpu_block_index = loop_options.gpu_block_index();
    if (gpu_block_index >= 3) {
      throw std::runtime_error("support only 3D gpu_block_index");
    }

    const Var* metaVar = gpu_block_vars_[gpu_block_index];
    body = Substitute(Stmt::clone(body), {{v->var(), metaVar}});

    // extents is the max found, if we don't equal that we may be smaller.
    // Mask it with the current loops stop.
    if (!exprEquals(extents[gpu_block_index], v->stop())) {
      body = new Cond(
          new CompareSelect(
              metaVar,
              v->stop(),
              new IntImm(1),
              new IntImm(0),
              CompareSelectOperation::kLT),
          body,
          nullptr);
    }
    return body;
  } else if (loop_options.is_gpu_thread_index()) {
    auto& extents = cuda_analysis_->gpu_thread_extents();
    int gpu_thread_index = loop_options.gpu_thread_index();
    if (gpu_thread_index >= 3) {
      throw std::runtime_error("support only 3D gpu_thread_index");
    }

    // If a thread dimension has changed, insert a syncThreads in the enclosing
    // Block.
    if (last_thread_dim_ && !exprEquals(last_thread_dim_, v->stop())) {
      need_sync_ = true;
    }
    last_thread_dim_ = v->stop();

    const Var* metaVar = gpu_thread_vars_[gpu_thread_index];
    body = Substitute(Stmt::clone(body), {{v->var(), metaVar}});

    // extents is the max found, if we don't equal that we may be smaller.
    // Mask it with the current loops stop.
    if (!exprEquals(extents[gpu_thread_index], v->stop())) {
      body = new Cond(
          new CompareSelect(
              metaVar,
              v->stop(),
              new IntImm(1),
              new IntImm(0),
              CompareSelectOperation::kLT),
          body,
          nullptr);
    }
    return body;
  }

  return new For(
      v->var(), v->start(), v->stop(), Stmt::clone(body), loop_options);
}

Stmt* GPUMetaVarRewriter::mutate(const Block* v) {
  bool any_change = false;

  std::vector<Stmt*> stmts;
  for (Stmt* stmt : *v) {
    Stmt* stmt_new = stmt->accept_mutator(this);
    if (stmt != stmt_new) {
      any_change = true;
    } else {
      stmt_new = Stmt::clone(stmt);
    }

    if (need_sync_) {
      stmts.push_back(new SyncThreads());
      need_sync_ = false;
    }

    if (stmt_new) {
      stmts.push_back(stmt_new);
    }
  }
  if (!any_change) {
    return (Stmt*)v;
  }
  return Block::make(stmts);
}

// Find all the statements that are not covered by any thread-idx axes,
// and wrap them under a trivial thread idx.
class NoThreadIdxRewriter : public IRMutator {
 private:
  Stmt* rewrite(const std::vector<Stmt*>& stmts) {
    Stmt* new_block = Block::make(stmts);
    // Wrap the new block under a trivial thread-idx
    //   for t in 0..1: // threadIdx
    //       new_block
    // Note: the insertion of this for loop serves two purpose. First it is
    // turned into a mask; Second, it will make sure a sync point is inserted
    // when we switch to another thread-idx axis.
    VarHandle t("t", kInt);
    LoopOptions thread_idx_opt;
    // TODO: the added trivial threadIdx needs to match the kernel threadIdx
    // dimensions
    thread_idx_opt.set_gpu_thread_index(0);
    For* trivial_loop = For::make(t, 0, 1, new_block, thread_idx_opt);
    return trivial_loop;
  }

  Stmt* mutate(const For* v) override {
    if (v->loop_options().is_gpu_block_index()) {
      gpu_blocks_.push_back(v);
      need_rewrite_ = false;
    } else if (v->loop_options().is_gpu_thread_index()) {
      gpu_threads_.push_back(v);
    }

    Stmt* new_for = IRMutator::mutate(v);

    if (v->loop_options().is_gpu_block_index()) {
      gpu_blocks_.pop_back();
      need_rewrite_ = false;
    } else if (v->loop_options().is_gpu_thread_index()) {
      gpu_threads_.pop_back();
    }

    return new_for;
  }

  Stmt* mutate(const Block* v) override {
    std::list<Stmt*> old_stmts(v->begin(), v->end());
    std::vector<bool> need_rewrites(old_stmts.size());
    std::vector<Stmt*> new_stmts(old_stmts.size());
    int index = 0;
    for (auto old_stmt : old_stmts) {
      need_rewrite_ = false;
      Stmt* new_stmt = Stmt::clone(old_stmt->accept_mutator(this));
      need_rewrites[index] = need_rewrite_;
      new_stmts[index] = new_stmt;
      index++;
    }

    bool any_need_fix = false;
    bool all_need_fix = need_rewrites.empty();
    for (auto need_fix : need_rewrites) {
      if (need_fix) {
        any_need_fix = true;
      } else {
        all_need_fix = false;
      }
    }

    need_rewrite_ = false;
    // If nothing needs fix, return as it is
    if (!any_need_fix) {
      return Block::make(new_stmts);
    }

    // If all needs fix, then we could have its parent statement to merge
    // further. Unless the parent is a block-indx axis, then we should handle
    // the rewrite now.
    if (all_need_fix) {
      Stmt* parent = v->get_parent();
      For* loop_parent = dynamic_cast<For*>(parent);
      if (loop_parent && loop_parent->loop_options().is_gpu_block_index()) {
        Stmt* new_block = rewrite(new_stmts);
        return new_block;
      }
      need_rewrite_ = true;
      return Block::make(new_stmts);
    }

    // if some needs fix, rewrites the consecutive parts
    int start = 0;
    int count = new_stmts.size();
    std::vector<Stmt*> rewrite_stmts;
    while (start < count) {
      while (start < count && !need_rewrites[start]) {
        rewrite_stmts.push_back(Stmt::clone(new_stmts[start]));
        start++;
      }
      if (start >= count) {
        break;
      }
      int stop = start + 1;
      while (stop < count && need_rewrites[stop]) {
        stop++;
      }

      // Rewrite the stmts from [start, stop)
      std::vector<Stmt*> stmts_to_rewrite(
          new_stmts.begin() + start, new_stmts.begin() + stop);
      Stmt* rewritten_stmt = rewrite(stmts_to_rewrite);
      rewrite_stmts.push_back(rewritten_stmt);

      start = stop;
    }
    Stmt* rewritten_block = Block::make(rewrite_stmts);
    return rewritten_block;
  }

  Stmt* mutate(const Store* v) override {
    need_rewrite_ = gpu_threads_.empty();
    return (Stmt*)v;
  }

  std::vector<const For*> gpu_blocks_;
  std::vector<const For*> gpu_threads_;
  bool need_rewrite_ = false;
};

static std::ostream& operator<<(
    std::ostream& out,
    const std::vector<const Expr*>& exprs) {
  size_t i = 0;
  for (auto expr : exprs) {
    if (i++ > 0) {
      out << ", ";
    }
    out << *expr;
  }
  return out;
}

static const char* resource_string = R"(
#define NAN __int_as_float(0x7fffffff)
#define POS_INFINITY __int_as_float(0x7f800000)
#define NEG_INFINITY __int_as_float(0xff800000)

template<typename T>
T maximum(T a, T b) {
  return isnan(a) ? a : (a > b ? a : b);
}

template<typename T>
T minimum(T a, T b) {
  return isnan(a) ? a : (a < b ? a : b);
}

)";

void CudaCodeGen::Initialize() {
  // TODO: handle multiple kernels.
  // TODO: handle dynamic dimension.
  // TODO: call nvrtc.
  // TODO: merge HasRand with CudaAnalysis.
  GenericIntrinsicsExpander intrinsics_expander;
  apply_mutator(&intrinsics_expander);

  HasRand has_rand_func(stmt());
  has_random_ = has_rand_func.has_rand();
  cuda_analysis_ = std::make_unique<CudaAnalysis>();
  printer_ =
      std::make_unique<CudaPrinter>(&oss_, cuda_analysis_.get(), has_random_);
  metavar_rewriter_ =
      std::make_unique<GPUMetaVarRewriter>(cuda_analysis_.get());

  os() << resource_string;

<<<<<<< HEAD
  #ifdef __HIP_PLATFORM_HCC__
  os() << "#include <hip/hip_runtime.h>\n";
  #endif
  os() << "#define NAN __int_as_float(0x7fffffff)\n"
          "#define POS_INFINITY __int_as_float(0x7f800000)\n"
          "#define NEG_INFINITY __int_as_float(0xff800000)\n";
=======
>>>>>>> 583a2cb3
  if (has_random_) {
    os() << philox_random_string << std::endl;
  }

  // Check whether the statement uses the Half type, if so add the
  // half_support_literal.
  Stmt* stmt_v = stmt();
  CudaHalfChecker halfChecker;
  stmt_v = stmt_v->accept_mutator(&halfChecker);
  if (halfChecker.hasHalf()) {
    os() << fuser::cuda::half_support_literal << std::endl;
  }

  std::string func_name = GetUniqueFuncName("func");
  os() << "extern \"C\" __global__" << std::endl << "void " << func_name << "(";
  const std::vector<BufferArg> buffer_args = this->buffer_args();
  for (size_t i = 0; i < buffer_args.size(); i++) {
    if (i > 0) {
      os() << ", ";
    }
    const BufferArg& buffer_arg = buffer_args[i];
    const Var* var = buffer_arg.var();
    Dtype dtype = buffer_arg.dtype();

    os() << cudaDtypeCppString(dtype) << (buffer_arg.isVar() ? " " : "* ")
         << name_manager()->get_unique_name(var);
  }
  const Var* rand_seed;
  const Var* rand_offset;
  if (has_random_) {
    // TODO: switch to kUint64 when it is available.
    rand_seed = new Var("rand_seed", kInt);
    rand_offset = new Var("rand_offset", kInt);
    std::string uint64_str = "unsigned long long";
    os() << ", " << uint64_str << " " << *rand_seed << ", " << uint64_str << " "
         << *rand_offset;
  }
  os() << ") {";
  os() << std::endl;

  if (has_random_) {
    const Var* idx = new Var("idx", kInt);
    os() << "int " << *idx << " = blockIdx.x*blockDim.x + threadIdx.x;"
         << std::endl;
    const Var* rand_func = printer_->rand_func();
    os() << "Philox " << *rand_func << "(" << *rand_seed << ", " << *idx << ", "
         << *rand_offset << ");" << std::endl;
    os() << std::endl;
  }

  stmt_v->accept(cuda_analysis_.get());

  NoThreadIdxRewriter no_thread_idx;
  stmt_v = stmt_v->accept_mutator(&no_thread_idx);
  stmt_v = stmt_v->accept_mutator(metavar_rewriter_.get());

  AtomicAddFuser atomic_add_fuser(
      cuda_analysis_->thread_local_bufs(), *metavar_rewriter_.get());
  stmt_v = stmt_v->accept_mutator(&atomic_add_fuser);

  stmt_v = registerize(stmt_v);

  PrioritizeLoad prioritize_load;
  stmt_v = stmt_v->accept_mutator(&prioritize_load);
  stmt_v = IRSimplifier::simplify(stmt_v);
  set_stmt(stmt_v);

  stmt_v->accept(printer_.get());
  os() << std::endl;
  os() << "}";

  // Check that all block extents had been set.
  const std::vector<const Expr*>& gpu_block_extents =
      metavar_rewriter_->gpu_block_extents();
  for (size_t i = 0; i < gpu_block_extents.size(); i++) {
    if (!gpu_block_extents[i]) {
      throw std::runtime_error("Missing gpu_block_index: " + std::to_string(i));
    }
  }

  GRAPH_DEBUG(
      "Fused TE CUDA kernel:\n",
      oss_.str(),
      "\n",
      "gpu_block_extents: (",
      metavar_rewriter_->gpu_block_extents(),
      ")\n",
      "gpu_thread_extents: (",
      metavar_rewriter_->gpu_thread_extents(),
      ")");

  CompileToNVRTC(oss_.str(), func_name);
  USE_TRIGGER(cuda_codegen_created);
}

void CudaCodeGen::call(const std::vector<CallArg>& args) {
  if (args.size() != buffer_args().size()) {
    throw malformed_input("cuda_codegen: wrong number of args in call");
  }

  // TODO: move as much of this into the constructors.
  const std::vector<const Expr*>& gpu_block_extents =
      metavar_rewriter_->gpu_block_extents();
  const std::vector<const Expr*>& gpu_thread_extents =
      metavar_rewriter_->gpu_thread_extents();
  if (gpu_block_extents.size() > 3 || gpu_thread_extents.size() > 3) {
    throw malformed_input(
        "cuda_codegen: block or thread extent greater than 3D");
  }

  std::vector<int> gpu_block_extents_v(3, 1);
  std::vector<int> gpu_thread_extents_v(3, 1);

  // evaluate all the block/thread extents into values
  // TODO: eventually, codegen these calculations and make them part of the
  // module.
  for (size_t i = 0; i < gpu_block_extents.size(); i++) {
    if (gpu_block_extents[i]->isConstant()) {
      gpu_block_extents_v[i] = immediateAs<int>(gpu_block_extents[i]);
      continue;
    }
    ExprEval<SimpleIREvaluator> eval(
        ExprHandle(gpu_block_extents[i]), buffer_args());
    gpu_block_extents_v[i] = eval.value<int>(args);
  }
  for (size_t i = 0; i < gpu_thread_extents.size(); i++) {
    if (gpu_thread_extents[i]->isConstant()) {
      gpu_thread_extents_v[i] = immediateAs<int>(gpu_thread_extents[i]);
      continue;
    }
    ExprEval<SimpleIREvaluator> eval(
        ExprHandle(gpu_thread_extents[i]), buffer_args());
    gpu_thread_extents_v[i] = eval.value<int>(args);
  }

  // Skip launching the kernel if there are no elements to process.
  for (int extent : gpu_block_extents_v) {
    if (extent == 0) {
      return;
    }
  }

  // Bind the buffer addresses into arguments
  auto const& buffer_args = this->buffer_args();
  int ptr_count = buffer_args.size();
  if (has_random_) {
    ptr_count += 2;
  }
  std::vector<void*> args_data(buffer_args.size());
  std::vector<void*> ptr_to_args(ptr_count);
  uint64_t rand_seed = uint64_t(-1);
  uint64_t rand_offset = uint64_t(-1);
  for (size_t i = 0; i < buffer_args.size(); i++) {
    auto const& bufferArg = buffer_args[i];
    if (bufferArg.isVar()) {
      auto stype = bufferArg.dtype().scalar_type();
      switch (stype) {
#define TYPE_CASE(Type, Name)             \
  case ScalarType::Name:                  \
    ptr_to_args[i] = args[i].Name##Ptr(); \
    break;
        AT_FORALL_SCALAR_TYPES_AND2(Bool, Half, TYPE_CASE);
#undef TYPE_CASE
        default:
          throw unsupported_dtype();
      }
    } else {
      args_data[i] = args[i].data();
      ptr_to_args[i] = &args_data[i];
    }
  }

  if (has_random_) {
    auto gen = at::cuda::detail::getDefaultCUDAGenerator();
    // TODO: total hack. Switch to numel when it is available.
    int64_t total_elements_per_thread = (1LL << 28);
    {
      std::lock_guard<std::mutex> lock(gen.mutex());
      auto philox_engine_inputs =
          at::check_generator<at::CUDAGeneratorImpl>(gen)->philox_engine_inputs(
              total_elements_per_thread);
      rand_seed = philox_engine_inputs.first;
      rand_offset = philox_engine_inputs.second;
    }
    ptr_to_args[buffer_args.size()] = &rand_seed;
    ptr_to_args[buffer_args.size() + 1] = &rand_offset;
  }
  const auto prior_device = at::cuda::current_device();
  if (prior_device != this->device().index()) {
    at::cuda::set_device(this->device().index());
  }
  // Launch the kernels
  auto stream = at::cuda::getCurrentCUDAStream();
  AT_CUDA_DRIVER_CHECK(nvrtc().cuLaunchKernel(
      function_,
      gpu_block_extents_v[0],
      gpu_block_extents_v[1],
      gpu_block_extents_v[2],
      gpu_thread_extents_v[0],
      gpu_thread_extents_v[1],
      gpu_thread_extents_v[2],
      0,
      stream,
      ptr_to_args.data(),
      nullptr));
  USE_TRIGGER(cuda_codegen_executed);

  if (prior_device != this->device().index()) {
    at::cuda::set_device(prior_device);
  }
}

void CudaCodeGen::CompileToNVRTC(
    const std::string& code,
    const std::string& func_name) {
  CUcontext pctx = 0;
  AT_CUDA_DRIVER_CHECK(nvrtc().cuCtxGetCurrent(&pctx));
  // Note: hacked at::DeviceGuard since at::DeviceGuard was failing to work
  // properly in some scenarios
  const auto prior_device = at::cuda::current_device();
  if (prior_device != this->device().index()) {
    at::cuda::set_device(this->device().index());
  }
  // cudaSetDevice does not have to really change the underlying device if it
  // doesn't have to, so calling cudaFree to force that change
  if (!pctx) {
    std::unique_lock<std::mutex> cudaFreeMutexLock(
        *(c10::cuda::CUDACachingAllocator::getFreeMutex()));
    cudaFree(nullptr);
    AT_CUDA_DRIVER_CHECK(nvrtc().cuCtxGetCurrent(&pctx));
  }
  // Acquires device and NVRTC properties (for compile arch and occupancy
  // calculations)
  cudaDeviceProp* prop = at::cuda::getCurrentDeviceProperties();
  int major, minor;
  getMajorMinor(prop, major, minor);

  // Creates the NVRTC program
  nvrtcProgram program;
  AT_CUDA_NVRTC_CHECK(nvrtc().nvrtcCreateProgram(
      &program, code.c_str(), nullptr, 0, nullptr, nullptr));

#ifdef __HIP_PLATFORM_HCC__
  std::vector<const char*> args = {};
#else
  const std::string compute = "--gpu-architecture=compute_" +
      std::to_string(major) + std::to_string(minor);
  const std::vector<const char*> args = {
      "--std=c++14", compute.c_str(), "-default-device"};
#endif

  const auto result =
      nvrtc().nvrtcCompileProgram(program, args.size(), args.data());
  if (result != NVRTC_SUCCESS) {
    size_t logsize;
    AT_CUDA_NVRTC_CHECK(nvrtc().nvrtcGetProgramLogSize(program, &logsize));
    std::vector<char> log(logsize);
    AT_CUDA_NVRTC_CHECK(nvrtc().nvrtcGetProgramLog(program, log.data()));
    std::stringstream cu;
    cu << log.data() << std::endl;
    cu << "nvrtc compilation failed: " << std::endl;
    cu << code << std::endl;
    throw std::runtime_error(cu.str());
  }
  ResourceGuard holdProgram(
      [&] { AT_CUDA_NVRTC_CHECK(nvrtc().nvrtcDestroyProgram(&program)); });
  AT_CUDA_NVRTC_CHECK(result);
  size_t ptx_size;
  AT_CUDA_NVRTC_CHECK(nvrtc().nvrtcGetPTXSize(program, &ptx_size));
  std::vector<char> ptx;
  ptx.resize(ptx_size);
  AT_CUDA_NVRTC_CHECK(nvrtc().nvrtcGetPTX(program, ptx.data()));

  CUmodule module;
  AT_CUDA_DRIVER_CHECK(nvrtc().cuModuleLoadData(&module, ptx.data()));
  AT_CUDA_DRIVER_CHECK(
      nvrtc().cuModuleGetFunction(&function_, module, func_name.c_str()));

  if (prior_device != this->device().index()) {
    at::cuda::set_device(prior_device);
  }
}

CudaCodeGen::~CudaCodeGen() = default;

RegisterCodeGen<CudaCodeGen> cuda_codegen_reg("cuda_codegen");

} // namespace tensorexpr
} // namespace jit
} // namespace torch<|MERGE_RESOLUTION|>--- conflicted
+++ resolved
@@ -901,15 +901,11 @@
 
   os() << resource_string;
 
-<<<<<<< HEAD
+
   #ifdef __HIP_PLATFORM_HCC__
   os() << "#include <hip/hip_runtime.h>\n";
   #endif
-  os() << "#define NAN __int_as_float(0x7fffffff)\n"
-          "#define POS_INFINITY __int_as_float(0x7f800000)\n"
-          "#define NEG_INFINITY __int_as_float(0xff800000)\n";
-=======
->>>>>>> 583a2cb3
+  
   if (has_random_) {
     os() << philox_random_string << std::endl;
   }
