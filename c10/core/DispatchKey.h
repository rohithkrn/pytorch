#pragma once

#include <iostream>
#include <string>
#include <c10/macros/Macros.h>

namespace c10 {

// Semantically, a dispatch key identifies a possible "level" in our
// dispatch, for which a handler may be registered.  Traditional
// backends like CPU and CUDA get dispatch keys; however, so do
// "wrapping" layers like Variable (for autograd handling).
//
// In implementation terms, the dispatch key identifies a specific "bit" in a
// DispatchKeySet.  Higher bit indexes get handled by dispatching first (because
// we "count leading zeros" when we extract the highest priority dispatch
// key.)
enum class DispatchKey : uint8_t {

  // ~~~~~~~~~~~~~~~~~~~~~~~~~~ UNDEFINED ~~~~~~~~~~~~~~~~~~~~~~~~~~~~~~~~ //
  // This is not a "real" tensor id, but it exists to give us a "nullopt"
  // element we can return for cases when a DispatchKeySet contains no elements.
  // You can think a more semantically accurate definition of DispatchKey is:
  //
  //    using DispatchKey = optional<RealDispatchKey>
  //
  // and Undefined == nullopt.  We didn't actually represent
  // it this way because optional<RealDispatchKey> would take two
  // words, when DispatchKey fits in eight bits.

  Undefined = 0,

  // Define an alias for Undefined to represent CatchAll (long term
  // this will get eliminated, but for now it's convenient)
  CatchAll = Undefined,

  // ~~~~~~~~~~~~~~~~~~~~~~~~~~ BACKENDS ~~~~~~~~~~~~~~~~~~~~~~~~~~~~~~~~~ //
  // A "backend" is colloquially used to refer to handlers for dispatch
  // which actually implement the numerics of an operation in question.
  //
  // Due to the nature of the enum, these backends are specified in
  // an ordered way, but for most backends this order is not semantically
  // meaningful (e.g., it's valid to reorder these backends without changing
  // semantics).  The only situation when backend ordering is meaningful
  // is when the backend participates in multiple dispatch with another
  // backend; e.g., CPU and SparseCPU (sparse must have
  // higher priority).

  // Here are backends which you think of as traditionally specifying
  // how to implement operations on some device.
  CPU, // registered at build/aten/src/ATen/CPUType.cpp
  CUDA, // registered at build/aten/src/ATen/CUDAType.cpp
  HIP, // NB: I think this is not actually used, due to Note [Masquerading as
       // CUDA]
  MSNPU, // unused externally, but tested at
         // test/cpp_extensions/msnpu_extension.cpp
  XLA, // lives out of tree at https://github.com/pytorch/xla

  // These are Caffe2 device types which we grandfathered into
  // DispatchKey.
  // TODO: Caffe2-only DispatchKeys actually should be removed from this enum
  // and just simply be undispatchable.
  MKLDNN, // (MKLDNN is treated as another "device" in Caffe2)
  OpenGL,
  OpenCL,
  IDEEP,

  // Here are backends which specify more specialized operators
  // based on the dtype of the tensor.
  QuantizedCPU, // registered at build/aten/src/ATen/QuantizedCPUType.cpp
  QuantizedCUDA, // registered at build/aten/src/ATen/QuantizedCUDAType.cpp
  ComplexCPU, // lives out of tree at
              // https://gitlab.com/pytorch-complex/pytorch-cpu-strided-complex
  ComplexCUDA, // and
               // https://gitlab.com/pytorch-complex/pytorch-cuda-strided-complex
  // tested at test/cpp_extensions/complex_registration_extension.cpp
  // TODO: Remove Complex dispatch keys when Complex is moved in tree

  // This backend is to support custom RNGs; it lets you go
  // to a different kernel if you pass in a generator that is not a
  // traditional CPUGeneratorImpl/CUDAGeneratorImpl.  To make use of this
  // key:
  //  1) set it as a second parameter of at::Generator constructor call in
  //     the user-defined PRNG class.
  //  2) use it as a dispatch key while registering custom kernels
  //     (templatized kernels specialized for user-defined PRNG class)
  // intended for out of tree use; tested by aten/src/ATen/test/rng_test.cpp
  CustomRNGKeyId,

  // Here are backends which specify more specialized operators
  // based on the layout of the tensor.  Note that the sparse backends
  // are one case where ordering matters: sparse multi-dispatches with
  // the corresponding dense tensors, and must be handled before them.
  MkldnnCPU, // registered at build/aten/src/ATen/MkldnnCPUType.cpp
  // NB: not to be confused with MKLDNN, which is Caffe2 only
  SparseCPU, // registered at build/aten/src/ATen/SparseCPUType.cpp
  SparseCUDA, // registered at build/aten/src/ATen/SparseCUDAType.cpp
  SparseHIP, // TODO: I think this is not actually used, due to Note
             // [Masquerading as CUDA]

  // Here are reserved backends for user-defined backends, see Note [Private use
  // DispatchKey]
  // To see some example about how to use this, check out MSNPU
  PrivateUse1,
  PrivateUse2,
  PrivateUse3,

  // In some situations, it is not immediately obvious what the correct
  // backend for function is, because the function in question doesn't
  // have any "tensor" arguments.  In this case, a BackendSelect function
  // can be registered to implement the custom determination of the
  // correct backend.
  BackendSelect,

  // ~~~~~~~~~~~~~~~~~~~~~~~~~~~ AUTOGRAD ~~~~~~~~~~~~~~~~~~~~~~~~~~~~~~~~ //
  // All backends are oblivious to autograd; autograd is handled as a
  // layer which happens on top of all backends.  It inspects the autograd
  // metadata of all inputs, determines what autograd metadata should be
  // constructed by the output, and otherwise defers to the backend to
  // actually do the numeric computation.  Autograd contains
  // the bulk of this logic.
  Autograd,

  Profiler,

  // Pre-autograd dispatch keys allow backends to override the autograd behavior
  // (aka Autograd) for operators which have a Variable kernel
  // already registered.  For example, XLA wants to define autograd for
  // einsum directly.  Registering a custom autograd implementation at the
  // XLA key won't work because we process Autograd
  // before XLA.  This key has higher priority and gets processed
  // first.  You generally should NOT redispatch after handling autograd
  // here (since that would result in execution of the Autograd
  // operator, which you're trying to skip).  In PreAutograd implementations,
  // you are responsible for handling autograd yourself, or deferring to other
  // operators which support autograd.
  XLAPreAutograd,

  // Autocasting precedes VariableTypeId, to ensure casts are autograd-exposed
  // and inputs are saved for backward in the post-autocast type.
<<<<<<< HEAD
  AutocastTensorIdFP16,         // at::KHalf
  AutocastTensorIdBFloat16,     // at::kBFloat16     
  // Here are some reserved pre-autograd keys for user-defined backends, see Note [Private use TensorId]
  PrivateUse1_PreAutogradTensorId,
  PrivateUse2_PreAutogradTensorId,
  PrivateUse3_PreAutogradTensorId,

=======
  Autocast,
>>>>>>> 29623cee

  // Here are some reserved pre-autograd keys for user-defined backends, see
  // Note [Private use DispatchKey]
  PrivateUse1_PreAutograd,
  PrivateUse2_PreAutograd,
  PrivateUse3_PreAutograd,

  // ~~~~~~~~~~~~~~~~~~~~~~~~~~~ WRAPPERS ~~~~~~~~~~~~~~~~~~~~~~~~~~~~~~~~ //
  // There are a number of alternative modes which may want to handle before
  // autograd; for example, error checking, tracing, profiling or vmap.  They
  // go here.

  // TESTING: This is intended to be a generic testing tensor type id.
  // Don't use it for anything real; its only acceptable use is within a single
  // process test.  Use it by creating a TensorImpl with this DispatchKey, and
  // then registering operators to operate on this type id.  See
  // aten/src/ATen/core/dispatch/backend_fallback_test.cpp for a usage example.
  TESTING_ONLY_GenericWrapper,

  // TESTING: This is intended to be a generic testing tensor type id.
  // Don't use it for anything real; its only acceptable use is within a ingle
  // process test.  Use it by toggling the mode on and off via
  // TESTING_ONLY_tls_generic_mode_set_enabled and then registering operators
  // to operate on this type id.  See
  // aten/src/ATen/core/dispatch/backend_fallback_test.cpp
  // for a usage example
  TESTING_ONLY_GenericMode,

  // ~~~~~~~~~~~~~~~~~~~~~~~~~~~~~ FIN ~~~~~~~~~~~~~~~~~~~~~~~~~~~~~~~~~~~ //
  NumDispatchKeys, // Sentinel

  // ~~~~~~~~~~~~~~~~~~~~~~~~~ BC ALIASES ~~~~~~~~~~~~~~~~~~~~~~~~~~~~~~~~ //
  // The aliases exist for backwards compatibility reasons, they shouldn't
  // be used
  CPUTensorId = CPU,
  CUDATensorId = CUDA,
};

// Note [Private use DispatchKey]
// ~~~~~~~~~~~~~~~~~~~~~~~~~~~
// Private use tensor IDs are preallocated tensor type IDs for use in user
// applications.  Similar to private use fields in HTTP, they can be used
// by end users for experimental or private applications, without needing
// to "standardize" the tensor ID (which would be done by submitting a PR
// to PyTorch to add your type ID).
//
// Private use tensor IDs are appropriate to use if you want to experiment
// with adding a new tensor type (without having to patch PyTorch first) or
// have a private, non-distributed application that needs to make use of a
// new tensor type.  Private use tensor IDs are NOT appropriate to use for
// libraries intended to be distributed to further users: please contact
// the PyTorch developers to get a type ID registered in this case.
//
// We provide two classes of private user tensor id: regular DispatchKeys
// and PreAutograd DispatchKeys.  DispatchKeys serve the role of ordinary "backend"
// DispatchKeys; if you were adding support for a new type of accelerator, you
// would use a DispatchKey, and reuse autograd definitions already defined in
// PyTorch for operators you define.  PreAutograd DispatchKeys serve as "wrapper"
// DispatchKeys: they are most appropriate for tensors that compose multiple
// internal tensors, and for cases when the built-in autograd formulas for
// operators are not appropriate.

static_assert(
  static_cast<uint8_t>(DispatchKey::NumDispatchKeys) < 64,
  "DispatchKey is used as index into 64-bit bitmask; you must have less than 64 entries");

C10_API const char* toString(DispatchKey);
C10_API std::ostream& operator<<(std::ostream&, DispatchKey);

// For backwards compatibility with XLA repository
// (I don't want to fix this in XLA right now because there might be
// more renaming coming in the future.)
static inline DispatchKey XLA() {
  return DispatchKey::XLA;
}

// These are some convenience identifiers for dispatch keys which are
// shorter to type than their long counterparts.  Note that some of these
// dispatch keys directly correspond to DeviceType; and most APIs that
// accept DispatchKey also accept DeviceType; e.g.,
// torch::dispatch(torch::kCPU, ...) is also valid.
constexpr DispatchKey kAutograd = DispatchKey::Autograd;

} // namespace c10

namespace torch {
  // Expose the constant, but not the TYPE (DispatchKey is an implementation
  // detail!)
  using c10::kAutograd;
}

// NB: You really shouldn't use this instance; this enum is guaranteed
// to be pretty small so a regular array should be acceptable.
namespace std {
template <>
struct hash<c10::DispatchKey> {
  typedef size_t result_type;
  typedef c10::DispatchKey argument_type;

  size_t operator()(c10::DispatchKey x) const {
    return static_cast<size_t>(x);
  }
};
}<|MERGE_RESOLUTION|>--- conflicted
+++ resolved
@@ -138,17 +138,8 @@
 
   // Autocasting precedes VariableTypeId, to ensure casts are autograd-exposed
   // and inputs are saved for backward in the post-autocast type.
-<<<<<<< HEAD
-  AutocastTensorIdFP16,         // at::KHalf
-  AutocastTensorIdBFloat16,     // at::kBFloat16     
-  // Here are some reserved pre-autograd keys for user-defined backends, see Note [Private use TensorId]
-  PrivateUse1_PreAutogradTensorId,
-  PrivateUse2_PreAutogradTensorId,
-  PrivateUse3_PreAutogradTensorId,
-
-=======
-  Autocast,
->>>>>>> 29623cee
+  AutocastFP16,  // at::kHalf
+  AutocastBFloat16,  // at::kBFloat16
 
   // Here are some reserved pre-autograd keys for user-defined backends, see
   // Note [Private use DispatchKey]
