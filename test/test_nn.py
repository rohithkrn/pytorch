
import math
import sys
import random
import string
import unittest
try:
    import unittest.mock as mock
except ImportError:
    # isn't available in py2
    pass
import itertools
import warnings
import pickle
import contextlib
from copy import deepcopy
from itertools import repeat, product
from functools import reduce
from operator import mul
from collections import OrderedDict

import torch

# TODO: remove this global setting
# NN tests use double as the default dtype
torch.set_default_dtype(torch.double)

from torch._six import inf, nan
import torch.backends.cudnn as cudnn
import torch.nn as nn
import torch.nn.functional as F
import torch.nn.init as init
import torch.nn.utils.rnn as rnn_utils
from torch.nn.utils import clip_grad_norm_, clip_grad_value_
import torch.nn.utils.prune as prune
from torch.nn.utils import parameters_to_vector, vector_to_parameters
from torch.autograd import gradcheck
from torch.autograd.gradcheck import gradgradcheck
from torch.nn import Parameter
from torch.nn.parallel._functions import Broadcast
from common_utils import freeze_rng_state, run_tests, TestCase, skipIfNoLapack, skipIfRocm, \
    TEST_NUMPY, TEST_SCIPY, TEST_WITH_ROCM, download_file, PY3, to_gpu, \
    get_function_arglist, load_tests, repeat_test_for_types, ALL_TENSORTYPES, \
    ALL_TENSORTYPES2, TemporaryFileName
from common_cuda import TEST_CUDA, TEST_MULTIGPU, TEST_CUDNN, TEST_CUDNN_VERSION
from common_nn import NNTestCase, ModuleTest, CriterionTest, TestBase, \
    module_tests, criterion_tests, new_criterion_tests, loss_reference_fns, \
    ctcloss_reference, new_module_tests
from common_device_type import instantiate_device_type_tests, dtypes, \
    dtypesIfCUDA, skipCUDAIfNoCudnn, skipCUDAIfCudnnVersionLessThan, onlyCUDA, \
    skipCUDAIfRocm, skipCUDAIf, skipCUDAIfNotRocm

from torch.nn import MultiheadAttention

from hypothesis import given
import hypothesis_utils as hu

# load_tests from common_utils is used to automatically filter tests for
# sharding on sandcastle. This line silences flake warnings
load_tests = load_tests

TEST_LARGE_TENSOR = TEST_CUDA
if TEST_CUDA:
    TEST_LARGE_TENSOR = torch.cuda.get_device_properties(0).total_memory >= 12e9

if TEST_SCIPY:
    from scipy import stats
    import scipy.ndimage

if TEST_NUMPY:
    import numpy as np

NO_HALF_TENSORTYPES = [torch.float,
                       torch.double]

DOUBLE_TENSORTYPES = [torch.double]

dtype2prec = {torch.float: 1e-5,
              torch.double: 1e-5,
              torch.half: 1e-2,
              torch.bfloat16: 1e-1}


# WARNING: If you add a new top-level test case to this file, you MUST
# update test/run_test.py to list it, otherwise it will NOT be run in
# CI.


class PackedSequenceTest(TestCase):

    _type_by_name = {
        'torch.DoubleTensor': (torch.DoubleTensor, 'double'),
        'torch.FloatTensor': (torch.FloatTensor, 'float'),
        # We leave out `'torch.HalfTensor': (torch.HalfTensor, 'half'),`
        # because of an error in `pad_packed_sequence`
        # > AttributeError: 'torch.HalfTensor' object has no attribute 'fill_'
        'torch.LongTensor': (torch.LongTensor, 'long'),
        'torch.IntTensor': (torch.IntTensor, 'int'),
        'torch.ShortTensor': (torch.ShortTensor, 'short'),
        'torch.CharTensor': (torch.CharTensor, 'char'),
        'torch.ByteTensor': (torch.ByteTensor, 'byte'),
    }

    def __init__(self, *args, **kwargs):
        super(PackedSequenceTest, self).__init__(*args, **kwargs)
        self.batch_size = 5
        self.max_length = 6

    def _ordered_sequence(self, tensor_type):
        """Create ordered list of random sequences"""
        seqs = [tensor_type(random.randint(1, self.max_length))
                for _ in range(self.batch_size)]
        seqs = [s.random_(-128, 128) for s in seqs]
        ordered = sorted(seqs, key=len, reverse=True)
        return ordered

    def _padded_sequence(self, tensor_type):
        """Create Tensor of random padded sequences"""
        ordered = self._ordered_sequence(tensor_type)
        lengths = list(map(len, ordered))
        padded_tensor = rnn_utils.pad_sequence(ordered)
        return padded_tensor, lengths

    def test_type_casts(self):
        """Test type casting of `PackedSequence` against type casting of tensor"""
        for _, (input_type, _) in self._type_by_name.items():
            for expected_type_str, (_, cast_str) in self._type_by_name.items():
                for enforce_sorted in [True, False]:
                    padded, lengths = self._padded_sequence(input_type)
                    packed = rnn_utils.pack_padded_sequence(
                        padded, lengths, enforce_sorted=enforce_sorted)
                    # Apply cast to `PackedSequence` instance and unpack
                    masked = getattr(packed, cast_str)()
                    unpacked, lengths_out = rnn_utils.pad_packed_sequence(masked)
                    self.assertEqual(unpacked.type(), expected_type_str)

    def test_wrong_order(self):
        a = torch.ones(25, 300)
        b = torch.ones(22, 300)
        b_a = rnn_utils.pad_sequence([b, a])
        self.assertRaises(
            RuntimeError,
            lambda: rnn_utils.pack_padded_sequence(b_a, [22, 25], enforce_sorted=True))

    def test_total_length(self):
        padded, lengths = self._padded_sequence(torch.FloatTensor)
        max_length = max(lengths)
        packed = rnn_utils.pack_padded_sequence(padded, lengths)
        # test ValueError if total_length < max_length
        for total_length in (-1, 0, max_length - 1):
            for batch_first in (True, False):
                def err_fn():
                    rnn_utils.pad_packed_sequence(packed, batch_first=batch_first,
                                                  total_length=total_length)
            self.assertRaisesRegex(ValueError,
                                   r'Expected total_length to be at least the '
                                   r'length of the longest sequence in input',
                                   err_fn)
        # test that pad_packed_sequence returns results of correct length
        for batch_first in (True, False):
            no_extra_pad, _ = rnn_utils.pad_packed_sequence(packed, batch_first=batch_first)
            for total_length_delta in (0, 1, 8):
                total_length = max_length + total_length_delta
                unpacked, lengths_out = rnn_utils.pad_packed_sequence(packed, batch_first=batch_first,
                                                                      total_length=total_length)
                self.assertEqual(lengths, lengths_out)
                self.assertEqual(unpacked.size(1 if batch_first else 0), total_length)
                if total_length_delta == 0:
                    ref_output = no_extra_pad
                elif batch_first:
                    extra_pad = no_extra_pad.new_zeros(self.batch_size, total_length_delta)
                    ref_output = torch.cat([no_extra_pad, extra_pad], 1)
                else:
                    extra_pad = no_extra_pad.new_zeros(total_length_delta, self.batch_size)
                    ref_output = torch.cat([no_extra_pad, extra_pad], 0)
                self.assertEqual(unpacked, ref_output)

    def test_to(self):
        for enforce_sorted in (True, False):
            padded, lengths = self._padded_sequence(torch.IntTensor)
            a = rnn_utils.pack_padded_sequence(
                padded, lengths, enforce_sorted=enforce_sorted).cpu()

            self.assertIs(a, a.to('cpu'))
            self.assertIs(a, a.cpu())
            self.assertIs(a, a.to('cpu', dtype=torch.int32))
            self.assertEqual(a.long(), a.to(torch.int64))

            if torch.cuda.is_available():
                for cuda in ['cuda', 'cuda:0' if torch.cuda.device_count() == 1 else 'cuda:1']:
                    b = a.cuda(device=cuda)
                    self.assertIs(b, b.to(cuda))
                    self.assertIs(b, b.cuda())
                    self.assertEqual(a, b.to('cpu'))
                    self.assertEqual(b, a.to(cuda))
                    self.assertEqual(a, b.to('cpu', dtype=torch.int32))
                    self.assertIs(b, b.to(dtype=torch.int32))
                    self.assertEqual(b.long(), b.to(dtype=torch.int64))

    def test_to_memory_format(self):
        m = torch.nn.Conv2d(in_channels=16, out_channels=32, kernel_size=2, bias=True)
        m = m.to(memory_format=torch.channels_last)
        for param in m.parameters():
            if param.dim() == 4:
                self.assertTrue(param.is_contiguous(memory_format=torch.channels_last))


def _assertGradAndGradgradChecks(test_case, apply_fn, inputs):
    # call assert function rather than returning a bool since it's nicer
    # if we get whether this failed on the gradcheck or the gradgradcheck.
    test_case.assertTrue(gradcheck(apply_fn, inputs))
    test_case.assertTrue(gradgradcheck(apply_fn, inputs))


class InputVariableMixin(object):
    def _get_input(self):
        input = TestBase._get_input(self, False)

        def map_variables(i):
            if isinstance(i, torch.Tensor):
                if i.is_floating_point():
                    i.requires_grad = True
                return i
            else:
                return type(i)(map_variables(elem) for elem in i)

        return map_variables(input)


class NewModuleTest(InputVariableMixin, ModuleTest):
    def __init__(self, *args, **kwargs):
        super(NewModuleTest, self).__init__(*args, **kwargs)
        self.cudnn = kwargs.get('cudnn', False)
        self.check_inplace = kwargs.get('check_inplace', False)
        self.check_gradgrad = kwargs.get('check_gradgrad', True)
        self.skip_double = kwargs.get('skip_double', False)

    def _do_test(self, test_case, module, input):
        test_case.check_jacobian(module, input, self.jacobian_input)

        if self.check_gradgrad:
            # could probably unify check_jacobian above with this.
            params = tuple(x for x in module.parameters())
            _assertGradAndGradgradChecks(test_case,
                                         lambda x, *args, **kw: test_case._forward(module, x), (input,) + params)

        # check if module can be printed
        module.__repr__()

        if self.check_inplace:
            # check if the inplace variant of the module gives the same result
            # as the out-of-place

            module_ip = self.constructor(*self.constructor_args, inplace=True)

            input_version = input._version
            with freeze_rng_state():
                output = module(input)
            test_case.assertEqual(input._version, input_version)

            input_ip = deepcopy(input)
            input_ip_clone = input_ip.clone()
            with freeze_rng_state():
                output_ip = module_ip(input_ip_clone)
            test_case.assertNotEqual(input_ip_clone._version, input_version)
            test_case.assertEqual(output, output_ip)
            grad = output.data.clone().normal_()
            input.grad.data.zero_()
            output.backward(grad)
            output_ip.backward(grad)
            test_case.assertEqual(input.grad, input_ip.grad)

        if isinstance(input, torch.LongTensor) and TEST_CUDA:
            # check that cuda() moves module parameters to correct GPU device,
            # and that float() casts parameters correctly

            input = input.cuda()
            module.float().cuda()
            module(input)
            for p in module.parameters():
                test_case.assertIsInstance(p, torch.cuda.FloatTensor)
                test_case.assertEqual(p.get_device(), 0)

            if torch.cuda.device_count() > 1:
                input = input.cuda(1)
                module.cuda(1)
                with torch.cuda.device(1):
                    module(input)
                for p in module.parameters():
                    test_case.assertIsInstance(p, torch.cuda.FloatTensor)
                    test_case.assertEqual(p.get_device(), 1)
        else:
            # check that float()/double() casters work correctly

            # to float
            if not isinstance(input, torch.LongTensor):
                input = input.float()
            module.float()
            module(input)
            for p in module.parameters():
                test_case.assertIsInstance(p, torch.FloatTensor)

            # and back to double
            if not isinstance(input, torch.LongTensor):
                input = input.double()
            module.double()
            module(input)
            for p in module.parameters():
                test_case.assertIsInstance(p, torch.DoubleTensor)

            if TEST_CUDA and self.should_test_cuda:
                # check that cuda() moves module parameters to correct GPU device,
                # and that float() casts parameters correctly

                # to GPU0
                input = input.float().cuda()
                module.float().cuda()
                module(input)
                for p in module.parameters():
                    test_case.assertIsInstance(p, torch.cuda.FloatTensor)
                    test_case.assertEqual(p.get_device(), 0)

                # to CPU
                input = input.cpu()
                module.cpu()
                module(input)
                for p in module.parameters():
                    test_case.assertIsInstance(p, torch.FloatTensor)

                # back to GPU0
                input = input.cuda()
                module.cuda()
                module(input)
                for p in module.parameters():
                    test_case.assertIsInstance(p, torch.cuda.FloatTensor)
                    test_case.assertEqual(p.get_device(), 0)

                # test that forwards of module runs correctly without cuDNN
                if self.cudnn:
                    with torch.backends.cudnn.flags(enabled=False):
                        module(input)
                        for p in module.parameters():
                            test_case.assertIsInstance(p, torch.cuda.FloatTensor)
                            test_case.assertEqual(p.get_device(), 0)

                if torch.cuda.device_count() >= 2:
                    # test cross-GPU transfer works
                    # to GPU1
                    input = input.cuda(1)
                    module.cuda(1)
                    with torch.cuda.device(1):
                        module(input)
                    for p in module.parameters():
                        test_case.assertIsInstance(p, torch.cuda.FloatTensor)
                        test_case.assertEqual(p.get_device(), 1)

                if not self.skip_double:
                    # test double()
                    input = input.double().cuda()
                    module.double().cuda()
                    module(input)
                    for p in module.parameters():
                        test_case.assertIsInstance(p, torch.cuda.DoubleTensor)
                        test_case.assertEqual(p.get_device(), 0)

                # test half()
                input = input.half().cuda()
                module.half().cuda()
                module(input)
                for p in module.parameters():
                    test_case.assertIsInstance(p, torch.cuda.HalfTensor)
                    test_case.assertEqual(p.get_device(), 0)

    def _get_target(self):
        return self._get_arg('target', False)

    @property
    def constructor_args(self):
        return self._get_arg('constructor_args', False)


class NewCriterionTest(InputVariableMixin, CriterionTest):
    # TODO: check that criterions don't ignore grad_output

    def __init__(self, *args, **kwargs):
        super(NewCriterionTest, self).__init__(*args, **kwargs)
        self.check_gradgrad = kwargs.get('check_gradgrad', True)
        self.check_half = kwargs.get('check_half', True)
        self.convert_target = kwargs.get('convert_target', True)

    def _do_extra_tests(self, test_case, module, input, target):
        if not self.check_gradgrad:
            return

        test_case.assertFalse(target.requires_grad)

        params = tuple(x for x in module.parameters())
        if not isinstance(input, tuple):
            inputs = (input,) + params

            def apply_fn(input, *params):
                return module(input, target)
        else:
            inputs = input + params

            def apply_fn(input1, input2, *params):
                return module(input1, input2, target)

        # TODO: we don't pass `target` as part of inputs because we don't
        # currently compute the gradient w.r.t. target for loss functions.
        gradcheck(apply_fn, inputs)
        gradgradcheck(apply_fn, inputs)

    def test_cuda(self, test_case, dtype=None, extra_args=None):
        def convert_dtype(obj, dtype, requires_grad=False):
            if isinstance(obj, torch.Tensor):
                return obj.detach().to(dtype=dtype).requires_grad_(requires_grad)
            elif isinstance(obj, torch.Tensor):
                return obj.to(dtype)
            elif isinstance(obj, tuple):
                return tuple(convert_dtype(o, dtype, requires_grad) for o in obj)
            else:
                return obj

        if not TEST_CUDA or not self.should_test_cuda:
            raise unittest.SkipTest('Excluded from CUDA tests')
        try:
            cpu_input = self._get_input()
            cpu_target = self._get_target()
            cpu_module = self.constructor(*self.constructor_args)
            gpu_module = self.constructor(*self.constructor_args)

            # Convert input, target and module parameters to dtype
            if dtype is not None:
                cpu_input = convert_dtype(cpu_input, dtype, True)
                # NLLLoss requires target to be LongTensor
                if not isinstance(cpu_target, torch.LongTensor) and self.convert_target:
                    cpu_target = convert_dtype(cpu_target, dtype)
                cpu_module.type(dtype)
                gpu_module.type(dtype)

            # GPU setup
            gpu_input = to_gpu(cpu_input)
            gpu_target = to_gpu(cpu_target)
            gpu_module.cuda()

            # torch.HalfTensor doesn't support most operations, converting back to default
            if dtype == torch.half:
                cpu_input = self._get_input()
                cpu_target = self._get_target()
                # Loss modules with weights require consistent input/module weight types
                cpu_module = self.constructor(*self.constructor_args)

            cpu_output = test_case._forward_criterion(cpu_module, cpu_input, cpu_target, extra_args=extra_args)
            gpu_output = test_case._forward_criterion(gpu_module, gpu_input, gpu_target, extra_args=extra_args)
            # dtype can be None, so set precision in this way instead of a precision map
            test_case.assertEqual(cpu_output, gpu_output, 1e-1 if dtype == torch.half else 4e-4)

            cpu_gradInput = test_case._backward_criterion(cpu_module, cpu_input, cpu_target, extra_args=extra_args)
            gpu_gradInput = test_case._backward_criterion(gpu_module, gpu_input, gpu_target, extra_args=extra_args)
            test_case.assertEqual(cpu_gradInput, gpu_gradInput, 1e-1 if dtype == torch.half else 4e-4)
        except NotImplementedError:
            pass

    def _get_target(self):
        return self._get_arg('target', False)

    @property
    def constructor_args(self):
        return self._get_arg('constructor_args', False)

    @property
    def extra_args(self):
        return self._get_arg('extra_args', False)

class TestAvgPool(TestCase):
    def _sum_pool2d(self, x, kernel_size):
        windows = torch.nn.functional.unfold(x, kernel_size=kernel_size, stride=kernel_size)
        return torch.sum(windows, dim=1)

    def _sum_pool3d(self, x, kernel_size):
        # Because unfold does not support 3D sliding window we will split tensor to multiple tensors and calculate sum
        h = kernel_size[0]
        splited_x = [t.sum(0) for t in x.split(h) if t.size(0) == h]
        # sum_pool2d assumes tensor in (1, 1, n, m) view, so unsqueeze two times
        splited_x = [self._sum_pool2d(t.unsqueeze(0).unsqueeze(0), kernel_size[1:]) for t in splited_x]
        joined_x = torch.cat(splited_x)
        return joined_x.view(1, joined_x.numel())

    def _avg_pool2d(self, x, kernel_size):
        size = reduce((lambda x, y: x * y), kernel_size)
        return self._sum_pool2d(x, kernel_size) / size

    def _avg_pool3d(self, x, kernel_size):
        size = reduce((lambda x, y: x * y), kernel_size)
        return self._sum_pool3d(x, kernel_size) / size

    def test_doubletensor_avg_pool2d(self):
        n, m = 5, 8
        input = torch.rand(1, 1, n, m)
        for i in range(1, n + 1):
            for j in range(1, m + 1):
                actual = torch.nn.functional.avg_pool2d(input[0], (i, j))
                actual = actual.view(1, actual.numel())
                expected = self._avg_pool2d(input, (i, j))
                self.assertTrue(torch.allclose(actual, expected, rtol=0, atol=1e-5))

    def test_avg_pool2d_with_zero_divisor(self):
        self.assertRaisesRegex(RuntimeError, "divisor must be not zero",
                               lambda: torch.nn.functional.avg_pool2d(torch.zeros(3, 3, 3), (2, 2), divisor_override=0))

    def test_doubletensor_avg_pool2d_with_divisor(self):
        n, m = 3, 3
        input = torch.rand(1, 1, n, m)
        for i in range(1, n + 1):
            for j in range(1, m + 1):
                for divisor in [1, 7, i * j]:
                    actual = torch.nn.functional.avg_pool2d(input[0], (i, j), divisor_override=divisor)
                    actual = actual.view(1, actual.numel())
                    expected = self._sum_pool2d(input, (i, j)) / divisor
                    self.assertTrue(torch.allclose(actual, expected, rtol=0, atol=1e-5))

    def test_doubletensor_avg_pool3d(self):
        h, w, d = 5, 6, 7
        input = torch.rand(h, w, d)
        for i in range(1, h + 1):
            for j in range(1, w + 1):
                for k in range(1, d + 1):
                    actual = torch.nn.functional.avg_pool3d(input.unsqueeze(0), (i, j, k))
                    actual = actual.view(1, actual.numel())
                    expected = self._avg_pool3d(input, (i, j, k))
                    self.assertTrue(torch.allclose(actual, expected, rtol=0, atol=1e-5))

    def test_doubletensor_avg_pool3d_with_divisor(self):
        h, w, d = 6, 5, 7
        input = torch.rand(h, w, d)
        for i in range(1, h + 1):
            for j in range(1, w + 1):
                for k in range(1, d + 1):
                    for divisor in [1, 7, i * j]:
                        actual = torch.nn.functional.avg_pool3d(input.unsqueeze(0), (i, j, k), divisor_override=divisor)
                        actual = actual.view(1, actual.numel())
                        expected = self._sum_pool3d(input, (i, j, k)) / divisor
                        self.assertTrue(torch.allclose(actual, expected, rtol=0, atol=1e-5))

    def test_avg_pool3d_with_zero_divisor(self):
        self.assertRaisesRegex(RuntimeError, "divisor must be not zero",
                               lambda: torch.nn.functional.avg_pool3d(torch.zeros(3, 3, 3, 3), (2, 2, 2), divisor_override=0))

class TestNN(NNTestCase):
    _do_cuda_memory_leak_check = True
    _do_cuda_non_default_stream = True

    def _forward(self, module, input):
        with freeze_rng_state():
            return module(input)

    def _backward(self, module, input, output, grad_output, create_graph=False):
        output.backward(grad_output, retain_graph=True, create_graph=create_graph)
        if input.grad is None:
            return None
        return input.grad.data

    def _forward_criterion(self, criterion, input, target, extra_args=None):
        if extra_args is None:
            extra_args = tuple()
        if isinstance(input, tuple):
            args = input + (target,) + extra_args
            output = criterion(*args)
        else:
            output = criterion(input, target, *extra_args)
        return output

    def _backward_criterion(self, criterion, input, target, gradOutput=None, extra_args=None):
        if extra_args is None:
            extra_args = tuple()
        input_tuple = input if isinstance(input, tuple) else (input,)
        for i in input_tuple:
            if i.grad is not None:
                i.grad.data.zero_()
        args = input_tuple + (target,) + extra_args
        if gradOutput is None:
            gradOutput = torch.ones(())
        criterion(*args).backward(gradOutput.type_as(input_tuple[0]))
        if isinstance(input, tuple):
            return tuple(map(lambda i: i.grad.data, input))
        else:
            return input.grad.data

    def _zero_grad_parameters(self, module):
        for p in module.parameters():
            if p.grad is not None:
                with torch.no_grad():
                    p.grad.zero_()
                p.grad.detach_()

    def _get_parameters(self, module):
        params = []
        d_params = []
        for p in module.parameters():
            params.append(p)
            d_params.append(p.grad)
        return params, d_params

    def _create_basic_net(self):
        class Layer(nn.Module):
            def __init__(self):
                super(Layer, self).__init__()
                self.layer_dummy_param = Parameter(torch.Tensor(3, 5))
                self.register_buffer('layer_dummy_buf', torch.zeros(1, 3, 3, 7))

        class Net(nn.Module):
            def __init__(self):
                super(Net, self).__init__()
                self.l1 = Layer()
                self.dummy_param = Parameter(torch.Tensor(3, 5))
                self.register_buffer('dummy_buf', torch.zeros(7, 3, 3, 1))

        l = Layer()
        n = Net()
        s = nn.Sequential(n, n)

        return l, n, s

    @contextlib.contextmanager
    def _compatible_subtest(self, **kwargs):
        # Added for subtest compatibility with Python 2
        if PY3:
            with self.subTest(**kwargs):
                yield
        else:
            yield

    def test_requires_grad_(self):
        m = self._create_basic_net()[-1]
        assert len(list(m.buffers())) > 0, 'invalid test'
        assert all(not b.requires_grad for b in m.buffers()) > 0, 'invalid test'
        assert len(list(m.parameters())) > 0, 'invalid test'
        assert all(p.requires_grad for p in m.parameters()) > 0, 'invalid test'
        for requires_grad in (False, True):
            self.assertIs(m.requires_grad_(requires_grad), m)
            for p in m.parameters():
                self.assertEqual(p.requires_grad, requires_grad)
            for b in m.buffers():
                self.assertFalse(b.requires_grad)

    def test_module_backcompat(self):
        from torch.serialization import SourceChangeWarning
        path = download_file('https://download.pytorch.org/test_data/linear.pt')
        with warnings.catch_warnings():
            warnings.simplefilter('ignore', SourceChangeWarning)
            m = torch.load(path)
        input = torch.randn(2, 3, dtype=torch.float)
        self.assertEqual(m(input).size(), (2, 5))

    def test_conv_backcompat(self):
        from torch.serialization import SourceChangeWarning
        # This file was generated by running on PyTorch 1.0.1 on Python 2:
        #
        #     import torch
        #     from torch import nn
        #     m = nn.Conv2d(1, 1, 1)
        #     torch.save(m, 'legacy_conv2d.pt')
        #
        # NB: This Pickle also contains some Unicode data!
        path = download_file('https://download.pytorch.org/test_data/legacy_conv2d.pt')
        with warnings.catch_warnings():
            warnings.simplefilter('ignore', SourceChangeWarning)
            if sys.version_info[0] == 2:
                m = torch.load(path)
            else:
                m = torch.load(path, encoding='utf-8')
        input = torch.randn((1, 1, 1, 1), dtype=torch.float)
        self.assertEqual(m(input).size(), (1, 1, 1, 1))

    def test_share_memory(self):
        class Net(nn.Module):
            def __init__(self):
                super(Net, self).__init__()
                self.p = nn.Parameter(torch.eye(5))
                self.par = nn.ParameterList()
                self.par.append(nn.Parameter(torch.randn(10)))

            def forward(self, inp):
                # NB: dead code
                return inp.clone()

        net = Net()
        for p in net.parameters():
            self.assertFalse(p.storage().is_shared())
        for b in net.buffers():
            self.assertFalse(b.storage().is_shared())
        net.share_memory()
        for p in net.parameters():
            self.assertTrue(p.storage().is_shared())
        for b in net.buffers():
            self.assertTrue(b.storage().is_shared())

    def test_hooks(self):
        module = nn.Sigmoid()
        input = torch.ones(5, 5, requires_grad=True)

        counter = {
            'forwards': 0,
            'backwards': 0
        }

        def fw_hook(inc, h_module, input, output):
            self.assertIsInstance(input, tuple)
            self.assertTrue(isinstance(output, torch.Tensor))
            self.assertTrue(h_module is module)
            self.assertEqual(input[0].data, torch.ones(5, 5))
            self.assertEqual(output.data, torch.Tensor(5, 5).fill_(1 / (1 + 1 / math.e)))
            counter['forwards'] += inc

        def bw_hook(inc, h_module, grad_input, grad_output):
            self.assertIsInstance(grad_input, tuple)
            self.assertIsInstance(grad_output, tuple)
            self.assertTrue(h_module is module)
            self.assertEqual(grad_output[0].data, torch.ones(5, 5) * 2)
            counter['backwards'] += inc

        test_fwd = module.register_forward_hook(lambda *args: fw_hook(1, *args))

        module(input)
        module(input)
        self.assertEqual(counter['forwards'], 2)
        self.assertEqual(counter['backwards'], 0)

        test_bwd = module.register_backward_hook(
            lambda *args: bw_hook(1, *args))

        output = module(input)
        self.assertEqual(counter['forwards'], 3)
        self.assertEqual(counter['backwards'], 0)

        output.backward(torch.ones(5, 5) * 2, retain_graph=True)
        self.assertEqual(counter['forwards'], 3)
        self.assertEqual(counter['backwards'], 1)

        output.backward(torch.ones(5, 5) * 2, retain_graph=True)
        self.assertEqual(counter['forwards'], 3)
        self.assertEqual(counter['backwards'], 2)

        test2_fwd = module.register_forward_hook(lambda *args: fw_hook(2, *args))

        output = module(input)
        self.assertEqual(counter['forwards'], 6)
        self.assertEqual(counter['backwards'], 2)

        test2_bwd = module.register_backward_hook(lambda *args: bw_hook(2, *args))

        module(input).backward(torch.ones(5, 5) * 2)
        self.assertEqual(counter['forwards'], 9)
        self.assertEqual(counter['backwards'], 5)

        test2_bwd.remove()

        module(input).backward(torch.ones(5, 5) * 2)
        self.assertEqual(counter['forwards'], 12)
        self.assertEqual(counter['backwards'], 6)

        test2_fwd.remove()

        module(input).backward(torch.ones(5, 5) * 2)
        self.assertEqual(counter['forwards'], 13)
        self.assertEqual(counter['backwards'], 7)

        test_fwd.remove()
        test_bwd.remove()

    def test_hook_cpp(self):
        counter = [0]
        bn = nn.BatchNorm1d(5)

        def hook(module, grad_inputs, grad_outputs):
            counter[0] += 1
            self.assertEqual(len(grad_inputs), 3)
            self.assertEqual(len(grad_outputs), 1)
            self.assertEqual(module, bn)

        bn.register_backward_hook(hook)
        output = bn(torch.randn(5, 5, requires_grad=True))
        output.sum().backward()

    def test_hook_fail(self):
        module = nn.Sigmoid()
        input = torch.randn(5, 5, requires_grad=True)

        def bw_fail1(self, grad_input, grad_output):
            return grad_input[:-1]

        def bw_fail2(self, grad_input, grad_output):
            return grad_input + (torch.randn(2, 2),)

        with module.register_backward_hook(bw_fail1):
            with self.assertRaises(RuntimeError) as err:
                module(input).sum().backward()
            self.assertIn("bw_fail", err.exception.args[0])
            self.assertIn("got 0, but expected 1", err.exception.args[0])

        with module.register_backward_hook(bw_fail2):
            with self.assertRaises(RuntimeError) as err:
                module(input).sum().backward()
            self.assertIn("bw_fail2", err.exception.args[0])
            self.assertIn("got 2, but expected 1", err.exception.args[0])

    def test_hook_writeable(self):
        module = nn.Linear(5, 5)
        input = torch.randn(5, 5, requires_grad=True)

        def bw_hook(module, grad_input, grad_output):
            for grad in grad_input:
                self.assertTrue(isinstance(grad, torch.Tensor))
            for grad in grad_output:
                self.assertTrue(isinstance(grad, torch.Tensor))
            return tuple(gi * 2 for gi in grad_input)

        module.register_backward_hook(bw_hook)
        module(input).backward(torch.ones(5, 5))
        expected_grad = torch.ones(5, 5).mm(module.weight.data) * 2
        self.assertEqual(input.grad.data, expected_grad)

    def test_hook_mutations(self):
        module = nn.Linear(5, 5)
        input = torch.randn(5, 5, requires_grad=True)

        def forward_pre_hook(m, input):
            return torch.nn.functional.relu(input[0])

        def forward_hook(m, input, output):
            return -output

        module.register_forward_pre_hook(forward_pre_hook)
        module.register_forward_hook(forward_hook)
        output = module(input)
        expected_res = -torch.nn.functional.linear(torch.nn.functional.relu(input), module.weight, module.bias)
        self.assertEqual(output, expected_res)
        output.backward(torch.ones(5, 5) * 2, retain_graph=True)
        mask = (input > 0).double()
        expected_grad = -torch.ones(5, 5).mm(module.weight.data) * 2 * mask
        self.assertEqual(input.grad, expected_grad)



    def test_to(self):
        m = nn.Linear(3, 5)
        self.assertIs(m, m.to('cpu'))
        self.assertIs(m, m.to('cpu', dtype=torch.float32))
        self.assertEqual(m.double(), m.to(torch.float64))
        self.assertRaises(RuntimeError, lambda: m.to('cpu', copy=True))

        if torch.cuda.is_available():
            for cuda in ['cuda', 'cuda:0' if torch.cuda.device_count() == 1 else 'cuda:1']:
                m2 = m.cuda(device=cuda)
                self.assertIs(m2, m2.to(cuda))
                self.assertEqual(m, m2.to('cpu'))
                self.assertEqual(m2, m.to(cuda))
                self.assertIs(m2, m2.to(dtype=torch.float32))
                self.assertEqual(m2.double(), m2.to(dtype=torch.float64))

    def test_zero_grad(self):
        i = torch.randn(2, 5, requires_grad=True)
        module = nn.Linear(5, 5)
        for p in module.parameters():
            p.requires_grad = False
        module.zero_grad()

        module.weight.requires_grad = True
        module.zero_grad()
        self.assertIsNone(module.weight.grad)  # uninitialized grad

        module(i).sum().backward()
        self.assertIsNotNone(module.weight.grad)
        self.assertGreater(module.weight.grad.data.abs().sum(), 0)
        module.zero_grad()
        self.assertEqual(module.weight.grad.data, module.weight.data.clone().zero_())

        module.bias.requires_grad = True
        module.zero_grad()
        self.assertIsNotNone(module.weight.grad)
        self.assertIsNone(module.bias.grad)
        module(i).sum().backward()
        self.assertIsNotNone(module.weight.grad)
        self.assertIsNotNone(module.bias.grad)
        self.assertGreater(module.weight.grad.data.abs().sum(), 0)
        self.assertGreater(module.bias.grad.data.abs().sum(), 0)
        module.zero_grad()
        self.assertEqual(module.weight.grad.data, module.weight.data.clone().zero_())
        self.assertEqual(module.bias.grad.data, module.bias.data.clone().zero_())

    def test_no_grad(self):
        for dtype in [torch.bfloat16, torch.float, torch.double]:
            module = nn.Conv2d(2, 5, kernel_size=3, padding=1).to(dtype)
            input = torch.randn(1, 2, 10, 10).to(dtype)
            x = input
            y = input.clone()

            output = module(x)
            self.assertTrue(output.requires_grad)
            output.backward(torch.ones(1, 5, 10, 10))

            with torch.no_grad():
                output2 = module(y)
                self.assertFalse(output2.requires_grad)
                self.assertRaises(RuntimeError, lambda: output2.backward(torch.ones(1, 5, 10, 10)))

    def test_invalid_conv1d(self):
        for dtype in [torch.bfloat16, torch.float, torch.double]:
            module = nn.Conv1d(in_channels=3, out_channels=33, kernel_size=10, stride=1, bias=True).to(dtype)
            input = torch.randn(1, 3, 4).to(dtype)
            with self.assertRaisesRegex(RuntimeError,
                                        r'Calculated padded input size per channel: \(4\). ' +
                                        r'Kernel size: \(10\). Kernel size can\'t be greater than actual input size'):
                module(input)

            # Negative stride check
            module = nn.Conv1d(in_channels=3, out_channels=6, kernel_size=3, stride=-1, bias=True).to(dtype)
            input = torch.randn(1, 3, 4).to(dtype)
            with self.assertRaisesRegex(RuntimeError, 'non-positive stride is not supported'):
                module(input)

    def test_mismatch_shape_conv2d(self):
        x = torch.randn(1, 10, 1, 28, 28)
        w = torch.randn(6, 1, 5, 5)

        with self.assertRaisesRegex(RuntimeError,
                                    r'Expected 4-dimensional input for 4-dimensional weight 6 1 5 5,' +
                                    r' but got 5-dimensional input of size \[1, 10, 1, 28, 28\] instead'):

            F.conv2d(x, w)

    def test_invalid_conv2d(self):
        for dtype in [torch.bfloat16, torch.float, torch.double]:
            module = torch.nn.Conv2d(1, 1, kernel_size=3, dilation=2, stride=2).to(dtype)
            input = torch.empty(1, 1, 4, 4).to(dtype)
            self.assertRaises(RuntimeError, lambda: module(input))

            module = nn.Conv2d(in_channels=3, out_channels=33, kernel_size=10, stride=1, bias=True)
            input = torch.randn(1, 3, 1, 1)
            with self.assertRaisesRegex(RuntimeError,
                                        r'Calculated padded input size per channel: \(1 x 1\). ' +
                                        r'Kernel size: \(10 x 10\). Kernel size can\'t be greater than actual input size'):
                module(input)

            # Negative stride check
            module = nn.Conv2d(in_channels=3, out_channels=6, kernel_size=4, stride=-1, bias=True).to(dtype)
            input = torch.randn(1, 3, 4, 4).to(dtype)
            with self.assertRaisesRegex(RuntimeError, 'non-positive stride is not supported'):
                module(input)

            # Zero stride check
            module = nn.Conv2d(in_channels=3, out_channels=6, kernel_size=4, stride=0, bias=True).to(dtype)
            input = torch.randn(1, 3, 4, 4).to(dtype)
            with self.assertRaisesRegex(RuntimeError, 'non-positive stride is not supported'):
                module(input)

    def test_invalid_conv3d(self):
        for dtype in [torch.bfloat16, torch.float, torch.double]:
            module = torch.nn.Conv3d(1, 1, kernel_size=3, dilation=2, stride=2).to(dtype)
            input = torch.empty(1, 1, 4, 4, 4).to(dtype)
            self.assertRaises(RuntimeError, lambda: module(input))

            # Negative stride check
            module = torch.nn.Conv3d(1, 1, kernel_size=3, stride=-2)
            input = torch.empty(1, 1, 4, 4, 4)
            with self.assertRaisesRegex(RuntimeError, 'non-positive stride is not supported'):
                module(input)

    def _test_alpha_dropout(self, cls, input):
        mean = input.mean()
        std = input.std()

        for p in [0.2, 0.5, 0.8]:
            module = cls(p)
            input_var = input.detach().clone().requires_grad_()
            output = module(input_var)
            # output mean should be close to input mean
            self.assertLess(abs(output.data.mean() - mean), 0.1)
            # output std should be close to input std
            self.assertLess(abs(output.data.std() - std), 0.1)
            output.backward(input)

    def test_parameters_and_named_parameters(self):
        def names(named_parameters):
            return [k for k, _ in named_parameters]

        l, n, s = self._create_basic_net()

        self.assertEqual(len(list(l.parameters())), 1)
        self.assertEqual(
            names(l.named_parameters()),
            ['layer_dummy_param'])

        self.assertEqual(len(list(n.parameters())), 2)
        self.assertEqual(
            names(n.named_parameters()),
            ['dummy_param', 'l1.layer_dummy_param'])

        self.assertEqual(len(list(n.parameters(recurse=False))), 1)
        self.assertEqual(
            names(n.named_parameters(recurse=False)),
            ['dummy_param'])

        self.assertEqual(len(list(s.parameters())), 2)
        self.assertEqual(
            names(s.named_parameters()),
            ['0.dummy_param', '0.l1.layer_dummy_param'])

    def test_buffers_and_named_buffers(self):
        def names(named_buffers):
            return [k for k, _ in named_buffers]

        l, n, s = self._create_basic_net()

        self.assertEqual(len(list(l.buffers())), 1)
        self.assertEqual(
            names(l.named_buffers()),
            ['layer_dummy_buf'])

        self.assertEqual(len(list(n.buffers())), 2)
        self.assertEqual(
            names(n.named_buffers()),
            ['dummy_buf', 'l1.layer_dummy_buf'])

        self.assertEqual(len(list(n.buffers(recurse=False))), 1)
        self.assertEqual(
            names(n.named_buffers(recurse=False)),
            ['dummy_buf'])

        self.assertEqual(len(list(s.buffers())), 2)
        self.assertEqual(
            names(s.named_buffers()),
            ['0.dummy_buf', '0.l1.layer_dummy_buf'])

    def test_call_supports_python_dict_output(self):
        class Net(nn.Module):
            def __init__(self):
                super(Net, self).__init__()
                self.l1 = nn.Linear(10, 20)
                self.register_backward_hook(self.hook)
                self.check_backward_hook_flag = False

            def hook(self, module, grad_out, grad_in):
                self.check_backward_hook_flag = True

            def forward(self, inputs):
                return {"output": self.l1(inputs).sum()}

        net = Net()
        model_output = net(torch.randn([5, 10]))
        model_output["output"].backward()
        self.assertTrue(net.check_backward_hook_flag)

    def test_children(self):
        l1 = nn.Linear(2, 2)
        l2 = nn.Linear(2, 2)
        l3 = nn.Linear(2, 2)
        l4 = nn.Linear(2, 2)
        subnet = nn.Sequential(l3, l4)
        s = nn.Sequential(l1, l2, l1, l2, subnet)
        self.assertEqual(list(s.children()), [l1, l2, subnet])

    def test_dir(self):
        linear = nn.Linear(2, 2)
        linear._test_submodule = nn.Linear(2, 2)
        linear._test_parameter = Parameter(torch.Tensor(2, 2))
        linear.register_buffer('_test_buffer', torch.Tensor(2, 2))
        keys = dir(linear)
        self.assertIn('_test_submodule', keys)
        self.assertIn('_test_parameter', keys)
        self.assertIn('_test_buffer', keys)

        for key in keys:
            self.assertTrue(hasattr(linear, key))

    def test_repr(self):
        # no extra information or sub-modules
        empty_sequential = nn.Sequential()
        expected_repr_empty = 'Sequential()'
        self.assertEqual(repr(empty_sequential), expected_repr_empty)

        # one liner extra information
        linear = nn.Linear(1, 1)
        expected_repr_linear = 'Linear(in_features=1, out_features=1, bias=True)'
        self.assertEqual(repr(linear), expected_repr_linear)

        # sub-modules repr
        sequential = nn.Sequential(linear)
        expected_repr_sequential = 'Sequential(\n' \
            '  (0): Linear(in_features=1, out_features=1, bias=True)\n' \
            ')'
        self.assertEqual(repr(sequential), expected_repr_sequential)

    def test_dir_digit(self):
        model = nn.Sequential(nn.Linear(2, 2))
        keys = dir(model)
        self.assertNotIn('0', keys)

    def test_named_children(self):
        l1 = nn.Linear(2, 2)
        l2 = nn.Linear(2, 2)
        l3 = nn.Linear(2, 2)
        l4 = nn.Linear(2, 2)
        subnet = nn.Sequential(l3, l4)
        s = nn.Sequential()
        with self.assertRaises(KeyError):
            s.add_module('', l1)
        with self.assertRaises(KeyError):
            s.add_module('name.with.dot', l1)
        s.add_module('layer1', l1)
        s.add_module('layer2', l2)
        s.add_module('layer3', l1)
        s.add_module('layer4', l2)
        s.add_module('subnet', subnet)
        self.assertEqual(list(s.named_children()), [('layer1', l1), ('layer2', l2), ('subnet', subnet)])

    def test_modules(self):
        class Net(nn.Module):
            def __init__(self):
                super(Net, self).__init__()
                self.l1 = l
                self.l2 = l
                self.param = torch.empty(3, 5)

        l = nn.Linear(10, 20)
        n = Net()
        s = nn.Sequential(n, n, n, n)
        self.assertEqual(list(s.modules()), [s, n, l])

    def test_named_modules(self):
        class Net(nn.Module):
            def __init__(self):
                super(Net, self).__init__()
                self.l1 = l
                self.l2 = l
                self.param = torch.empty(3, 5)
                self.block = block
        l = nn.Linear(10, 20)
        l1 = nn.Linear(10, 20)
        l2 = nn.Linear(10, 20)
        block = nn.Sequential()
        block.add_module('linear1', l1)
        block.add_module('linear2', l2)
        n = Net()
        s = nn.Sequential(n, n, n, n)
        self.assertEqual(list(s.named_modules()), [('', s), ('0', n), ('0.l1', l),
                                                   ('0.block', block), ('0.block.linear1', l1),
                                                   ('0.block.linear2', l2)])

    def test_register_buffer_raises_error_if_name_is_not_string(self):
        m = nn.Module()
        expected_error = 'buffer name should be a string. Got '
        with self.assertRaisesRegex(TypeError, expected_error + 'int'):
            m.register_buffer(1, torch.rand(5))
        with self.assertRaisesRegex(TypeError, expected_error + 'NoneType'):
            m.register_buffer(None, torch.rand(5))

    def test_register_buffer_raises_error_if_attr_exists(self):
        m = nn.Module()
        m.attribute_name = 5
        with self.assertRaises(KeyError):
            m.register_buffer('attribute_name', torch.rand(5))

        del m.attribute_name
        m.register_parameter('attribute_name', nn.Parameter())
        with self.assertRaises(KeyError):
            m.register_buffer('attribute_name', torch.rand(5))

        del m.attribute_name
        m.add_module('attribute_name', nn.Module())
        with self.assertRaises(KeyError):
            m.register_buffer('attribute_name', torch.rand(5))

    def test_register_buffer_raises_error_if_not_tensor(self):
        m = nn.Module()
        with self.assertRaises(TypeError):
            m.register_buffer('attribute_name', 5)

    def test_register_buffer_allows_overwriting_with_same_name(self):
        m = nn.Module()
        buffer1 = torch.rand(5)
        buffer2 = buffer1 + 5
        buffer3 = None
        m.register_buffer('buffer_name', buffer1)
        self.assertEqual(m.buffer_name, buffer1)
        m.register_buffer('buffer_name', buffer2)
        self.assertEqual(m.buffer_name, buffer2)
        m.register_buffer('buffer_name', buffer3)
        self.assertEqual(m.buffer_name, buffer3)

    def test_register_parameter_raises_error_if_name_is_not_string(self):
        m = nn.Module()
        expected_error = 'parameter name should be a string. Got '
        with self.assertRaisesRegex(TypeError, expected_error + 'int'):
            m.register_parameter(1, nn.Parameter())
        with self.assertRaisesRegex(TypeError, expected_error + 'NoneType'):
            m.register_parameter(None, nn.Parameter())

    def test_register_parameter_raises_error_if_attr_exists(self):
        m = nn.Module()
        m.attribute_name = 5
        with self.assertRaises(KeyError):
            m.register_parameter('attribute_name', nn.Parameter())

        del m.attribute_name
        m.register_buffer('attribute_name', torch.rand(5))
        with self.assertRaises(KeyError):
            m.register_parameter('attribute_name', nn.Parameter())

        del m.attribute_name
        m.add_module('attribute_name', nn.Module())
        with self.assertRaises(KeyError):
            m.register_parameter('attribute_name', nn.Parameter())

    def test_register_parameter_allows_overwriting_with_same_name(self):
        m = nn.Module()
        param1 = nn.Parameter(torch.rand(5))
        param2 = nn.Parameter(param1.data + 5)
        param3 = None
        m.register_parameter('param_name', param1)
        self.assertEqual(m.param_name, param1)
        m.register_parameter('param_name', param2)
        self.assertEqual(m.param_name, param2)
        m.register_parameter('param_name', param3)
        self.assertEqual(m.param_name, param3)

    def test_add_module_raises_error_if_attr_exists(self):
        m = nn.Module()
        m.attribute_name = 5
        with self.assertRaises(KeyError):
            m.add_module('attribute_name', nn.Module())

        del m.attribute_name
        m.register_buffer('attribute_name', torch.rand(5))
        with self.assertRaises(KeyError):
            m.add_module('attribute_name', nn.Module())

        del m.attribute_name
        m.register_parameter('attribute_name', nn.Parameter())
        with self.assertRaises(KeyError):
            m.add_module('attribute_name', nn.Module())

    def test_Sequential_getitem(self):
        l1 = nn.Linear(10, 20)
        l2 = nn.Linear(20, 30)
        l3 = nn.Linear(30, 40)
        l4 = nn.Linear(40, 50)
        n = nn.Sequential(l1, l2, l3, l4)
        self.assertIs(n[0], l1)
        self.assertIs(n[1], l2)
        self.assertIs(n[2], l3)
        self.assertIs(n[3], l4)
        self.assertIs(n[torch.tensor(3, dtype=torch.int64)], l4)
        self.assertEqual(n[1:], nn.Sequential(l2, l3, l4))
        self.assertEqual(n[3:], nn.Sequential(l4))
        self.assertEqual(n[:-1], nn.Sequential(l1, l2, l3))
        self.assertEqual(n[:-3], nn.Sequential(l1))
        self.assertEqual(n[::-1], nn.Sequential(l4, l3, l2, l1))

    def test_Sequential_setitem(self):
        l1 = nn.Linear(10, 20)
        l2 = nn.Linear(20, 30)
        l3 = nn.Linear(30, 40)
        l4 = nn.Linear(40, 50)
        n = nn.Sequential(l1, l2, l3)
        n[0] = l4
        n[-1] = l4
        n[torch.tensor(1, dtype=torch.int16)] = l1
        self.assertIs(n[0], l4)
        self.assertIs(n[1], l1)
        self.assertIs(n[2], l4)

    def test_Sequential_setitem_named(self):
        l1 = nn.Linear(10, 20)
        l2 = nn.Linear(20, 30)
        l3 = nn.Linear(30, 40)
        l4 = nn.Linear(40, 50)
        n = nn.Sequential(OrderedDict([
            ('linear1', l1),
            ('linear2', l2),
            ('linear3', l3),
        ]))

        n[0] = l4
        n[-1] = l4
        self.assertEqual(n.linear1, l4)
        self.assertEqual(n.linear3, l4)

    def test_Sequential_delitem(self):
        l1 = nn.Linear(10, 20)
        l2 = nn.Linear(20, 30)
        l3 = nn.Linear(30, 40)
        l4 = nn.Linear(40, 50)
        n = nn.Sequential(l1, l2, l3, l4)
        del n[-1]
        self.assertEqual(n, nn.Sequential(l1, l2, l3))
        del n[1::2]
        self.assertEqual(n, nn.Sequential(l1, l3))

    def test_ModuleList(self):
        modules = [nn.ReLU(), nn.Linear(5, 5)]
        module_list = nn.ModuleList(modules)

        def check():
            self.assertEqual(len(module_list), len(modules))
            for m1, m2 in zip(modules, module_list):
                self.assertIs(m1, m2)
            for m1, m2 in zip(modules, module_list.children()):
                self.assertIs(m1, m2)
            for i in range(len(modules)):
                self.assertIs(module_list[i], modules[i])

        check()
        modules += [nn.Conv2d(3, 4, 3)]
        module_list += [modules[-1]]
        check()
        modules.insert(1, nn.Linear(3, 2))
        module_list.insert(1, modules[1])
        check()
        modules.append(nn.Tanh())
        module_list.append(modules[-1])
        check()
        next_modules = [nn.Linear(5, 5), nn.Sigmoid()]
        modules.extend(next_modules)
        module_list.extend(next_modules)
        check()
        modules[2] = nn.Conv2d(5, 3, 2)
        module_list[2] = modules[2]
        check()
        modules[-1] = nn.Conv2d(5, 2, 1)
        module_list[-1] = modules[-1]
        check()
        idx = torch.tensor(2, dtype=torch.int32)
        modules[2] = nn.Conv2d(5, 3, 2)
        module_list[idx] = modules[2]
        self.assertIs(module_list[idx], modules[2])
        check()
        self.assertEqual(module_list[1:], nn.ModuleList(modules[1:]))
        self.assertEqual(module_list[3:], nn.ModuleList(modules[3:]))
        self.assertEqual(module_list[:-1], nn.ModuleList(modules[:-1]))
        self.assertEqual(module_list[:-3], nn.ModuleList(modules[:-3]))
        self.assertEqual(module_list[::-1], nn.ModuleList(modules[::-1]))
        del module_list[-1]
        self.assertEqual(module_list, nn.ModuleList(modules[:-1]))
        del module_list[1::2]
        self.assertEqual(module_list, nn.ModuleList(modules[:-1][0::2]))

        with self.assertRaises(TypeError):
            module_list += nn.ReLU()
        with self.assertRaises(TypeError):
            module_list.extend(nn.ReLU())

        l1 = nn.Linear(1, 2)
        l2 = nn.Linear(2, 3)
        l3 = nn.Linear(3, 2)
        l4 = nn.Linear(2, 3)
        subnet = nn.Sequential(l3, l4)
        s = nn.Sequential(
            OrderedDict([
                ("layer1", l1),
                ("layer2", l2),
                ("layer3", l3),
                ("layer4", l4),
                ("subnet_layer", subnet)
            ])
        )
        modules = list(s.modules())
        module_list = nn.ModuleList()
        module_list.extend(s.modules())
        check()

    def test_ModuleDict(self):
        modules = OrderedDict([
            ('act', nn.ReLU()),
            ('conv', nn.Conv2d(10, 10, 5)),
            ('fc', nn.Linear(5, 5)),
        ])

        module_dict = nn.ModuleDict(modules)

        def check():
            self.assertEqual(len(module_dict), len(modules))
            for k1, m2 in zip(modules, module_dict.children()):
                self.assertIs(modules[k1], m2)
            for k1, k2 in zip(modules, module_dict):
                self.assertIs(modules[k1], module_dict[k2])
            for k in module_dict:
                self.assertIs(module_dict[k], modules[k])
            for k in module_dict.keys():
                self.assertIs(module_dict[k], modules[k])
            for k, v in module_dict.items():
                self.assertIs(modules[k], v)
            for k1, m2 in zip(modules, module_dict.values()):
                self.assertIs(modules[k1], m2)
            for k in modules.keys():
                self.assertTrue(k in module_dict)
        check()

        modules['conv'] = nn.Conv2d(3, 4, 3)
        module_dict['conv'] = modules['conv']
        check()

        next_modules = [
            ('fc2', nn.Linear(5, 5)),
            ('act', nn.Sigmoid()),
        ]
        modules.update(next_modules)
        module_dict.update(next_modules)
        check()

        next_modules = OrderedDict([
            ('fc3', nn.Linear(5, 5)),
            ('act2', nn.Sigmoid()),
        ])
        modules.update(next_modules)
        module_dict.update(next_modules)
        check()

        next_modules = {
            'fc4': nn.Linear(5, 5),
            'act3': nn.Sigmoid()
        }
        modules.update(sorted(next_modules.items()))
        module_dict.update(next_modules)
        check()

        del module_dict['fc']
        del modules['fc']
        check()

        with self.assertRaises(TypeError):
            module_dict.update(nn.ReLU())

        with self.assertRaises(TypeError):
            module_dict.update([nn.ReLU()])

        with self.assertRaises(ValueError):
            module_dict.update([[nn.ReLU()]])

        with self.assertRaises(TypeError):
            module_dict[1] = nn.ReLU()

        s = nn.Sequential(modules)
        module_dict = nn.ModuleDict(s.named_children())
        check()

        c = module_dict.pop('conv')
        self.assertIs(c, modules['conv'])
        modules.pop('conv')
        check()

        module_dict.clear()
        self.assertEqual(len(module_dict), 0)
        modules.clear()
        check()

    def test_ParameterList(self):
        def make_param():
            return Parameter(torch.randn(10, 10))
        parameters = [make_param(), make_param()]
        param_list = nn.ParameterList(parameters)

        def check():
            self.assertEqual(len(parameters), len(param_list))
            for p1, p2 in zip(parameters, param_list):
                self.assertIs(p1, p2)
            for p1, p2 in zip(parameters, param_list.parameters()):
                self.assertIs(p1, p2)
            for i in range(len(parameters)):
                self.assertIs(parameters[i], param_list[i])

        check()
        parameters += [make_param()]
        param_list += [parameters[-1]]
        check()
        parameters.append(make_param())
        param_list.append(parameters[-1])
        check()
        next_params = [make_param(), make_param()]
        parameters.extend(next_params)
        param_list.extend(next_params)
        check()
        parameters[2] = make_param()
        param_list[2] = parameters[2]
        check()
        parameters[-1] = make_param()
        param_list[-1] = parameters[-1]
        check()
        idx = torch.tensor(2, dtype=torch.int32)
        parameters[2] = make_param()
        param_list[idx] = parameters[2]
        self.assertIs(param_list[idx], parameters[2])
        check()
        self.assertEqual(param_list[1:], nn.ParameterList(parameters[1:]))
        self.assertEqual(param_list[3:], nn.ParameterList(parameters[3:]))
        self.assertEqual(param_list[:-1], nn.ParameterList(parameters[:-1]))
        self.assertEqual(param_list[:-3], nn.ParameterList(parameters[:-3]))
        self.assertEqual(param_list[::-1], nn.ParameterList(parameters[::-1]))

        with self.assertRaises(TypeError):
            param_list += make_param()
        with self.assertRaises(TypeError):
            param_list.extend(make_param())

        l1 = nn.Linear(1, 2)
        l2 = nn.Linear(2, 3)
        l3 = nn.Linear(3, 2)
        l4 = nn.Linear(2, 3)
        subnet = nn.Sequential(l3, l4)
        s = nn.Sequential(
            OrderedDict([
                ("layer1", l1),
                ("layer2", l2),
                ("layer3", l3),
                ("layer4", l4),
                ("subnet_layer", subnet)
            ])
        )
        parameters = list(s.parameters())
        param_list = nn.ParameterList()
        param_list.extend(s.parameters())
        check()

    def test_ParameterDict(self):
        parameters = OrderedDict([
            ('p1', Parameter(torch.randn(10, 10))),
            ('p2', Parameter(torch.randn(10, 10))),
            ('p3', Parameter(torch.randn(10, 10))),
        ])

        parameter_dict = nn.ParameterDict(parameters)

        def check():
            self.assertEqual(len(parameter_dict), len(parameters))
            for k1, m2 in zip(parameters, parameter_dict.parameters()):
                self.assertIs(parameters[k1], m2)
            for k1, k2 in zip(parameters, parameter_dict):
                self.assertIs(parameters[k1], parameter_dict[k2])
            for k in parameter_dict:
                self.assertIs(parameter_dict[k], parameters[k])
            for k in parameter_dict.keys():
                self.assertIs(parameter_dict[k], parameters[k])
            for k, v in parameter_dict.items():
                self.assertIs(v, parameters[k])
            for k1, m2 in zip(parameters, parameter_dict.values()):
                self.assertIs(parameters[k1], m2)
            for k in parameters.keys():
                self.assertTrue(k in parameter_dict)

        check()

        parameters['p4'] = Parameter(torch.randn(10, 10))
        parameter_dict['p4'] = parameters['p4']
        check()

        next_parameters = [
            ('p5', Parameter(torch.randn(10, 10))),
            ('p2', Parameter(torch.randn(10, 10))),
        ]
        parameters.update(next_parameters)
        parameter_dict.update(next_parameters)
        check()

        next_parameters = OrderedDict([
            ('p6', Parameter(torch.randn(10, 10))),
            ('p5', Parameter(torch.randn(10, 10))),
        ])
        parameters.update(next_parameters)
        parameter_dict.update(next_parameters)
        check()

        next_parameters = {
            'p8': Parameter(torch.randn(10, 10)),
            'p7': Parameter(torch.randn(10, 10))
        }
        parameters.update(sorted(next_parameters.items()))
        parameter_dict.update(next_parameters)
        check()

        del parameter_dict['p3']
        del parameters['p3']
        check()

        with self.assertRaises(TypeError):
            parameter_dict.update(1)

        with self.assertRaises(TypeError):
            parameter_dict.update([1])

        with self.assertRaises(ValueError):
            parameter_dict.update(Parameter(torch.randn(10, 10)))

        with self.assertRaises(TypeError):
            parameter_dict[1] = Parameter(torch.randn(10, 10))

        p_pop = parameter_dict.pop('p4')
        self.assertIs(p_pop, parameters['p4'])
        parameters.pop('p4')
        check()

        parameter_dict.clear()
        self.assertEqual(len(parameter_dict), 0)
        parameters.clear()
        check()

    def test_add_module(self):
        l = nn.Linear(10, 20)
        net = nn.Module()
        net.l = l
        net.l2 = l
        net.add_module('empty', None)
        self.assertEqual(net.l, l)
        self.assertEqual(net.l2, l)
        self.assertEqual(net.empty, None)
        net.add_module('l3', l)
        self.assertEqual(net.l3, l)
        l3 = nn.Linear(20, 10)
        net.add_module('l', l3)
        self.assertEqual(net.l, l3)
        self.assertRaises(TypeError, lambda: net.add_module('x', 'non-module'))
        self.assertRaisesRegex(TypeError, 'module name should be a string. Got int',
                               lambda: net.add_module(1, l))
        self.assertRaisesRegex(TypeError, 'module name should be a string. Got NoneType',
                               lambda: net.add_module(None, l))

    def test_module_to_argparse(self):
        net = nn.Sequential(nn.Linear(3, 3))
        cpu = torch.device('cpu')
        with self.assertRaises(TypeError):
            net.to(cpu, True)
        with self.assertRaises(TypeError):
            net.to(torch.long)
        with self.assertRaises(TypeError):
            net.to(None, True)
        with self.assertRaises(TypeError):
            net.to(cpu, torch.long, True)
        with self.assertRaises(TypeError):
            net.to(cpu, dtype=torch.long, non_blocking=True)
        with self.assertRaises(TypeError):
            net.to([])
        with self.assertRaises(TypeError):
            net.to({}, non_blocking=True)
        with self.assertRaises(TypeError):
            net.to(torch.tensor(3, dtype=torch.long), non_blocking=True)
        with self.assertRaises(TypeError):
            net.to(cpu, torch.tensor(3, dtype=torch.long), non_blocking=True)

    def test_RNN_nonlinearity(self):
        rnn = torch.nn.RNN(1, 10)
        self.assertEqual(rnn.nonlinearity, 'tanh')

        rnn = torch.nn.RNN(1, 10, nonlinearity='relu')
        self.assertEqual(rnn.nonlinearity, 'relu')

        with self.assertRaisesRegex(ValueError, 'Unknown nonlinearity'):
            rnn = torch.nn.RNN(1, 10, nonlinearity='garbage')

    def test_module_apply_inplace_op(self):
        def add_one_inplace(t):
            return t.add_(1.0)

        # Test that applying an in-place operation to a module would bump
        # the module's parameters' version counter.
        m = nn.Linear(20, 10)
        pvm = m.weight.mul(m.weight)
        m_weight_version_saved = m.weight._version
        m = m._apply(add_one_inplace)
        self.assertGreater(m.weight._version, m_weight_version_saved)
        with self.assertRaisesRegex(RuntimeError, "modified by an inplace operation"):
            pvm.backward(torch.randn(10, 20))

        # Test that applying an in-place operation to a module would bump
        # the module's parameters' gradients' version counter.
        m = nn.Linear(20, 10)
        m.weight.grad = torch.randn(10, 20).requires_grad_()
        pgm = m.weight.grad.mul(m.weight.grad)
        m_weight_grad_version_saved = m.weight.grad._version
        m = m._apply(add_one_inplace)
        self.assertGreater(m.weight.grad._version, m_weight_grad_version_saved)
        with self.assertRaisesRegex(RuntimeError, "modified by an inplace operation"):
            pgm.backward(torch.randn(10, 20))

    def test_overwrite_module_params_on_conversion(self):
        # Test that if the conversion function passed to `module._apply()`
        # changes the TensorImpl type of `module`'s parameters, the `module`'s
        # parameters are always overwritten, regardless of the value of
        # `torch.__future__.get_overwrite_module_params_on_conversion()`.
        m = nn.Linear(20, 10)
        m.weight.grad = torch.randn(10, 20)
        weight_ref = m.weight
        weight_grad_ref = m.weight.grad
        m = m._apply(lambda t: torch.sparse_coo_tensor(torch.zeros([2, 1]), torch.ones([1]), torch.Size([10, 20])))
        self.assertNotEqual(weight_ref.layout, m.weight.layout)
        self.assertNotEqual(weight_grad_ref.layout, m.weight.grad.layout)

        # Test that under the current default settings
        # (`torch.__future__.get_overwrite_module_params_on_conversion() == False`),
        # a view to a module's parameters is not pointing to the same storage as
        # its base variable after converting the module to a different dtype.
        m = nn.Linear(20, 10).float()
        mw = m.weight[:]
        m.double()
        mw[0][0] = 5
        self.assertTrue(mw[0][0].dtype == torch.float)
        self.assertTrue(mw._base[0][0].dtype == torch.double)

        try:
            torch.__future__.set_overwrite_module_params_on_conversion(True)

            # Test that if `torch.__future__.get_overwrite_module_params_on_conversion() == True`,
            # a view to a module's parameters is still pointing to the same storage as
            # its base variable after converting the module to a different dtype.
            m = nn.Linear(20, 10).float()
            mw = m.weight[:]
            m.double()
            mw[0][0] = 5
            self.assertTrue(mw[0][0] == mw._base[0][0])

            # Test that if `torch.__future__.get_overwrite_module_params_on_conversion() == True`,
            # `float_module.double()` doesn't preserve previous references to
            # `float_module`'s parameters or gradients.
            m = nn.Linear(20, 10).float()
            m.weight.grad = torch.randn(10, 20).float()
            weight_ref = m.weight
            weight_grad_ref = m.weight.grad
            m.double()
            self.assertNotEqual(weight_ref.dtype, m.weight.dtype)
            self.assertNotEqual(weight_grad_ref.dtype, m.weight.grad.dtype)

            def add_one_inplace(t):
                return t.add_(1.0)

            # Test that if `torch.__future__.get_overwrite_module_params_on_conversion() == True`,
            # applying an in-place operation to a module would bump the module's
            # original parameters' version counter.
            m = nn.Linear(20, 10)
            pvm = m.weight.mul(m.weight)
            weight_ref = m.weight
            m_weight_version_saved = weight_ref._version
            m = m._apply(add_one_inplace)
            # Test that the in-place operation bumps the original parameter's version counter
            self.assertGreater(weight_ref._version, m_weight_version_saved)
            with self.assertRaisesRegex(RuntimeError, "modified by an inplace operation"):
                pvm.backward(torch.randn(10, 20))

            # Test that if `torch.__future__.get_overwrite_module_params_on_conversion() == True`,
            # applying an in-place operation to a module would bump the module's
            # original parameters' gradients' version counter.
            m = nn.Linear(20, 10)
            m.weight.grad = torch.randn(10, 20).requires_grad_()
            pgm = m.weight.grad.mul(m.weight.grad)
            weight_grad_ref = m.weight.grad
            m_weight_grad_version_saved = weight_grad_ref._version
            m = m._apply(add_one_inplace)
            self.assertGreater(weight_grad_ref._version, m_weight_grad_version_saved)
            with self.assertRaisesRegex(RuntimeError, "modified by an inplace operation"):
                pgm.backward(torch.randn(10, 20))

            # Test that if `torch.__future__.get_overwrite_module_params_on_conversion() == True`,
            # applying an out-of-place operation to a module doesn't bump
            # the module's original parameters' version counter.
            m = nn.Linear(20, 10)
            weight_ref = m.weight
            m_weight_version_saved = weight_ref._version
            m = m._apply(lambda t: torch.randn(t.shape))
            self.assertEqual(weight_ref._version, m_weight_version_saved)

            # Test that if `torch.__future__.get_overwrite_module_params_on_conversion() == True`,
            # applying an out-of-place operation to a module doesn't bump
            # the module's original parameters' gradients' version counter.
            m = nn.Linear(20, 10)
            m.weight.grad = torch.randn(10, 20).requires_grad_()
            weight_grad_ref = m.weight.grad
            m_weight_grad_version_saved = weight_grad_ref._version
            m = m._apply(lambda t: torch.randn(t.shape))
            self.assertEqual(weight_grad_ref._version, m_weight_grad_version_saved)
        finally:
            torch.__future__.set_overwrite_module_params_on_conversion(False)

    def test_type(self):
        l = nn.Linear(10, 20)
        net = nn.Module()
        net.l = l
        net.l2 = l
        net.add_module('empty', None)
        net.register_buffer('indices', torch.LongTensor(1))
        net.float()
        self.assertIsInstance(l.weight.data, torch.FloatTensor)
        self.assertIsInstance(l.bias.data, torch.FloatTensor)
        self.assertIsInstance(net.indices, torch.LongTensor)
        net.double()
        self.assertIsInstance(l.weight.data, torch.DoubleTensor)
        self.assertIsInstance(l.bias.data, torch.DoubleTensor)
        self.assertIsInstance(net.indices, torch.LongTensor)
        net.to(torch.half)
        self.assertIsInstance(l.weight.data, torch.HalfTensor)
        self.assertIsInstance(l.bias.data, torch.HalfTensor)
        self.assertIsInstance(net.indices, torch.LongTensor)
        if TEST_CUDA:
            net.float().cuda()
            self.assertIsInstance(l.weight.data, torch.cuda.FloatTensor)
            self.assertIsInstance(l.bias.data, torch.cuda.FloatTensor)
            self.assertIsInstance(net.indices, torch.cuda.LongTensor)
            net.cpu()
            self.assertIsInstance(l.weight.data, torch.FloatTensor)
            self.assertIsInstance(l.bias.data, torch.FloatTensor)
            self.assertIsInstance(net.indices, torch.LongTensor)
            net.to("cuda", torch.double, True)
            self.assertIsInstance(l.weight.data, torch.cuda.DoubleTensor)
            self.assertIsInstance(l.bias.data, torch.cuda.DoubleTensor)
            self.assertIsInstance(net.indices, torch.cuda.LongTensor)
            net.to(torch.empty(1, device="cuda:0", dtype=torch.half))
            self.assertIsInstance(l.weight.data, torch.cuda.HalfTensor)
            self.assertIsInstance(l.bias.data, torch.cuda.HalfTensor)
            self.assertIsInstance(net.indices, torch.cuda.LongTensor)
        net.to(torch.device("cpu"), non_blocking=True)
        self.assertIsInstance(l.weight.data, torch.HalfTensor)
        self.assertIsInstance(l.bias.data, torch.HalfTensor)
        self.assertIsInstance(net.indices, torch.LongTensor)
        net.type(torch.FloatTensor)
        self.assertIsInstance(l.weight.data, torch.FloatTensor)
        self.assertIsInstance(l.bias.data, torch.FloatTensor)
        net.to(torch.DoubleTensor(1))
        self.assertIsInstance(l.weight.data, torch.DoubleTensor)
        self.assertIsInstance(l.bias.data, torch.DoubleTensor)
        if TEST_CUDA:
            net.type(torch.cuda.FloatTensor)
            self.assertIsInstance(l.weight.data, torch.cuda.FloatTensor)
            self.assertIsInstance(l.bias.data, torch.cuda.FloatTensor)

    def test_non_leaf_parameters(self):
        l1 = nn.Linear(10, 10)
        l2 = nn.Linear(10, 10)

        def assign_weight():
            l2.weight = l1.weight + 2

        self.assertRaises(TypeError, assign_weight)
        # This should work though
        l2.weight = Parameter(torch.randn(10, 10))

    def test_clip_grad_norm(self):
        l = nn.Linear(10, 10)
        max_norm = 2

        def compute_norm(norm_type):
            norm_type = float(norm_type)
            if norm_type != inf:
                total_norm = 0
                for p in l.parameters():
                    total_norm += p.grad.data.abs().pow(norm_type).sum()
                return pow(total_norm, 1. / norm_type)
            else:
                return max(p.grad.data.abs().max() for p in l.parameters())

        def compare_scaling(grads):
            p_scale = [p.grad.data.div(g).view(-1) for p, g in zip(l.parameters(), grads)]
            scale = torch.cat(p_scale)
            self.assertEqual(scale.std(), 0)
            return scale[0]

        grads = torch.arange(1., 101).view(10, 10), torch.ones(10).div(1000)
        for norm_type in [0.5, 1.5, 2, 4, 'inf']:
            for p, g in zip(l.parameters(), grads):
                p._grad = g.clone().view_as(p.data)
            norm_before = compute_norm(norm_type)
            norm = clip_grad_norm_(l.parameters(), max_norm, norm_type=norm_type)
            norm_after = compute_norm(norm_type)
            self.assertEqual(norm, norm_before)
            self.assertEqual(norm_after, max_norm)
            self.assertLessEqual(norm_after, norm_before)
            compare_scaling(grads)

        # Small gradients should be left unchanged
        grads = torch.rand(10, 10).div(10000), torch.ones(10).div(500)
        for norm_type in [0.5, 1.5, 2, 4, 'inf']:
            for p, g in zip(l.parameters(), grads):
                p.grad.data.copy_(g)
            norm_before = compute_norm(norm_type)
            norm = clip_grad_norm_(l.parameters(), max_norm, norm_type=norm_type)
            norm_after = compute_norm(norm_type)
            self.assertEqual(norm, norm_before)
            self.assertEqual(norm_before, norm_after)
            self.assertLessEqual(norm_after, max_norm)
            scale = compare_scaling(grads)
            self.assertEqual(scale, 1)

        # Should accept a single Tensor as input
        p1, p2 = torch.randn(10, 10), torch.randn(10, 10)
        g = torch.arange(1., 101).view(10, 10)
        p1._grad = g.clone()
        p2._grad = g.clone()
        for norm_type in [0.5, 1.5, 2, 4, 'inf']:
            clip_grad_norm_(p1, max_norm, norm_type=norm_type)
            clip_grad_norm_([p2], max_norm, norm_type=norm_type)
            self.assertEqual(p1.grad, p2.grad)

    def test_clip_grad_value(self):
        l = nn.Linear(10, 10)
        clip_value = 2.5

        grad_w, grad_b = torch.arange(-50., 50).view(10, 10).div_(5), torch.ones(10).mul_(2)
        for grad_list in [[grad_w, grad_b], [grad_w, None]]:
            for p, g in zip(l.parameters(), grad_list):
                p._grad = g.clone().view_as(p.data) if g is not None else g

            clip_grad_value_(l.parameters(), clip_value)
            for p in filter(lambda p: p.grad is not None, l.parameters()):
                self.assertLessEqual(p.grad.data.max(), clip_value)
                self.assertGreaterEqual(p.grad.data.min(), -clip_value)

        # Should accept a single Tensor as input
        p1, p2 = torch.randn(10, 10), torch.randn(10, 10)
        g = torch.arange(-50., 50).view(10, 10).div_(5)
        p1._grad = g.clone()
        p2._grad = g.clone()
        clip_grad_value_(p1, clip_value)
        clip_grad_value_([p2], clip_value)
        self.assertEqual(p1.grad, p2.grad)

    def test_parameters_to_vector(self):
        conv1 = nn.Conv2d(3, 10, 5)
        fc1 = nn.Linear(10, 20)
        model = nn.Sequential(conv1, fc1)

        vec = parameters_to_vector(model.parameters())
        self.assertEqual(vec.size(0), 980)

    def test_vector_to_parameters(self):
        conv1 = nn.Conv2d(3, 10, 5)
        fc1 = nn.Linear(10, 20)
        model = nn.Sequential(conv1, fc1)

        vec = torch.arange(0., 980)
        vector_to_parameters(vec, model.parameters())

        sample = next(model.parameters())[0, 0, 0]
        self.assertTrue(torch.equal(sample.data, vec.data[:5]))

    # torch/nn/utils/prune.py
    @unittest.skipIf(not TEST_NUMPY, "numpy not found")
    def test_validate_pruning_amount_init(self):
        r"""Test the first util function that validates the pruning
        amount requested by the user the moment the pruning method
        is initialized. This test checks that the expected errors are
        raised whenever the amount is invalid.
        The original function runs basic type checking + value range checks.
        It doesn't check the validity of the pruning amount with
        respect to the size of the tensor to prune. That's left to
        `_validate_pruning_amount`, tested below.
        """
        # neither float not int should raise TypeError
        with self.assertRaises(TypeError):
            prune._validate_pruning_amount_init(amount="I'm a string")

        # float not in [0, 1] should raise ValueError
        with self.assertRaises(ValueError):
            prune._validate_pruning_amount_init(amount=1.1)
        with self.assertRaises(ValueError):
            prune._validate_pruning_amount_init(amount=20.)

        # negative int should raise ValueError
        with self.assertRaises(ValueError):
            prune._validate_pruning_amount_init(amount=-10)

        # all these should pass without errors because they're valid amounts
        prune._validate_pruning_amount_init(amount=0.34)
        prune._validate_pruning_amount_init(amount=1500)
        prune._validate_pruning_amount_init(amount=0)
        prune._validate_pruning_amount_init(amount=0.)
        prune._validate_pruning_amount_init(amount=1)
        prune._validate_pruning_amount_init(amount=1.)
        self.assertTrue(True)

    @unittest.skipIf(not TEST_NUMPY, "numpy not found")
    def test_validate_pruning_amount(self):
        r"""Tests the second util function that validates the pruning
        amount requested by the user, this time with respect to the size
        of the tensor to prune. The rationale is that if the pruning amount,
        converted to absolute value of units to prune, is larger than
        the number of units in the tensor, then we expect the util function
        to raise a value error.
        """
        # if amount is int and amount > tensor_size, raise ValueError
        with self.assertRaises(ValueError):
            prune._validate_pruning_amount(amount=20, tensor_size=19)

        # amount is a float so this should not raise an error
        prune._validate_pruning_amount(amount=0.3, tensor_size=0)

        # this is okay
        prune._validate_pruning_amount(amount=19, tensor_size=20)
        prune._validate_pruning_amount(amount=0, tensor_size=0)
        prune._validate_pruning_amount(amount=1, tensor_size=1)
        self.assertTrue(True)

    @unittest.skipIf(not TEST_NUMPY, "numpy not found")
    def test_compute_nparams_to_prune(self):
        r"""Test that requested pruning `amount` gets translated into the
        correct absolute number of units to prune.
        """
        self.assertEqual(
            prune._compute_nparams_toprune(amount=0, tensor_size=15),
            0
        )
        self.assertEqual(
            prune._compute_nparams_toprune(amount=10, tensor_size=15),
            10
        )
        # if 1 is int, means 1 unit
        self.assertEqual(
            prune._compute_nparams_toprune(amount=1, tensor_size=15),
            1
        )
        # if 1. is float, means 100% of units
        self.assertEqual(
            prune._compute_nparams_toprune(amount=1., tensor_size=15),
            15
        )
        self.assertEqual(
            prune._compute_nparams_toprune(amount=0.4, tensor_size=17),
            7
        )

    def test_random_pruning_sizes(self):
        r"""Test that the new parameters and buffers created by the pruning
        method have the same size as the input tensor to prune. These, in
        fact, correspond to the pruned version of the tensor itself, its
        mask, and its original copy, so the size must match.
        """
        # fixturize test
        # TODO: add other modules
        modules = [nn.Linear(5, 7), nn.Conv3d(2, 2, 2)]
        names = ['weight', 'bias']

        for m in modules:
            for name in names:
                with self._compatible_subtest(m=m, name=name):
                    original_tensor = getattr(m, name)

                    prune.random_unstructured(m, name=name, amount=0.1)
                    # mask has the same size as tensor being pruned
                    self.assertEqual(
                        original_tensor.size(),
                        getattr(m, name + '_mask').size()
                    )
                    # 'orig' tensor has the same size as the original tensor
                    self.assertEqual(
                        original_tensor.size(),
                        getattr(m, name + '_orig').size()
                    )
                    # new tensor has the same size as the original tensor
                    self.assertEqual(
                        original_tensor.size(),
                        getattr(m, name).size()
                    )

    def test_random_pruning_orig(self):
        r"""Test that original tensor is correctly stored in 'orig'
        after pruning is applied. Important to make sure we don't
        lose info about the original unpruned parameter.
        """
        # fixturize test
        # TODO: add other modules
        modules = [nn.Linear(5, 7), nn.Conv3d(2, 2, 2)]
        names = ['weight', 'bias']

        for m in modules:
            for name in names:
                with self._compatible_subtest(m=m, name=name):

                    # tensor prior to pruning
                    original_tensor = getattr(m, name)
                    prune.random_unstructured(m, name=name, amount=0.1)
                    self.assertEqual(
                        original_tensor,
                        getattr(m, name + '_orig')
                    )

    def test_random_pruning_new_weight(self):
        r"""Test that module.name now contains a pruned version of
        the original tensor obtained from multiplying it by the mask.
        """
        # fixturize test
        # TODO: add other modules
        modules = [nn.Linear(5, 7), nn.Conv3d(2, 2, 2)]
        names = ['weight', 'bias']

        for m in modules:
            for name in names:
                with self._compatible_subtest(m=m, name=name):
                    # tensor prior to pruning
                    original_tensor = getattr(m, name)
                    prune.random_unstructured(m, name=name, amount=0.1)
                    # weight = weight_orig * weight_mask
                    self.assertEqual(
                        getattr(m, name),
                        getattr(m, name + '_orig')
                        * getattr(m, name + '_mask').to(
                            dtype=original_tensor.dtype
                        ),
                    )

    def test_identity_pruning(self):
        r"""Test that a mask of 1s does not change forward or backward.
        """
        input_ = torch.ones(1, 5)
        m = nn.Linear(5, 2)
        y_prepruning = m(input_)  # output prior to pruning

        # compute grad pre-pruning and check it's equal to all ones
        y_prepruning.sum().backward()
        old_grad_weight = m.weight.grad.clone()  # don't grab pointer!
        self.assertEqual(old_grad_weight, torch.ones_like(m.weight))
        old_grad_bias = m.bias.grad.clone()
        self.assertEqual(old_grad_bias, torch.ones_like(m.bias))

        # remove grads
        m.zero_grad()

        # force the mask to be made of all 1s
        prune.identity(m, name="weight")

        # with mask of 1s, output should be identical to no mask
        y_postpruning = m(input_)
        self.assertEqual(y_prepruning, y_postpruning)

        # with mask of 1s, grad should be identical to no mask
        y_postpruning.sum().backward()
        self.assertEqual(old_grad_weight, m.weight_orig.grad)
        self.assertEqual(old_grad_bias, m.bias.grad)

        # calling forward twice in a row shouldn't change output
        y1 = m(input_)
        y2 = m(input_)
        self.assertEqual(y1, y2)

    @unittest.skipIf(not PY3, "mock is not available in Python 2")
    def test_random_pruning_0perc(self):
        r"""Test that a mask of 1s does not change forward or backward.
        """
        input_ = torch.ones(1, 5)
        m = nn.Linear(5, 2)
        y_prepruning = m(input_)  # output prior to pruning

        # compute grad pre-pruning and check it's equal to all ones
        y_prepruning.sum().backward()
        old_grad_weight = m.weight.grad.clone()  # don't grab pointer!
        self.assertEqual(old_grad_weight, torch.ones_like(m.weight))
        old_grad_bias = m.bias.grad.clone()
        self.assertEqual(old_grad_bias, torch.ones_like(m.bias))

        # remove grads
        m.zero_grad()

        # force the mask to be made of all 1s
        with mock.patch(
            "torch.nn.utils.prune.RandomUnstructured.compute_mask"
        ) as compute_mask:
            compute_mask.return_value = torch.ones_like(m.weight)
            prune.random_unstructured(m, name='weight', amount=0.9)  # amount won't count

        # with mask of 1s, output should be identical to no mask
        y_postpruning = m(input_)
        self.assertEqual(y_prepruning, y_postpruning)

        # with mask of 1s, grad should be identical to no mask
        y_postpruning.sum().backward()
        self.assertEqual(old_grad_weight, m.weight_orig.grad)
        self.assertEqual(old_grad_bias, m.bias.grad)

        # calling forward twice in a row shouldn't change output
        y1 = m(input_)
        y2 = m(input_)
        self.assertEqual(y1, y2)

    @unittest.skipIf(not PY3, "mock is not available in Python 2")
    def test_random_pruning(self):
        input_ = torch.ones(1, 5)
        m = nn.Linear(5, 2)

        # define custom mask to assign with mock
        mask = torch.ones_like(m.weight)
        mask[1, 0] = 0
        mask[0, 3] = 0

        # check grad is zero for masked weights
        with mock.patch(
            "torch.nn.utils.prune.RandomUnstructured.compute_mask"
        ) as compute_mask:
            compute_mask.return_value = mask
            prune.random_unstructured(m, name='weight', amount=0.9)

        y_postpruning = m(input_)
        y_postpruning.sum().backward()
        # weight_orig is the parameter, so it's the tensor that will accumulate the grad
        self.assertEqual(m.weight_orig.grad, mask)  # all 1s, except for masked units
        self.assertEqual(m.bias.grad, torch.ones_like(m.bias))

        # make sure that weight_orig update doesn't modify [1, 0] and [0, 3]
        old_weight_orig = m.weight_orig.clone()
        # update weights
        learning_rate = 1.
        for p in m.parameters():
            p.data.sub_(p.grad.data * learning_rate)
        # since these are pruned, they should not be updated
        self.assertEqual(old_weight_orig[1, 0], m.weight_orig[1, 0])
        self.assertEqual(old_weight_orig[0, 3], m.weight_orig[0, 3])

    @unittest.skipIf(not PY3, "mock is not available in Python 2")
    def test_random_pruning_forward(self):
        r"""check forward with mask (by hand).
        """
        input_ = torch.ones(1, 5)
        m = nn.Linear(5, 2)

        # define custom mask to assign with mock
        mask = torch.zeros_like(m.weight)
        mask[1, 0] = 1
        mask[0, 3] = 1

        with mock.patch(
            "torch.nn.utils.prune.RandomUnstructured.compute_mask"
        ) as compute_mask:
            compute_mask.return_value = mask
            prune.random_unstructured(m, name='weight', amount=0.9)

        yhat = m(input_)
        self.assertEqual(yhat[0, 0], m.weight_orig[0, 3] + m.bias[0])
        self.assertEqual(yhat[0, 1], m.weight_orig[1, 0] + m.bias[1])

    @unittest.skipIf(not PY3, "mock is not available in Python 2")
    def test_remove_pruning_forward(self):
        r"""Remove pruning and check forward is unchanged from previous
        pruned state.
        """
        input_ = torch.ones(1, 5)
        m = nn.Linear(5, 2)

        # define custom mask to assign with mock
        mask = torch.ones_like(m.weight)
        mask[1, 0] = 0
        mask[0, 3] = 0

        # check grad is zero for masked weights
        with mock.patch(
            "torch.nn.utils.prune.RandomUnstructured.compute_mask"
        ) as compute_mask:
            compute_mask.return_value = mask
            prune.random_unstructured(m, name='weight', amount=0.9)

        y_postpruning = m(input_)

        prune.remove(m, 'weight')

        y_postremoval = m(input_)
        self.assertEqual(y_postpruning, y_postremoval)

    def test_pruning_id_consistency(self):
        r"""Test that pruning doesn't change the id of the parameters, which
        would otherwise introduce issues with pre-existing optimizers that
        point to old parameters.
        """
        m = nn.Linear(5, 2, bias=False)

        tensor_id = id(list(m.parameters())[0])

        prune.random_unstructured(m, name="weight", amount=0.9)
        self.assertEqual(tensor_id, id(list(m.parameters())[0]))

        prune.remove(m, "weight")
        self.assertEqual(tensor_id, id(list(m.parameters())[0]))

    def test_random_pruning_pickle(self):
        modules = [nn.Linear(5, 7), nn.Conv3d(2, 2, 2)]
        names = ['weight', 'bias']

        for m in modules:
            for name in names:
                with self._compatible_subtest(m=m, name=name):
                    prune.random_unstructured(m, name=name, amount=0.1)
                    m_new = pickle.loads(pickle.dumps(m))
                    self.assertIsInstance(m_new, type(m))

    def test_multiple_pruning_calls(self):
        # if you call pruning twice, the hook becomes a PruningContainer
        m = nn.Conv3d(2, 2, 2)
        prune.l1_unstructured(m, name='weight', amount=0.1)
        weight_mask0 = m.weight_mask  # save it for later sanity check

        # prune again
        prune.ln_structured(m, name='weight', amount=0.3, n=2, dim=0)
        hook = next(iter(m._forward_pre_hooks.values()))
        self.assertIsInstance(
            hook,
            torch.nn.utils.prune.PruningContainer
        )
        # check that container._tensor_name is correctly set no matter how
        # many pruning methods are in the container
        self.assertEqual(hook._tensor_name, 'weight')

        # check that the pruning container has the right length
        # equal to the number of pruning iters
        self.assertEqual(len(hook), 2)  # m.weight has been pruned twice

        # check that the entries of the pruning container are of the expected
        # type and in the expected order
        self.assertIsInstance(hook[0], torch.nn.utils.prune.L1Unstructured)
        self.assertIsInstance(hook[1], torch.nn.utils.prune.LnStructured)

        # check that all entries that are 0 in the 1st mask are 0 in the
        # 2nd mask too
        self.assertTrue(torch.all(m.weight_mask[weight_mask0 == 0] == 0))

        # prune again
        prune.ln_structured(m, name='weight', amount=0.1, n=float('inf'), dim=1)
        # check that container._tensor_name is correctly set no matter how
        # many pruning methods are in the container
        hook = next(iter(m._forward_pre_hooks.values()))
        self.assertEqual(hook._tensor_name, 'weight')

    def test_pruning_container(self):
        # create an empty container
        container = prune.PruningContainer()
        container._tensor_name = 'test'
        self.assertEqual(len(container), 0)

        p = prune.L1Unstructured(amount=2)
        p._tensor_name = 'test'

        # test adding a pruning method to a container
        container.add_pruning_method(p)

        # test error raised if tensor name is different
        q = prune.L1Unstructured(amount=2)
        q._tensor_name = 'another_test'
        with self.assertRaises(ValueError):
            container.add_pruning_method(q)

        # test that adding a non-pruning method object to a pruning container
        # raises a TypeError
        with self.assertRaises(TypeError):
            container.add_pruning_method(10)
        with self.assertRaises(TypeError):
            container.add_pruning_method('ugh')

    def test_pruning_container_compute_mask(self):
        r"""Test `compute_mask` of pruning container with a known `t` and
        `default_mask`. Indirectly checks that Ln structured pruning is
        acting on the right axis.
        """
        # create an empty container
        container = prune.PruningContainer()
        container._tensor_name = 'test'

        # 1) test unstructured pruning
        # create a new pruning method
        p = prune.L1Unstructured(amount=2)
        p._tensor_name = 'test'
        # add the pruning method to the container
        container.add_pruning_method(p)

        # create tensor to be pruned
        t = torch.tensor([[1, 2, 3, 4], [5, 6, 7, 8]]).to(dtype=torch.float32)
        # create prior mask by hand
        default_mask = torch.tensor([[1, 1, 1, 0], [1, 1, 0, 1]])
        # since we are pruning the two lowest magnitude units, the outcome of
        # the calculation should be this:
        expected_mask = torch.tensor([[0, 0, 1, 0], [1, 1, 0, 1]])
        computed_mask = container.compute_mask(t, default_mask)
        self.assertEqual(expected_mask, computed_mask)

        # 2) test structured pruning
        q = prune.LnStructured(amount=1, n=2, dim=0)
        q._tensor_name = 'test'
        container.add_pruning_method(q)
        # since we are pruning the lowest magnitude one of the two rows, the
        # outcome of the calculation should be this:
        expected_mask = torch.tensor([[0, 0, 0, 0], [1, 1, 0, 1]])
        computed_mask = container.compute_mask(t, default_mask)
        self.assertEqual(expected_mask, computed_mask)

        # 2) test structured pruning, along another axis
        r = prune.LnStructured(amount=1, n=2, dim=1)
        r._tensor_name = 'test'
        container.add_pruning_method(r)
        # since we are pruning the lowest magnitude of the four columns, the
        # outcome of the calculation should be this:
        expected_mask = torch.tensor([[0, 1, 1, 0], [0, 1, 0, 1]])
        computed_mask = container.compute_mask(t, default_mask)
        self.assertEqual(expected_mask, computed_mask)


    def test_l1_unstructured_pruning(self):
        r"""Test that l1 unstructured pruning actually removes the lowest
        entries by l1 norm (by hand). It also checks that applying l1
        unstructured pruning more than once respects the previous mask.
        """
        m = nn.Linear(4, 2)
        # modify its weight matrix by hand
        m.weight = torch.nn.Parameter(
            torch.tensor(
                [[1, 2, 3, 4], [-4, -3, -2, -1]], dtype=torch.float32
            )
        )

        prune.l1_unstructured(m, 'weight', amount=2)
        expected_weight = torch.tensor([[0, 2, 3, 4], [-4, -3, -2, 0]])
        self.assertEqual(expected_weight, m.weight)

        # check that pruning again removes the next two smallest entries
        prune.l1_unstructured(m, 'weight', amount=2)
        expected_weight = torch.tensor([[0, 0, 3, 4], [-4, -3, 0, 0]])
        self.assertEqual(expected_weight, m.weight)

    def test_unstructured_pruning_same_magnitude(self):
        r"""Since it may happen that the tensor to prune has entries with the
        same exact magnitude, it is important to check that pruning happens
        consistenly based on the bottom % of weights, and not by threshold,
        which would instead kill off *all* units with magnitude = threshold.
        """
        AMOUNT = 0.2
        p = prune.L1Unstructured(amount=AMOUNT)
        # create a random tensors with entries in {-2, 0, 2}
        t = 2 * torch.randint(low=-1, high=2, size=(10, 7))
        nparams_toprune = prune._compute_nparams_toprune(AMOUNT, t.nelement())

        computed_mask = p.compute_mask(t, default_mask=torch.ones_like(t))
        nparams_pruned = torch.sum(computed_mask == 0)
        self.assertEqual(nparams_toprune, nparams_pruned)

    def test_random_structured_pruning_amount(self):

        AMOUNT = 0.6
        AXIS = 2
        p = prune.RandomStructured(amount=AMOUNT, dim=AXIS)
        t = 2 * torch.randint(low=-1, high=2, size=(5, 4, 2)).to(
            dtype=torch.float32
        )
        nparams_toprune = prune._compute_nparams_toprune(AMOUNT, t.shape[AXIS])

        computed_mask = p.compute_mask(t, default_mask=torch.ones_like(t))
        # check that 1 column is fully prune, the others are left untouched
        remaining_axes = [_ for _ in range(len(t.shape)) if _ != AXIS]
        per_column_sums = sorted(
            torch.sum(computed_mask == 0, axis=remaining_axes)
        )
        assert per_column_sums == [0, 20]


    def test_ln_structured_pruning(self):
        r"""Check Ln structured pruning by hand.
        """
        m = nn.Conv2d(3, 1, 2)
        m.weight.data = torch.Tensor(
            [[[[1., 2.], [1., 2.5]],
             [[0.5, 1.], [0.1, 0.1]],
             [[-3., -5.], [0.1, -1.]]]]
        )
        # expected effect of pruning 1 of the 3 channels by L2-norm
        expected_mask_axis1 = torch.ones_like(m.weight)
        expected_mask_axis1[:, 1] = 0.

        prune.ln_structured(m, 'weight', amount=1, n=2, dim=1)
        self.assertEqual(expected_mask_axis1, m.weight_mask)

        # expected effect of pruning 1 of the 2 columns along axis -1 by L1-norm
        expected_mask_axis3 = expected_mask_axis1
        expected_mask_axis3[:, :, :, 0] = 0.

        prune.ln_structured(m, 'weight', amount=1, n=1, dim=-1)
        self.assertEqual(expected_mask_axis3, m.weight_mask)


    def test_remove_pruning(self):
        r"""`prune.remove` removes the hook and the reparametrization
        and makes the pruning final in the original parameter.
        """
        modules = [nn.Linear(5, 7), nn.Conv3d(2, 2, 2)]
        names = ['weight', 'bias']

        for m in modules:
            for name in names:
                with self._compatible_subtest(m=m, name=name):
                    # first prune
                    prune.random_unstructured(m, name, amount=0.5)
                    self.assertIn(name + "_orig", dict(m.named_parameters()))
                    self.assertIn(name + "_mask", dict(m.named_buffers()))
                    self.assertNotIn(name, dict(m.named_parameters()))
                    self.assertTrue(hasattr(m, name))
                    pruned_t = getattr(m, name)

                    # then remove pruning
                    prune.remove(m, name)
                    self.assertIn(name, dict(m.named_parameters()))
                    self.assertNotIn(name + "_orig", dict(m.named_parameters()))
                    self.assertNotIn(name + "_mask", dict(m.named_buffers()))
                    final_t = getattr(m, name)

                    self.assertEqual(pruned_t, final_t)

    def test_remove_pruning_exception(self):
        r"""Removing from an unpruned tensor throws an assertion error
        """
        modules = [nn.Linear(5, 7), nn.Conv3d(2, 2, 2)]
        names = ['weight', 'bias']

        for m in modules:
            for name in names:
                with self._compatible_subtest(m=m, name=name):
                    # check that the module isn't pruned
                    self.assertFalse(prune.is_pruned(m))
                    # since it isn't pruned, pruning can't be removed from it
                    with self.assertRaises(ValueError):
                        prune.remove(m, name)


    def test_global_pruning(self):
        r"""Test that global l1 unstructured pruning over 2 parameters removes
        the `amount=4` smallest global weights across the 2 parameters.
        """
        m = nn.Linear(4, 2)
        n = nn.Linear(3, 1)
        # modify the weight matrices by hand
        m.weight = torch.nn.Parameter(
            torch.tensor([[1, 2, 3, 4], [-4, -3, -2, -1]]).to(
                dtype=torch.float32)
        )
        n.weight = torch.nn.Parameter(
            torch.tensor([[0, 0.1, -2]]).to(
                dtype=torch.float32)
        )

        params_to_prune = (
            (m, 'weight'),
            (n, 'weight'),
        )

        # prune the 4 smallest weights globally by L1 magnitude
        prune.global_unstructured(
            params_to_prune,
            pruning_method=prune.L1Unstructured,
            amount=4
        )

        expected_mweight = torch.tensor([[0, 2, 3, 4], [-4, -3, -2, 0]])
        self.assertEqual(expected_mweight, m.weight)

        expected_nweight = torch.tensor([[0, 0, -2]]).to(dtype=n.weight.dtype)
        self.assertEqual(expected_nweight, n.weight)


    def test_custom_from_mask_pruning(self):
        r"""Test that the CustomFromMask is capable of receiving
        as input at instantiation time a custom mask, and combining it with
        the previous default mask to generate the correct final mask.
        """
        # new mask
        mask = torch.tensor([[0, 1, 1, 0], [0, 0, 1, 1]])
        # old mask
        default_mask = torch.tensor([[0, 0, 0, 0], [1, 1, 1, 1]])

        # some tensor (not actually used)
        t = torch.rand_like(mask.to(dtype=torch.float32))

        p = prune.CustomFromMask(mask=mask)

        computed_mask = p.compute_mask(t, default_mask)
        expected_mask = torch.tensor([[0, 0, 0, 0], [0, 0, 1, 1]]).to(
            dtype=t.dtype
        )

        self.assertEqual(computed_mask, expected_mask)

    @unittest.skipIf(not PY3, "mock is not available in Python 2")
    def test_pruning_rollback(self):
        r"""Test that if something fails when the we try to compute the mask,
        then the model isn't left in some intermediate half-pruned state.
        The try/except statement in `apply` should handle rolling back
        to the previous state before pruning began.
        """
        modules = [nn.Linear(5, 7), nn.Conv3d(2, 2, 2)]
        names = ['weight', 'bias']

        for m in modules:
            for name in names:
                with self._compatible_subtest(m=m, name=name):

                    with mock.patch(
                        "torch.nn.utils.prune.L1Unstructured.compute_mask"
                    ) as compute_mask:
                        compute_mask.side_effect = Exception('HA!')
                        with self.assertRaises(Exception):
                            prune.l1_unstructured(m, name=name, amount=0.9)

                        self.assertTrue(
                            name in dict(m.named_parameters())
                        )
                        self.assertFalse(
                            name + '_mask' in dict(m.named_buffers())
                        )
                        self.assertFalse(
                            name + '_orig' in dict(m.named_parameters())
                        )

    def test_pruning_serialization_model(self):
        # create a model
        model = torch.nn.Sequential(
            torch.nn.Linear(10, 10),
            torch.nn.ReLU(),
            torch.nn.Linear(10, 1),
        )
        # check that everything looks normal before pruning
        self.assertNotIn('0.weight_orig', model.state_dict())
        self.assertNotIn('0.weight_mask', model.state_dict())
        self.assertIn('0.weight', model.state_dict())

        # prune one of its parameters
        prune.l1_unstructured(module=model[0], name='weight', amount=0.9)

        # check that the original weight and the new mask are present
        self.assertIn('0.weight_orig', model.state_dict())
        self.assertIn('0.weight_mask', model.state_dict())
        self.assertNotIn('0.weight', model.state_dict())
        self.assertTrue(hasattr(model[0], 'weight'))

        pruned_weight = model[0].weight

        with TemporaryFileName() as fname:
            torch.save(model, fname)
            new_model = torch.load(fname)

        # check that the original weight and the new mask are present
        self.assertIn('0.weight_orig', new_model.state_dict())
        self.assertIn('0.weight_mask', new_model.state_dict())
        self.assertNotIn('0.weight', new_model.state_dict())
        self.assertTrue(hasattr(new_model[0], 'weight'))

        self.assertEqual(pruned_weight, new_model[0].weight)


    def test_pruning_serialization_state_dict(self):
        # create a model
        model = torch.nn.Sequential(
            torch.nn.Linear(10, 10),
            torch.nn.ReLU(),
            torch.nn.Linear(10, 1),
        )
        # check that everything looks normal before pruning
        self.assertNotIn('0.weight_orig', model.state_dict())
        self.assertNotIn('0.weight_mask', model.state_dict())
        self.assertIn('0.weight', model.state_dict())

        # prune one of its parameters
        prune.l1_unstructured(module=model[0], name='weight', amount=0.9)

        # check that the original weight and the new mask are present
        self.assertIn('0.weight_orig', model.state_dict())
        self.assertIn('0.weight_mask', model.state_dict())
        self.assertNotIn('0.weight', model.state_dict())
        self.assertTrue(hasattr(model[0], 'weight'))

        pruned_weight = model[0].weight

        # make pruning permanent and restore parameter names as in base
        # architecture
        prune.remove(module=model[0], name='weight')

        # check that the original weight and the new mask are no longer present
        self.assertNotIn('0.weight_orig', model.state_dict())
        self.assertNotIn('0.weight_mask', model.state_dict())
        self.assertIn('0.weight', model.state_dict())

        # save the state dict of model and reload it into new_model
        new_model = torch.nn.Sequential(
            torch.nn.Linear(10, 10),
            torch.nn.ReLU(),
            torch.nn.Linear(10, 1),
        )
        with TemporaryFileName() as fname:
            torch.save(model.state_dict(), fname)
            new_model.load_state_dict(torch.load(fname))

        # check that the original weight and the new mask are not present in
        # new_model either.
        self.assertNotIn('0.weight_orig', new_model.state_dict())
        self.assertNotIn('0.weight_mask', new_model.state_dict())
        self.assertIn('0.weight', new_model.state_dict())

        self.assertEqual(pruned_weight, new_model[0].weight)


    def test_prune(self):
        # create a new pruning method
        p = prune.L1Unstructured(amount=2)
        # create tensor to be pruned
        t = torch.tensor([[1, 2, 3, 4], [5, 6, 7, 8]]).to(dtype=torch.float32)
        # create prior mask by hand
        default_mask = torch.tensor([[1, 1, 1, 0], [1, 1, 0, 1]])
        # since we are pruning the two lowest magnitude units, the outcome of
        # the calculation should be this:
        expected_mask = torch.tensor([[0, 0, 1, 0], [1, 1, 0, 1]])
        pruned_tensor = p.prune(t, default_mask)
        self.assertEqual(t * expected_mask, pruned_tensor)


    def test_weight_norm(self):
        input = torch.randn(3, 5)
        m = nn.Linear(5, 7)
        expected_output = m(input)

        # add weight normalization
        m = torch.nn.utils.weight_norm(m)
        self.assertEqual(m.weight_v.size(), m.weight.size())
        self.assertEqual(m.weight_g.size(), (7, 1))
        self.assertEqual(m(input), expected_output)

        # remove weight norm
        m = torch.nn.utils.remove_weight_norm(m)
        self.assertFalse(hasattr(m, 'weight_g'))
        self.assertFalse(hasattr(m, 'weight_v'))
        self.assertEqual(m(input), expected_output)

        # test with dim=1
        m = torch.nn.utils.weight_norm(m, dim=1)
        self.assertEqual(m.weight_v.size(), m.weight.size())
        self.assertEqual(m.weight_g.size(), (1, 5))
        self.assertEqual(m(input), expected_output)

        # test with dim=None
        m = nn.Linear(5, 7)
        expected_output = m(input)
        m = torch.nn.utils.weight_norm(m, dim=None)
        self.assertEqual(m(input), expected_output)

        with self.assertRaisesRegex(RuntimeError, 'register two weight_norm hooks'):
            m = torch.nn.utils.weight_norm(m)
            m = torch.nn.utils.weight_norm(m)

    def test_weight_norm_pickle(self):
        m = torch.nn.utils.weight_norm(nn.Linear(5, 7))
        m = pickle.loads(pickle.dumps(m))
        self.assertIsInstance(m, nn.Linear)

    def test_spectral_norm(self):
        input = torch.randn(3, 5)
        m = nn.Linear(5, 7)
        m = torch.nn.utils.spectral_norm(m)

        self.assertEqual(m.weight_u.size(), torch.Size([m.weight.size(0)]))
        # weight_orig should be trainable
        self.assertTrue(hasattr(m, 'weight_orig'))
        self.assertTrue('weight_orig' in m._parameters)
        # weight_u should be just a reused buffer
        self.assertTrue(hasattr(m, 'weight_u'))
        self.assertTrue('weight_u' in m._buffers)
        self.assertTrue('weight_v' in m._buffers)
        # weight should be a plain attribute, not counted as a buffer or a param
        self.assertFalse('weight' in m._buffers)
        self.assertFalse('weight' in m._parameters)
        # it should also be sharing storage as `weight_orig`
        self.assertEqual(m.weight_orig.storage(), m.weight.storage())
        self.assertEqual(m.weight_orig.size(), m.weight.size())
        self.assertEqual(m.weight_orig.stride(), m.weight.stride())

        m = torch.nn.utils.remove_spectral_norm(m)
        self.assertFalse(hasattr(m, 'weight_orig'))
        self.assertFalse(hasattr(m, 'weight_u'))
        # weight should be converted back as a parameter
        self.assertTrue(hasattr(m, 'weight'))
        self.assertTrue('weight' in m._parameters)

        with self.assertRaisesRegex(RuntimeError, 'register two spectral_norm hooks'):
            m = torch.nn.utils.spectral_norm(m)
            m = torch.nn.utils.spectral_norm(m)

        # test correctness in training/eval modes and cpu/multi-gpu settings
        for apply_dp in (True, False):
            if apply_dp:
                if not TEST_MULTIGPU:
                    continue
                device = torch.device('cuda:0')

                def maybe_wrap(m):
                    return torch.nn.DataParallel(m, [0, 1])
            else:
                device = torch.device('cpu')

                def maybe_wrap(m):
                    return m

            for requires_grad in (True, False):
                m = nn.Linear(3, 4).to(device)
                m.weight.requires_grad_(requires_grad)
                m = torch.nn.utils.spectral_norm(m)
                wrapped_m = maybe_wrap(m)
                self.assertTrue(hasattr(m, 'weight_u'))
                u0 = m.weight_u.clone()
                v0 = m.weight_v.clone()

                # TEST TRAINING BEHAVIOR

                # assert that u and v are updated
                input = torch.randn(2, 3, device=device)
                out = wrapped_m(input)
                self.assertNotEqual(u0, m.weight_u)
                self.assertNotEqual(v0, m.weight_v)

                # assert that backprop reaches weight_orig
                # can't use gradcheck because the function changes as we
                # activate through it in training mode
                if requires_grad:
                    torch.autograd.grad(out.sum(), m.weight_orig)

                # test backward works with multiple forwards
                # it uses training mode so we need to reset `u` and `v` vectors
                # to same value at beginning for finite difference test to pass
                saved_u = m.weight_u.clone()
                saved_v = m.weight_v.clone()

                def fn(input):
                    m.weight_u.data.copy_(saved_u)
                    m.weight_v.data.copy_(saved_v)
                    out0 = wrapped_m(input)
                    out1 = wrapped_m(input)
                    return out0 + out1

                torch.autograd.gradcheck(fn, (input.clone().requires_grad_(),))

                # test removing
                pre_remove_out = wrapped_m(input)
                m = torch.nn.utils.remove_spectral_norm(m)
                self.assertEqual(wrapped_m(input), pre_remove_out)

                m = torch.nn.utils.spectral_norm(m)
                for _ in range(3):
                    pre_remove_out = wrapped_m(input)
                m = torch.nn.utils.remove_spectral_norm(m)
                self.assertEqual(wrapped_m(input), pre_remove_out)

                # TEST EVAL BEHAVIOR

                m = torch.nn.utils.spectral_norm(m)
                wrapped_m(input)
                last_train_out = wrapped_m(input)
                last_train_u = m.weight_u.clone()
                last_train_v = m.weight_v.clone()
                wrapped_m.zero_grad()
                wrapped_m.eval()

                eval_out0 = wrapped_m(input)
                # assert eval gives same result as last training iteration
                self.assertEqual(eval_out0, last_train_out)
                # assert doing more iteartion in eval don't change things
                self.assertEqual(eval_out0, wrapped_m(input))
                self.assertEqual(last_train_u, m.weight_u)
                self.assertEqual(last_train_v, m.weight_v)

                # FIXME: the code below is flaky when executed with DataParallel
                # see https://github.com/pytorch/pytorch/issues/13818
                if apply_dp:
                    continue

                # test backward works with multiple forwards in mixed training
                # and eval modes
                # it uses training mode so we need to reset `u` and `v` vectors
                # to same value at beginning for finite difference test to pass
                saved_u = m.weight_u.clone()
                saved_v = m.weight_v.clone()

                def fn(input):
                    m.weight_u.data.copy_(saved_u)
                    m.weight_v.data.copy_(saved_v)
                    wrapped_m.train()
                    out0 = wrapped_m(input)
                    wrapped_m.eval()
                    out1 = wrapped_m(input)
                    wrapped_m.train()
                    out2 = wrapped_m(input)
                    wrapped_m.eval()
                    out3 = wrapped_m(input)
                    return out0 + out1 + out2 + out3

                torch.autograd.gradcheck(fn, (input.clone().requires_grad_(),))

                # assert that backprop reaches weight_orig in eval
                if requires_grad:
                    def fn(weight):
                        return wrapped_m(input)

                    torch.autograd.gradcheck(fn, (m.weight_orig,))

    def test_spectral_norm_load_state_dict(self):
        inp = torch.randn(2, 3)
        for activate_times in (0, 3):
            # Test backward compatibility
            # At version None -> 1: weight becomes not a buffer and v vector becomes a buffer
            m = nn.Linear(3, 5)
            snm = torch.nn.utils.spectral_norm(m)
            snm.train()
            for _ in range(activate_times):
                snm(inp)

            version_latest_ref_state_dict = deepcopy(snm.state_dict())
            self.assertEqual({'weight_orig', 'bias', 'weight_u', 'weight_v'}, set(version_latest_ref_state_dict.keys()))

            # test that non-strict loading works
            non_strict_state_dict = deepcopy(version_latest_ref_state_dict)
            non_strict_state_dict['nonsense'] = 'nonsense'
            with self.assertRaisesRegex(RuntimeError, r'Unexpected key\(s\) in state_dict: "nonsense"'):
                snm.load_state_dict(non_strict_state_dict, strict=True)
            snm.load_state_dict(non_strict_state_dict, strict=False)
            del non_strict_state_dict['weight_orig']
            snm.load_state_dict(non_strict_state_dict, strict=False)
            del non_strict_state_dict['weight_u']
            snm.load_state_dict(non_strict_state_dict, strict=False)
            del non_strict_state_dict['weight_v']
            snm.load_state_dict(non_strict_state_dict, strict=False)
            non_strict_state_dict['weight'] = snm.weight.detach().clone()  # set W as a buffer
            snm.load_state_dict(non_strict_state_dict, strict=False)
            del non_strict_state_dict._metadata['']['spectral_norm']       # remove metadata info
            snm.load_state_dict(non_strict_state_dict, strict=False)
            del non_strict_state_dict['weight']                            # remove W buffer
            snm.load_state_dict(non_strict_state_dict, strict=False)
            del non_strict_state_dict['bias']
            snm.load_state_dict(non_strict_state_dict, strict=False)

            # craft a version None state_dict
            version_none_state_dict = deepcopy(version_latest_ref_state_dict)
            self.assertIn('spectral_norm', version_none_state_dict._metadata[''])
            del version_none_state_dict._metadata['']['spectral_norm']       # remove metadata info
            del version_none_state_dict['weight_v']                          # remove v vector
            version_none_state_dict['weight'] = snm.weight.detach().clone()  # set W as a buffer

            # normal state_dict
            for version_latest_with_metadata in [True, False]:
                version_latest_state_dict = deepcopy(version_latest_ref_state_dict)

                if not version_latest_with_metadata:
                    # We want to still load a user-crafted state_dict, one without metadata
                    del version_latest_state_dict._metadata['']['spectral_norm']

                # test that re-wrapping does not matter
                m = torch.nn.utils.remove_spectral_norm(snm)
                snm = torch.nn.utils.spectral_norm(m)

                snm.load_state_dict(version_latest_ref_state_dict)
                with torch.no_grad():
                    snm.eval()
                    out0_eval = snm(inp)
                    snm.train()
                    out1_train = snm(inp)
                    out2_train = snm(inp)
                    snm.eval()
                    out3_eval = snm(inp)

                # test that re-wrapping does not matter
                m = torch.nn.utils.remove_spectral_norm(snm)
                snm = torch.nn.utils.spectral_norm(m)

                snm.load_state_dict(version_none_state_dict)
                if activate_times > 0:
                    # since in loading version None state dict, we assume that the
                    # values in the state dict have gone through at lease one
                    # forward, we only test for equivalence when activate_times > 0.
                    with torch.no_grad():
                        snm.eval()
                        self.assertEqual(out0_eval, snm(inp))
                        snm.train()
                        self.assertEqual(out1_train, snm(inp))
                        self.assertEqual(out2_train, snm(inp))
                        snm.eval()
                        self.assertEqual(out3_eval, snm(inp))

                # test that re-wrapping does not matter
                m = torch.nn.utils.remove_spectral_norm(snm)
                snm = torch.nn.utils.spectral_norm(m)

                # Test normal loading
                snm.load_state_dict(version_latest_state_dict)
                with torch.no_grad():
                    snm.eval()
                    self.assertEqual(out0_eval, snm(inp))
                    snm.train()
                    self.assertEqual(out1_train, snm(inp))
                    self.assertEqual(out2_train, snm(inp))
                    snm.eval()
                    self.assertEqual(out3_eval, snm(inp))

    def test_spectral_norm_dim(self):
        inp = torch.randn(2, 3, 10, 12)
        m = nn.ConvTranspose2d(3, 4, (5, 6))
        m = torch.nn.utils.spectral_norm(m)
        # this should not run into incompatible shapes
        x = m(inp)
        # check that u refers to the same dimension
        self.assertEqual(m.weight_u.shape, m.weight_orig[0, :, 0, 0].shape)

    def test_spectral_norm_forward(self):
        input = torch.randn(3, 5)
        m = nn.Linear(5, 7)
        m = torch.nn.utils.spectral_norm(m)
        # naive forward
        _weight, _bias, _u = m.weight_orig, m.bias, m.weight_u
        _weight_mat = _weight.view(_weight.size(0), -1)
        _v = torch.mv(_weight_mat.t(), _u)
        _v = F.normalize(_v, dim=0, eps=1e-12)
        _u = torch.mv(_weight_mat, _v)
        _u = F.normalize(_u, dim=0, eps=1e-12)
        _weight.data /= torch.dot(_u, torch.matmul(_weight_mat, _v))
        out_hat = torch.nn.functional.linear(input, _weight, _bias)
        expect_out = m(input)
        self.assertAlmostEqual(expect_out, out_hat)

    def test_spectral_norm_pickle(self):
        m = torch.nn.utils.spectral_norm(nn.Linear(5, 7))
        m = pickle.loads(pickle.dumps(m))
        self.assertIsInstance(m, nn.Linear)

    def test_threshold_int(self):
        x = torch.tensor([-3, -2, -1, 0, 1, 2, 3])
        expected = torch.tensor([99, 99, 99, 99, 1, 2, 3])
        self.assertEqual(F.threshold(x, 0, 99), expected)

    def test_embedding_sparse_basic(self):
        embedding = nn.Embedding(10, 20, sparse=True)
        input = torch.tensor([[0, 2, 4, 5], [4, 3, 0, 9]], dtype=torch.long)
        embedding(input).sum().backward()
        self.assertTrue(embedding.weight.grad.is_sparse)
        self.assertEqual(embedding.weight.grad.shape, embedding.weight.shape)

    def test_embedding_sparse_empty_tensor(self):
        embedding = nn.Embedding(0, 0, sparse=True)
        input = torch.tensor([], dtype=torch.int64)
        embedding(input).sum().backward()
        self.assertTrue(embedding.weight.grad.is_sparse)
        self.assertEqual(embedding.weight.grad.shape, embedding.weight.shape)

        embedding = nn.Embedding(10, 0, sparse=True)
        input = torch.LongTensor([[0, 2, 4, 5], [4, 3, 0, 9]])
        embedding(input).sum().backward()
        self.assertTrue(embedding.weight.grad.is_sparse)
        self.assertEqual(embedding.weight.grad.shape, embedding.weight.shape)

    def test_move_sparse_half_embedding(self):
        embedding = nn.Embedding(10, 3, sparse=True)
        self.assertEqual(embedding.weight.device.type, 'cpu')
        self.assertEqual(embedding.weight.dtype, torch.float64)
        embedding.to(torch.float16)
        self.assertEqual(embedding.weight.dtype, torch.float16)
        self.assertEqual(embedding.embedding_dim, 3)
        self.assertEqual(embedding.num_embeddings, 10)

        if torch.cuda.is_available():
            embedding.to('cuda')
            self.assertEqual(embedding.weight.device.type, 'cuda')
            embedding.to('cpu')
            self.assertEqual(embedding.weight.device.type, 'cpu')

    def test_embedding_max_norm(self):
        embedding = nn.Embedding(22, 5, max_norm=1.0)
        input = torch.tensor([2, 8, 8, 6], dtype=torch.long)
        output = embedding(input)
        self.assertEqual(output[1], output[2])
        self.assertTrue(output.data.norm(p=2, dim=1).le(1).all())

    def test_embedding_from_pretrained(self):
        a = torch.Tensor([[1, 2, 3], [4, 5, 6]])
        embedding = nn.Embedding.from_pretrained(a)
        self.assertEqual(a, embedding.weight.data)

        input = torch.LongTensor([0, 1])
        output = embedding(input)
        self.assertEqual(a, output)

    def test_embedding_from_pretrained_options(self):
        a = torch.Tensor([[1, 2, 3], [4, 5, 6]])
        opts = {
            "max_norm": 2.,
            "norm_type": .5,
            "scale_grad_by_freq": False,
            "sparse": True
        }
        embedding = nn.Embedding.from_pretrained(a, **opts)
        input = torch.LongTensor([0, 1])
        output = embedding(input)
        # test output and that weight matrix was renormalized
        self.assertEqual(a, output)
        self.assertTrue(a.ne(torch.arange(1, 7, dtype=a.dtype).view(2, 3)).all())
        self.assertTrue(output.data.norm(p=opts["norm_type"], dim=1).le(opts["max_norm"]).all())

    def test_embedding_functional(self):
        a = torch.tensor([
            [1, 3, 2],
            [0, 2, 1]
        ], dtype=torch.long)
        embeddings = torch.rand(4, 3, requires_grad=True)

        embed_old = torch.nn.Embedding(4, 3)
        embed_old.weight.data = embeddings.data
        res_old = embed_old(a)

        res_F = F.embedding(a, embeddings)
        self.assertEqual(res_old, res_F)

    @unittest.skipUnless('fbgemm' in torch.backends.quantized.supported_engines,
                         'Linear_FP16_weight requires FBGEMM. FBGEMM is only optimized for CPUs'
                         ' with instruction set support avx2 or newer.')
    def test_fb_fc_packed(self):
        X = np.random.rand(16, 16).astype(np.float32) - 0.5
        W = np.random.rand(16, 16).astype(np.float32) - 0.5
        b = np.random.rand(16).astype(np.float32) - 0.5

        def fc_op(X, W, b):
            return np.dot(X, W.T) + b

        x_tensor = torch.tensor(X)
        w_tensor = torch.tensor(W)
        b_tensor = torch.tensor(b)
        packed_w_tensor = torch.fbgemm_pack_gemm_matrix_fp16(w_tensor)
        actual_output = torch.fbgemm_linear_fp16_weight(x_tensor, packed_w_tensor, b_tensor)
        expected_output = fc_op(X, W, b)
        torch.testing.assert_allclose(expected_output, actual_output.cpu(), atol=1e-3, rtol=1e-3)

    def test_embeddingbag_from_pretrained(self):
        a = torch.Tensor([[1, 2, 3], [4, 5, 6]])
        embeddingbag = nn.EmbeddingBag.from_pretrained(a)
        self.assertEqual(a, embeddingbag.weight.data)

        input = torch.LongTensor([[0, 1]])
        output = embeddingbag(input)
        self.assertEqual(a.mean(0, keepdim=True), output)

    def test_embeddingbag_from_pretrained_options(self):
        a = torch.Tensor([[1, 2, 3], [4, 5, 6]])
        opts = {
            "max_norm": 2.,
            "norm_type": .5,
            "scale_grad_by_freq": False,
            "mode": "max",
            "sparse": False
        }
        embeddingbag = nn.EmbeddingBag.from_pretrained(a, **opts)

        input = torch.LongTensor([[0, 1]])
        output = embeddingbag(input)
        self.assertEqual(a.max(0, keepdim=True)[0], output)
        self.assertTrue(a.ne(torch.arange(1, 7, dtype=a.dtype).view(2, 3)).all())
        self.assertTrue(a.norm(p=opts["norm_type"], dim=1).le(opts["max_norm"]).all())

    def test_fractional_max_pool2d(self):
        x = torch.randn(1, 2, 7, 7, requires_grad=True)
        samples = x.new(1, 2, 2).uniform_()

        def func(x):
            return F.fractional_max_pool2d(
                x, (2, 2), output_size=(3, 3), _random_samples=samples)

        self.assertEqual(func(x).shape, (1, 2, 3, 3))
        gradcheck(func, [x])
        gradgradcheck(func, [x])

        x = torch.randn(2, 7, 7, requires_grad=True)
        samples = x.new(2, 2).uniform_()
        self.assertEqual(func(x).shape, (2, 3, 3))
        gradcheck(func, [x])
        gradgradcheck(func, [x])

    def test_AlphaDropout(self):
        # generate random tensor with zero mean and unit std
        input = torch.randn(5000)
        self._test_alpha_dropout(nn.AlphaDropout, input)

    def test_FeatureAlphaDropout(self):
        b = random.randint(1, 5)
        w = random.randint(1, 5)
        h = random.randint(1, 5)
        d = random.randint(1, 2)
        num_features = 1000
        input = torch.randn(num_features, b, d, w, h)
        self._test_alpha_dropout(nn.FeatureAlphaDropout, input)

    def test_pad(self):
        inputs = torch.randn(1, 3, 4, 4, requires_grad=True)
        _assertGradAndGradgradChecks(self, lambda x: F.pad(x, (1, 1, 1, 1)), (inputs,))
        _assertGradAndGradgradChecks(self, lambda x: F.pad(x, (-1, 1, -2, 1)), (inputs,))
        _assertGradAndGradgradChecks(self, lambda x: F.pad(x, (-1, 1, -2, 1), value=2), (inputs,))
        self.assertTrue(gradcheck(lambda x: F.pad(x, (-1, 1, -2, 1), mode='replicate'), (inputs,)))
        self.assertTrue(gradcheck(lambda x: F.pad(x, (-1, 1, -2, 1), mode='reflect'), (inputs,)))

        inputs = torch.randn(1, 2, 3, 4, 4, requires_grad=True)
        self.assertTrue(gradcheck(lambda x: F.pad(x, (1, 1, 1, 1, 1, 1), mode='replicate'), (inputs,)))

        # assert that relfection padding errors when pad >= input size
        expected_err_msg = r"Padding size should be less than the corresponding input dimension"
        self.assertRaisesRegex(RuntimeError, expected_err_msg,
                               lambda: F.pad(torch.randn(1, 1, 2, 3), (1, 1, 3, 0), mode='reflect'))
        self.assertRaisesRegex(RuntimeError, expected_err_msg,
                               lambda: F.pad(torch.randn(1, 1, 2), (2, 1), mode='reflect'))

    def test_pad_scalar_error(self):
        inputs = torch.tensor(0., requires_grad=True)
        self.assertRaises(AssertionError, lambda: F.pad(inputs, (1, 1)))
        self.assertRaises(AssertionError, lambda: F.pad(inputs, (1,)))

    @unittest.skipIf(not TEST_NUMPY, "numpy not found")
    def test_multihead_attention(self):
        def _scaled_dot_attn_ref(Q, K, V, dims, unseen_mask=None, key_padding_mask=None):
            """ Numpy-based reference implementation of scaled dot attention
            for testing"""

            QKT = _batchmatmul(
                Q,
                np.transpose(K, axes=[0, 1, 3, 2])
                / np.sqrt(dims[3], dtype=np.float32),  # divide by sqrt(d_head)
            )
            b1, b2, s1, s2 = QKT.shape
            if unseen_mask is not None or key_padding_mask is not None:
                # assert s1 == s2
                for i in range(b1):
                    for j in range(b2):
                        for m in range(s1):
                            for n in range(s2):
                                if unseen_mask is not None and unseen_mask[m][n] == 0:
                                    QKT[i, j, m, n] = -np.inf
                                if key_padding_mask is not None and key_padding_mask[i][n]:
                                    QKT[i, j, m, n] = -np.inf

            reference = _softmax(QKT)
            ref_attn_weight = reference
            ref_attn_weight = np.sum(ref_attn_weight, axis=1) / b2
            reference = _batchmatmul(reference, V)
            return reference, ref_attn_weight

        def _batchmatmul(a, b):  # batchmatmul over 4 dim matrix
            """ Numpy-based batch matrix multiply over 4 dim matrix"""
            assert a.shape[0] == b.shape[0]
            assert a.shape[1] == b.shape[1]
            retval = np.zeros(
                (a.shape[0], a.shape[1], a.shape[2], b.shape[3]), dtype=np.float32
            )
            for i in range(a.shape[0]):
                for j in range(a.shape[1]):
                    retval[i, j, :, :] = np.matmul(a[i, j, :, :], b[i, j, :, :])
            return retval

        def _softmax(x):  # softmax over 4 dim matrix
            """ Numpy-based reference softmax over 4 dim matrix"""
            np.seterr(invalid='ignore')
            output = np.zeros(x.shape, dtype=np.float64)
            for i in range(x.shape[0]):
                for j in range(x.shape[1]):
                    for k in range(x.shape[2]):
                        x_curr = x[i, j, k, :]
                        e_x = np.exp(x_curr - np.amax(x_curr))
                        output[i, j, k, :] = e_x / np.sum(e_x)
            return output

        def _split_heads_ref(X, dims, nheads, d_head):
            X_split = np.reshape(X, dims[:2] + [nheads, d_head])
            X_split_transposed = np.transpose(X_split, [0, 2, 1, 3])
            reference = np.reshape(X_split_transposed, [dims[0], nheads, dims[1], d_head])
            return reference

        def _combine_heads_ref(X, dims, nheads, d_head):
            X_transposed = np.transpose(X, [0, 2, 1, 3])
            reference = np.reshape(X_transposed, dims[:2] + [nheads * d_head])
            return reference

        def _fc(X, X_weight, X_bias):
            X_fc_b = X_bias.detach().numpy()
            X_fc_w = X_weight.detach().numpy()
            return np.matmul(X, np.transpose(X_fc_w)) + X_fc_b

        def _create_src_lengths_mask(batch_size, src_lengths):
            """
            Generate boolean mask to prevent attention beyond the end of source
            Inputs:
              batch_size : int
              src_lengths : [batch_size] of sentence lengths
            Outputs:
              [batch_size, max_src_len]
            """
            max_srclen = src_lengths.max()
            src_indices = torch.arange(0, max_srclen).unsqueeze(0).type_as(src_lengths)
            src_indices = src_indices.expand(batch_size, max_srclen)
            src_lengths = src_lengths.unsqueeze(dim=1).expand(batch_size, max_srclen)
            # returns [batch_size, max_seq_len]
            return (src_indices < src_lengths).int().detach()

        def _multihead_attn_test_helper(add_key_padding_mask=False, add_bias_kv=False, add_zero_attn=False,
                                        saved_kv=False, same_embed_dim=False):
            for _ in range(100):
                batch_sz, seq_len = [random.randint(2, 10) for r in range(2)]
                d_head = random.randint(3, 10)
                nheads = random.randint(3, 10)
                d_model = d_head * nheads
                if same_embed_dim:
                    kv_dim = d_model
                else:
                    kv_dim = random.randint(5, 20)
                dims = [batch_sz, seq_len, kv_dim]

                saved_k = None
                saved_k_tensor = None
                saved_v = None
                saved_v_tensor = None
                if saved_kv:
                    saved_k = np.random.rand(batch_sz * nheads, seq_len, d_head)
                    saved_k_tensor = torch.from_numpy(saved_k).to(torch.get_default_dtype())
                    saved_v = np.random.rand(batch_sz * nheads, seq_len, d_head)
                    saved_v_tensor = torch.from_numpy(saved_v).to(torch.get_default_dtype())

                key_padding_mask = None
                key_padding_mask_tensor = None
                if add_key_padding_mask:
                    seq_mask = np.random.randint(0, 2, (1, seq_len))
                    key_padding_mask = (np.repeat(seq_mask, batch_sz, axis=0) == 1)
                    key_padding_mask_tensor = torch.from_numpy(key_padding_mask)

                decoder_state = np.random.rand(batch_sz, d_model)
                K = np.random.rand(*dims)
                V = K
                Q = np.expand_dims(decoder_state, 1)
                attn_mask = np.random.randint(0 , 2, size=(1, seq_len))
                attn_mask_tensor = torch.from_numpy(attn_mask).float()
                attn_mask_tensor.masked_fill_(attn_mask_tensor == 0, float('-inf'))
                attn_mask_tensor.masked_fill_(attn_mask_tensor > 0, float('0.0'))
                attn_mask_tensor = attn_mask_tensor.double()

                decoder_state_tensor = torch.from_numpy(decoder_state).to(torch.get_default_dtype())
                source_hid_tensor = torch.from_numpy(K).to(torch.get_default_dtype()).transpose(0, 1)

                multihead_attn_module = MultiheadAttention(d_model, nheads,
                                                           add_bias_kv=add_bias_kv,
                                                           add_zero_attn=add_zero_attn,
                                                           kdim=kv_dim, vdim=kv_dim)

                if add_bias_kv:
                    bias_k = multihead_attn_module.bias_k.detach().numpy()
                    bias_v = multihead_attn_module.bias_v.detach().numpy()
                else:
                    bias_k = None
                    bias_v = None

                _Q = decoder_state_tensor.unsqueeze(1).transpose(0, 1)
                _V = source_hid_tensor
                _K = source_hid_tensor

                if multihead_attn_module._qkv_same_embed_dim:
                    result, result_weight = torch.nn.functional.multi_head_attention_forward(
                        _Q, _K, _V,
                        d_model, nheads,
                        multihead_attn_module.in_proj_weight, multihead_attn_module.in_proj_bias,
                        multihead_attn_module.bias_k, multihead_attn_module.bias_v,
                        multihead_attn_module.add_zero_attn, multihead_attn_module.dropout,
                        multihead_attn_module.out_proj.weight, multihead_attn_module.out_proj.bias,
                        multihead_attn_module.training, key_padding_mask_tensor, True, attn_mask_tensor,
                        static_k=saved_k_tensor, static_v=saved_v_tensor)
                else:
                    result, result_weight = torch.nn.functional.multi_head_attention_forward(
                        _Q, _K, _V,
                        d_model, nheads,
                        None, multihead_attn_module.in_proj_bias,
                        multihead_attn_module.bias_k, multihead_attn_module.bias_v,
                        multihead_attn_module.add_zero_attn, multihead_attn_module.dropout,
                        multihead_attn_module.out_proj.weight, multihead_attn_module.out_proj.bias,
                        multihead_attn_module.training, key_padding_mask_tensor, True, attn_mask_tensor,
                        True, multihead_attn_module.q_proj_weight,
                        multihead_attn_module.k_proj_weight, multihead_attn_module.v_proj_weight,
                        static_k=saved_k_tensor, static_v=saved_v_tensor)

                result = result.squeeze(0).detach().numpy()

                if multihead_attn_module._qkv_same_embed_dim:
                    q_proj_weight = multihead_attn_module.in_proj_weight[:d_model]
                    k_proj_weight = multihead_attn_module.in_proj_weight[d_model:(d_model * 2)]
                    v_proj_weight = multihead_attn_module.in_proj_weight[(d_model * 2):]
                else:
                    q_proj_weight = multihead_attn_module.q_proj_weight
                    k_proj_weight = multihead_attn_module.k_proj_weight
                    v_proj_weight = multihead_attn_module.v_proj_weight

                Q_fc = _fc(Q, q_proj_weight, multihead_attn_module.in_proj_bias[:d_model])
                K_fc = _fc(K, k_proj_weight, multihead_attn_module.in_proj_bias[d_model:(d_model * 2)])
                V_fc = _fc(V, v_proj_weight, multihead_attn_module.in_proj_bias[(d_model * 2):])

                if add_bias_kv:
                    K_fc = np.concatenate((K_fc, np.repeat(bias_k, K_fc.shape[0], axis=0)), axis=1)
                    V_fc = np.concatenate((V_fc, np.repeat(bias_v, V_fc.shape[0], axis=0)), axis=1)
                    if attn_mask is not None:
                        attn_mask = np.concatenate((attn_mask, np.ones([1, 1])), axis=1)
                    if key_padding_mask is not None:
                        key_padding_mask = np.concatenate((key_padding_mask, np.full((batch_sz, 1), False, dtype=bool)), axis=1)
                    dims[1] += 1
                Q_split = _split_heads_ref(
                    Q_fc, [batch_sz, 1, d_model], nheads, d_head
                )

                if saved_k is not None:
                    K_split = np.reshape(saved_k, [dims[0], nheads, dims[1], d_head])
                else:
                    K_split = _split_heads_ref(K_fc, dims, nheads, d_head)

                if saved_v is not None:
                    V_split = np.reshape(saved_v, [dims[0], nheads, dims[1], d_head])
                else:
                    V_split = _split_heads_ref(V_fc, dims, nheads, d_head)

                if add_zero_attn:
                    dims[1] += 1
                    K_split = np.concatenate((K_split, np.zeros([K_split.shape[0], K_split.shape[1], 1, K_split.shape[3]])), axis=2)
                    V_split = np.concatenate((V_split, np.zeros([V_split.shape[0], V_split.shape[1], 1, V_split.shape[3]])), axis=2)

                    if attn_mask is not None:
                        attn_mask = np.concatenate((attn_mask, np.ones([1, 1])), axis=1)

                    if key_padding_mask is not None:
                        key_padding_mask = np.concatenate((key_padding_mask, np.full((batch_sz, 1), False, dtype=bool)), axis=1)
                attn_heads, ref_attn_weight = _scaled_dot_attn_ref(
                    Q=Q_split,
                    K=K_split,
                    V=V_split,
                    dims=Q_split.shape,
                    unseen_mask=attn_mask,
                    key_padding_mask=key_padding_mask
                )
                combined_attn_heads = _combine_heads_ref(
                    X=attn_heads, dims=[batch_sz, 1], nheads=nheads, d_head=d_head
                )

                reference = _fc(combined_attn_heads, multihead_attn_module.out_proj.weight, multihead_attn_module.out_proj.bias)
                reference = np.squeeze(reference, axis=1)

                # result = reference
                self.assertEqual(tuple(result.shape), (batch_sz, d_model))
                np.testing.assert_allclose(result, reference, atol=1e-5)

                # result_weight = ref_attn_weight
                result_weight = result_weight.detach().numpy()
                self.assertEqual(tuple(result_weight.shape), tuple(ref_attn_weight.shape))
                np.testing.assert_allclose(result_weight, ref_attn_weight, atol=1e-5)

        def test_multihead_attn_add_bias_kv():
            _multihead_attn_test_helper(add_bias_kv=True)

        def test_multihead_attn_add_zero_attn():
            _multihead_attn_test_helper(add_zero_attn=True)

        def test_multihead_attn_no_masking():
            _multihead_attn_test_helper()

        def test_multihead_attn_key_padding_mask():
            _multihead_attn_test_helper(add_key_padding_mask=True)

        def test_multihead_attn_saved_kv():
            _multihead_attn_test_helper(saved_kv=True)

        def test_multihead_attn_add_bias_kv_zero_attn():
            _multihead_attn_test_helper(add_key_padding_mask=True, add_bias_kv=True,
                                        add_zero_attn=True)

        def test_multihead_attn_all_arguments1():
            _multihead_attn_test_helper(add_key_padding_mask=True, add_zero_attn=True, saved_kv=True)

        def test_multihead_attn_all_arguments2():
            _multihead_attn_test_helper(add_key_padding_mask=True, add_bias_kv=True,
                                        add_zero_attn=True, saved_kv=True)

        def test_multihead_attn_all_arguments3():
            _multihead_attn_test_helper(add_key_padding_mask=True, add_zero_attn=True,
                                        saved_kv=True, same_embed_dim=True)

        test_multihead_attn_add_zero_attn()  # Test MultiheadAttention with add_zero_attn
        test_multihead_attn_add_bias_kv()  # Test MultiheadAttention with add_bias_kv
        test_multihead_attn_no_masking()   # Test MultiheadAttention without masking
        test_multihead_attn_key_padding_mask()  # Test MultiheadAttention with src lengths
        test_multihead_attn_saved_kv()  # Test MultiheadAttention with static kv.
        test_multihead_attn_add_bias_kv_zero_attn()  # Test MultiheadAttention with bias_kv and zero_attn.
        test_multihead_attn_all_arguments1()  # Test MultiheadAttention with all the argument.
        with self.assertRaisesRegex(AssertionError, "bias cannot be added to static key."):
            test_multihead_attn_all_arguments2()  # Test MultiheadAttention with all the argument.
        test_multihead_attn_all_arguments3()  # Test MultiheadAttention with all the argument.

    def test_normalize(self):
        inputs = torch.randn(1, 3, 4, 4, requires_grad=True)
        self.assertTrue(gradcheck(lambda x: F.normalize(x, p=1, dim=-1), (inputs,)))
        self.assertTrue(gradcheck(lambda x: F.normalize(x, p=2, dim=-2), (inputs,)))

        inputs = torch.randn((), requires_grad=True)
        self.assertTrue(gradcheck(lambda x: F.normalize(x, p=1, dim=-1), (inputs,)))

    def test_adaptive_pooling_input_size(self):
        for numel in (2, 3):
            for pool_type in ('Max', 'Avg'):
                cls_name = 'Adaptive{}Pool{}d'.format(pool_type, numel)
                module_cls = getattr(nn, cls_name)
                output_size = (2,) * numel
                module = module_cls(output_size)

                input = torch.randn(output_size)
                self.assertRaises(ValueError, lambda: module(input))

    def test_adaptive_pooling_size_none(self):
        for numel in (2, 3):
            for pool_type in ('Max', 'Avg'):
                cls_name = 'Adaptive{}Pool{}d'.format(pool_type, numel)
                module_cls = getattr(nn, cls_name)
                output_size = (2,) * (numel - 1) + (None,)
                module = module_cls(output_size)

                input = torch.randn((4,) * (numel + 1))
                output = module(input)
                self.assertEqual(output.size(), (4,) + (2,) * (numel - 1) + (4,))

    @unittest.skipIf(not TEST_CUDA, "CUDA unavailable")
    def test_adaptive_pooling_avg_nhwc(self):
        input = torch.randint(1, 10, (4, 8, 8, 8), dtype=torch.float32, device="cuda")
        input = input.contiguous(memory_format=torch.channels_last).requires_grad_()
        grad = torch.randint(1, 10, (4, 8, 7, 7), dtype=torch.float32, device="cuda")
        pool = torch.nn.AdaptiveAvgPool2d((7, 7)).cuda()

        ref_input = input.detach().clone().contiguous().requires_grad_(True)
        ref_grad = grad.detach().clone().contiguous()
        ref_pool = torch.nn.AdaptiveAvgPool2d((7, 7)).cuda()

        out = pool(input)
        out.backward(grad)
        ref_out = ref_pool(ref_input)
        ref_out.backward(ref_grad)

        self.assertTrue(out.is_contiguous(memory_format=torch.channels_last))
        self.assertTrue(ref_out.is_contiguous())
        self.assertEqual(out, ref_out)
        self.assertEqual(input.grad, ref_input.grad)

    @unittest.skipIf(not TEST_CUDA, "CUDA unavailable")
    def test_adaptive_pooling_avg_nhwc_non_contiguous(self):
        input = torch.randint(1, 10, (4, 8, 8, 8), dtype=torch.float32, device="cuda")
        input = input.contiguous(memory_format=torch.channels_last)
        input = input[:, ::2, :, :].requires_grad_()
        grad = torch.randint(1, 10, (4, 8, 7, 7), dtype=torch.float32, device="cuda")
        grad = grad[:, ::2, :, :]
        pool = torch.nn.AdaptiveAvgPool2d((7, 7)).cuda()

        ref_input = input.detach().clone().contiguous().requires_grad_(True)
        ref_grad = grad.detach().clone().contiguous()
        ref_pool = torch.nn.AdaptiveAvgPool2d((7, 7)).cuda()

        out = pool(input)
        out.backward(grad)
        ref_out = ref_pool(ref_input)
        ref_out.backward(ref_grad)

        self.assertTrue(out.is_contiguous(memory_format=torch.channels_last))
        self.assertTrue(ref_out.is_contiguous())
        self.assertEqual(out, ref_out)
        self.assertEqual(input.grad, ref_input.grad)

    @unittest.skipIf(not TEST_CUDA, "CUDA unavailable")
    @unittest.skipIf(not TEST_LARGE_TENSOR, "not enough memory")
    def test_adaptive_pooling_avg_nhwc_launch_config_backward(self):
        input = torch.randint(1, 10, (1, 32, 2 ** 17 + 1, 32), dtype=torch.float32, device="cuda")
        input = input.contiguous(memory_format=torch.channels_last).requires_grad_()
        grad = torch.randint(1, 10, (1, 32, 10, 32), dtype=torch.float32, device="cuda")

        pool = torch.nn.AdaptiveAvgPool2d((10, 32)).cuda()

        ref_input = input.detach().clone().contiguous().requires_grad_(True)
        ref_grad = grad.detach().clone().contiguous()
        ref_pool = torch.nn.AdaptiveAvgPool2d((10, 32)).cuda()

        out = pool(input)
        out.backward(grad)
        ref_out = ref_pool(ref_input)
        ref_out.backward(ref_grad)

        self.assertTrue(out.is_contiguous(memory_format=torch.channels_last))
        self.assertTrue(ref_out.is_contiguous())
        self.assertEqual(out, ref_out)
        self.assertEqual(input.grad, ref_input.grad)

    @unittest.skipIf(not TEST_CUDA, "CUDA unavailable")
    @unittest.skipIf(not TEST_LARGE_TENSOR, "not enough memory")
    def test_adaptive_pooling_avg_nhwc_launch_config_forward(self):
        input = torch.randint(1, 10, (1, 32, 16, 16), dtype=torch.float32, device="cuda")
        input = input.contiguous(memory_format=torch.channels_last).requires_grad_()
        pool = torch.nn.AdaptiveAvgPool2d((2 ** 17 + 1, 32)).cuda()

        ref_input = input.detach().clone().contiguous().requires_grad_(True)
        ref_pool = torch.nn.AdaptiveAvgPool2d((2 ** 17 + 1, 32)).cuda()

        out = pool(input)
        ref_out = ref_pool(ref_input)

        self.assertTrue(out.is_contiguous(memory_format=torch.channels_last))
        self.assertTrue(ref_out.is_contiguous())
        self.assertEqual(out, ref_out)

    @unittest.skipIf(not TEST_MULTIGPU, "multi-GPU not supported")
    def test_broadcast_double_backwards_gpu(self):
        tensors = (torch.randn(4, 4, device='cuda', requires_grad=True),
                   torch.randn(4, 4, device='cuda', requires_grad=True),
                   torch.randn(4, 4, device='cuda', requires_grad=True))
        _assertGradAndGradgradChecks(self, lambda *i: Broadcast.apply((0, 1), *i), tensors)

    @unittest.skipIf(not TEST_MULTIGPU, "multi-GPU not supported")
    def test_broadcast_not_requiring_grad(self):
        variables = [
            torch.randn(1, 2, device='cuda', requires_grad=True),
            torch.randn(1, 2, device='cuda', requires_grad=False),
            torch.randn(1, 2, device='cuda', requires_grad=False),
            torch.randn(1, 2, device='cuda', requires_grad=True),
            torch.randn(1, 2, device='cuda', requires_grad=True),
        ]
        broadcasted_variables = Broadcast.apply((0, 1), *variables)
        for output_idx, broadcasted_var in enumerate(broadcasted_variables):
            input_var = variables[output_idx % len(variables)]
            self.assertEqual(input_var.requires_grad, broadcasted_var.requires_grad)

    @unittest.skipIf(not TEST_MULTIGPU, "multi-GPU not supported")
    def test_broadcast_no_grad(self):
        x = torch.randn(1, 2, dtype=torch.float32, requires_grad=True, device='cuda')
        with torch.no_grad():
            broadcasted = Broadcast.apply((0, 1), x)
        self.assertTrue(x.requires_grad)
        for output in broadcasted:
            self.assertFalse(output.requires_grad)

    def test_state_dict(self):
        l = nn.Linear(5, 5)
        block = nn.Module()
        block.conv = nn.Conv2d(3, 3, 3, bias=False)
        net = nn.Module()
        net.linear1 = l
        net.linear2 = l
        net.bn = nn.BatchNorm2d(2)
        net.block = block
        net.add_module('empty', None)

        state_dict = net.state_dict()
        self.assertEqual(len(state_dict), 10)
        self.assertEqual(len(state_dict._metadata), 6)
        self.assertIn('', state_dict._metadata)
        self.assertIn('linear1', state_dict._metadata)
        self.assertIn('linear1.weight', state_dict)
        self.assertIn('linear1.bias', state_dict)
        self.assertIn('linear2', state_dict._metadata)
        self.assertIn('linear2.weight', state_dict)
        self.assertIn('linear2.bias', state_dict)
        self.assertIn('block', state_dict._metadata)
        self.assertIn('block.conv', state_dict._metadata)
        self.assertIn('block.conv.weight', state_dict)
        self.assertIn('block.conv.weight', state_dict)
        self.assertNotIn('block.conv.bias', state_dict)
        self.assertIn('bn', state_dict._metadata)
        self.assertIn('bn.weight', state_dict)
        self.assertIn('bn.bias', state_dict)
        self.assertIn('bn.running_var', state_dict)
        self.assertIn('bn.running_mean', state_dict)
        self.assertIn('bn.num_batches_tracked', state_dict)
        self.assertFalse(any(map(lambda k: k.startswith('empty'), state_dict.keys())))
        for k, v in state_dict.items():
            param = net
            for component in k.split('.'):
                param = getattr(param, component)
                if isinstance(param, Parameter):
                    param = param.data
            self.assertEqual(v.data_ptr(), param.data_ptr())

        l = nn.Linear(5, 5)
        state_dict = l.state_dict()
        self.assertEqual(len(state_dict), 2)
        self.assertEqual(len(state_dict._metadata), 1)
        self.assertIn('', state_dict._metadata)
        self.assertTrue(state_dict._metadata['']['version'] >= 0)
        self.assertEqual(state_dict['weight'].data_ptr(), l.weight.data_ptr())
        self.assertEqual(state_dict['bias'].data_ptr(), l.bias.data_ptr())

    def test_load_state_dict(self):
        l = nn.Linear(5, 5)
        block = nn.Module()
        block.conv1 = nn.Conv2d(3, 3, 3, bias=True)
        block.conv2 = nn.Conv2d(3, 3, 3, bias=False)
        net = nn.Module()
        net.linear1 = l
        net.linear2 = l
        net.bn = nn.BatchNorm2d(2)
        net.block = block
        net.add_module('empty', None)

        state_dict = net.state_dict()
        state_dict.update({
            'linear1.weight': torch.ones(5, 5),
            'block.conv1.bias': torch.arange(1, 4),
            'bn.running_mean': torch.randn(2),
        })
        incompatible_keys = net.load_state_dict(state_dict)
        self.assertEqual(len(incompatible_keys.missing_keys), 0)
        self.assertEqual(len(incompatible_keys.unexpected_keys), 0)
        self.assertNotIn('Incompatible', str(incompatible_keys))
        self.assertNotIn('Incompatible', repr(incompatible_keys))
        self.assertEqual(net.linear1.weight.data, state_dict['linear1.weight'])
        self.assertEqual(net.block.conv1.bias.data, state_dict['block.conv1.bias'])
        self.assertEqual(net.bn.running_mean, state_dict['bn.running_mean'])

        state_dict = net.state_dict()
        state_dict.update({'extra': torch.ones(5)})
        self.assertRaises(RuntimeError, lambda: net.load_state_dict(state_dict))
        incompatible_keys = net.load_state_dict(state_dict, strict=False)
        self.assertEqual(len(incompatible_keys.missing_keys), 0)
        self.assertEqual(len(incompatible_keys.unexpected_keys), 1)
        self.assertIn('extra', incompatible_keys.unexpected_keys)
        self.assertIn('Incompatible', str(incompatible_keys))
        self.assertIn('Incompatible', repr(incompatible_keys))

        state_dict = net.state_dict()
        state_dict.update({'extra.param': torch.ones(5)})
        self.assertRaises(RuntimeError, lambda: net.load_state_dict(state_dict))
        incompatible_keys = net.load_state_dict(state_dict, strict=False)
        self.assertEqual(len(incompatible_keys.missing_keys), 0)
        self.assertEqual(len(incompatible_keys.unexpected_keys), 1)
        self.assertIn('extra.param', incompatible_keys.unexpected_keys)

        state_dict = net.state_dict()
        del state_dict['linear1.weight']
        self.assertRaises(RuntimeError, lambda: net.load_state_dict(state_dict))
        incompatible_keys = net.load_state_dict(state_dict, strict=False)
        self.assertEqual(len(incompatible_keys.missing_keys), 1)
        self.assertEqual(len(incompatible_keys.unexpected_keys), 0)
        self.assertIn('linear1.weight', incompatible_keys.missing_keys)
        state_dict.update({'extra.param': torch.ones(5)})
        self.assertRaises(RuntimeError, lambda: net.load_state_dict(state_dict))
        incompatible_keys = net.load_state_dict(state_dict, strict=False)
        self.assertEqual(len(incompatible_keys.missing_keys), 1)
        self.assertEqual(len(incompatible_keys.unexpected_keys), 1)
        self.assertIn('linear1.weight', incompatible_keys.missing_keys)
        self.assertIn('extra.param', incompatible_keys.unexpected_keys)

        state_dict = net.state_dict()
        state_dict.update({'bn.running_mean': torch.rand(14, 4)})  # wrong size
        self.assertRaises(RuntimeError, lambda: net.load_state_dict(state_dict))
        self.assertRaises(RuntimeError, lambda: net.load_state_dict(state_dict, strict=False))

        state_dict = net.state_dict()
        old_state_dict = deepcopy(state_dict)
        state_dict = {
            'linear1.weight': torch.ones(5, 5),
            'block.conv1.bias': torch.arange(1, 4),
            'bn.running_mean': torch.randn(2),
            'nonexistent_key': torch.rand(3)
        }
        net.load_state_dict(state_dict, strict=False)
        self.assertEqual(net.linear1.weight.data, state_dict['linear1.weight'])
        self.assertEqual(net.block.conv1.bias.data, state_dict['block.conv1.bias'])
        self.assertEqual(net.bn.running_mean, state_dict['bn.running_mean'])
        new_state_dict = net.state_dict()
        del old_state_dict['linear1.weight']
        del old_state_dict['block.conv1.bias']
        del old_state_dict['bn.running_mean']
        for k, v, in old_state_dict.items():
            self.assertTrue(v.equal(new_state_dict[k]))

    def test_load_state_dict_BC(self):
        # BatchNormNd
        # Added num_batches_tracked buffer at version 2. For state dict with
        # earlier versions or no versions, it should provide default value of 0.
        bn = nn.BatchNorm2d(3)
        state_dict = bn.state_dict()
        del state_dict['num_batches_tracked']
        state_dict._metadata['']['version'] = 1  # version 1
        bn.load_state_dict(state_dict)
        self.assertEqual(bn.num_batches_tracked.dtype, torch.long)
        self.assertEqual(bn.num_batches_tracked.item(), 0)
        del state_dict._metadata['']['version']  # no version
        bn.load_state_dict(state_dict)
        self.assertEqual(bn.num_batches_tracked.dtype, torch.long)
        self.assertEqual(bn.num_batches_tracked.item(), 0)

    @unittest.skipIf(not PY3, 'Python 2.7 generates cyclic trash')
    def test_load_state_dict_ref_cycle(self):
        # load_state_dict shouldn't cause a reference cycle involving Tensors
        import gc

        m = torch.nn.LSTM(16, 16, bidirectional=True)

        gc.collect()
        m.load_state_dict(deepcopy(m).state_dict())
        refcycles = gc.collect()

        self.assertEqual(refcycles, 0)

    def test_load_state_dict_custom(self):

        class CustomState(nn.Module):
            def __init__(self):
                super(CustomState, self).__init__()
                self.param = torch.nn.Parameter(torch.ones(1))
                self.sub = torch.nn.Linear(5, 5)

            def _save_to_state_dict(self, destination, prefix, keep_vars):
                destination[prefix + "serialized"] = self.param.data + 1

            def _load_from_state_dict(self, state_dict, prefix, local_metadata,
                                      strict, missing_keys, unexpected_keys,
                                      error_msgs):
                # skip some of the error handling
                self.param.data.copy_(state_dict[prefix + "serialized"] - 1)

        # use sequential to verify nesting
        m = nn.Sequential(CustomState())
        m[0].param[0] = 10
        m[0].sub.weight[0, 0] = 555
        state_dict = m.state_dict()
        self.assertEqual(state_dict["0.serialized"].item(), 11)
        self.assertIn("0.sub.weight", state_dict)
        self.assertNotIn("0.param", state_dict)
        del m
        mm = nn.Sequential(CustomState())
        self.assertEqual(mm[0].param[0].item(), 1)
        mm.load_state_dict(state_dict)
        self.assertEqual(mm[0].param[0].item(), 10)
        self.assertEqual(mm[0].sub.weight[0, 0].item(), 555)

    def test_parameter_assignment(self):
        l = nn.Linear(5, 5)

        def num_params():
            return len(list(l.parameters()))

        self.assertEqual(num_params(), 2)

        new_param = Parameter(torch.randn(5, 5))
        l.param_name = new_param
        self.assertEqual(num_params(), 3)
        self.assertObjectIn(new_param, l.parameters())

        var = torch.randn(5, 5)
        l.var_name = var
        self.assertEqual(num_params(), 3)
        self.assertNotIn(id(var), map(id, l.parameters()))

        # Make sure Variables are not saved as parameters
        l.variable_attr = torch.empty(5, 5)
        self.assertEqual(num_params(), 3)
        l.param_attr = Parameter(torch.empty(5, 5))
        self.assertEqual(num_params(), 4)

        # It shouldn't be possible to replace a parameter with a Variable
        def assign_var():
            l.param_attr = torch.empty(5, 5)

        self.assertRaises(TypeError, assign_var)
        # But replacing it with None should be fine
        l.param_attr = None
        self.assertEqual(num_params(), 3)

    def test_assignment(self):
        l = nn.Module()
        a = nn.Parameter(torch.randn(2))
        b = nn.Parameter(torch.randn(3))
        c = nn.Parameter(torch.randn(4))
        q = nn.Linear(4, 4)
        r = nn.Linear(5, 5)
        w = nn.Linear(6, 6)

        def test_assignments(get_list, a, b, c):
            # Check that None can be shadowed
            l.a = None
            self.assertIsNone(l.a)
            self.assertIn('a', l.__dict__)
            l.a = a
            self.assertIs(l.a, a)
            self.assertEqual(get_list(), [a])
            self.assertNotIn('a', l.__dict__)

            # Assign second object
            l.b = None
            self.assertIsNone(l.b)
            self.assertIn('b', l.__dict__)
            l.b = b
            self.assertIs(l.b, b)
            self.assertEqual(get_list(), [a, b])
            self.assertNotIn('b', l.__dict__)

            # Remove and add the object back. Order should be unchanged.
            l.a = None
            self.assertIsNone(l.a)
            self.assertEqual(get_list(), [b])
            l.a = a
            self.assertIs(l.a, a)
            self.assertEqual(get_list(), [a, b])

            # Replace object with another one. Order should be unchanged.
            l.a = c
            self.assertIs(l.a, c)
            self.assertEqual(get_list(), [c, b])

            # Remove and reassign an attribute. It should appear at the end of the list now.
            del l.a
            self.assertFalse(hasattr(l, 'a'))
            l.a = a
            self.assertIs(l.a, a)
            self.assertEqual(get_list(), [b, a])

        test_assignments(lambda: list(l.parameters()), a, b, c)
        del l.a, l.b
        self.assertEqual(list(l.parameters()), [])

        test_assignments(lambda: list(l.children()), q, r, w)
        del l.a, l.b
        self.assertEqual(list(l.children()), [])

        buf = torch.randn(10)
        l.register_buffer('buf', buf)
        self.assertIs(l.buf, buf)
        l.buf = None
        self.assertIs(l.buf, None)
        self.assertNotIn('buf', l.__dict__)  # should be stored in l._buffers
        l.buf = buf
        self.assertIn('buf', l.state_dict())
        self.assertEqual(l.state_dict()['buf'], buf)

    def test_Conv2d_inconsistent_types(self):
        inputs = torch.randn(4, 1, 7, 7, dtype=torch.float)
        weights = torch.randn(1, 1, 3, 3, dtype=torch.double)
        # inconsistent types should raise an exception
        self.assertRaises(RuntimeError, lambda: nn.functional.conv2d(inputs, weights))
        # but it should work with the same type
        nn.functional.conv2d(inputs.float(), weights.float())

    @unittest.skipIf(not TEST_CUDA, 'CUDA not available')
    def test_Conv2d_inconsistent_types_on_GPU_without_cudnn(self):
        inputs = torch.randn(4, 1, 7, 7, dtype=torch.float, device="cuda")
        weights = torch.randn(1, 1, 3, 3, dtype=torch.double, device="cuda")
        bias = torch.randn(1, dtype=torch.double, device="cuda")

        with torch.backends.cudnn.flags(enabled=False):
            # inconsistent types should raise an exception
            self.assertRaises(RuntimeError, lambda: nn.functional.conv2d(inputs, weights))
            self.assertRaises(RuntimeError, lambda: nn.functional.conv2d(inputs, weights.float(), bias))

            # but it should work with the same type
            nn.functional.conv2d(inputs.float(), weights.float(), bias.float())

    @unittest.skipIf(not TEST_CUDA, 'CUDA not available')
    @unittest.skipIf(not TEST_CUDNN, 'CUDNN not available')
    def test_cudnn_non_contiguous(self):
        x = torch.randn(192, 16, 50).cuda()
        x = x.permute(0, 2, 1).contiguous().permute(0, 2, 1)
        m = torch.nn.Conv1d(
            in_channels=16,
            out_channels=32,
            kernel_size=2,
            bias=True).cuda()
        result = m(x)

    @unittest.skipIf(not TEST_CUDA, 'CUDA not available')
    @unittest.skipIf(not TEST_CUDNN, 'CUDNN not available')
    def test_Conv2d_inconsistent_types_on_GPU_with_cudnn(self):
        inputs = torch.randn(4, 1, 7, 7, dtype=torch.float, device="cuda")
        weights = torch.randn(1, 1, 3, 3, dtype=torch.double, device="cuda")
        bias = torch.randn(1, dtype=torch.double, device="cuda")

        with torch.backends.cudnn.flags(enabled=True):
            # inconsistent types should raise an exception
            self.assertRaises(RuntimeError, lambda: nn.functional.conv2d(inputs, weights))
            self.assertRaises(RuntimeError, lambda: nn.functional.conv2d(inputs, weights.float(), bias))

            # but it should work with the same type
            nn.functional.conv2d(inputs.float(), weights.float(), bias.float())

    @unittest.skipIf(not TEST_CUDA, 'CUDA not available')
    @unittest.skipIf(not TEST_CUDNN, 'CUDNN not available')
    @repeat_test_for_types(ALL_TENSORTYPES2)
    def test_Conv2d_deterministic_cudnn(self, dtype=torch.float):
        inputs = torch.randn(2, 3, 5, 5, device="cuda", dtype=dtype, requires_grad=True)
        with cudnn.flags(enabled=True, benchmark=True, deterministic=True):
            conv1 = torch.nn.Conv2d(3, 3, 3).to("cuda", dtype)
            conv2 = torch.nn.Conv2d(3, 3, 3).to("cuda", dtype)
            conv2.bias.data.copy_(conv1.bias.data)
            conv2.weight.data.copy_(conv1.weight.data)
            out1 = conv1(inputs)
            out2 = conv2(inputs)
            self.assertEqual(out1, out2, prec=0.0)
            y = torch.randn(out1.size(), device="cuda", dtype=dtype)
            out1.backward(y)
            out2.backward(y)
            self.assertEqual(conv1.bias.grad.data, conv2.bias.grad.data, prec=0.0)
            self.assertEqual(conv1.weight.grad.data, conv2.weight.grad.data, prec=0.0)

    def test_Conv2d_missing_argument(self):
        c = nn.Conv2d(3, 3, 3)
        self.assertRaises(TypeError, lambda: c(None))

    def test_Conv2d_backward_twice(self):
        input = torch.randn(2, 3, 5, 5)
        c = nn.Conv2d(3, 3, 3)
        o1 = c(input)
        o1.sum().backward()
        self.assertRaisesRegex(RuntimeError, 'Specify retain_graph=True',
                               lambda: o1.sum().backward())

    @unittest.skipIf(not TEST_CUDA, 'CUDA not available')
    @repeat_test_for_types(ALL_TENSORTYPES2)
    def test_Conv2d_large_workspace(self, dtype=torch.float):
        # These sizes require huge cuDNN workspaces. Make sure we choose a
        # reasonable algorithm that does not run out of memory
        sizes = [
            (1, 256, 109, 175),
            (1, 256, 80, 128),
            (1, 256, 120, 192),
        ]

        def run_test(benchmark):
            with torch.backends.cudnn.flags(benchmark=benchmark):
                conv = torch.nn.Conv2d(256, 256, kernel_size=3, padding=1).to("cuda", dtype)
                for size in sizes:
                    x = torch.randn(size, device="cuda", dtype=dtype)
                    out = conv(x.detach().clone().requires_grad_())
                    out.backward(torch.ones_like(out))

        run_test(benchmark=False)
        run_test(benchmark=True)

    def test_conv_modules_raise_error_on_incorrect_input_size(self):
        for dtype in [torch.bfloat16, torch.double, torch.float]:
            modules = [nn.Conv1d(3, 8, 3).to(dtype), nn.ConvTranspose1d(3, 8, 3).to(dtype),
                       nn.Conv2d(3, 8, 3).to(dtype), nn.ConvTranspose2d(3, 8, 3).to(dtype),
                       nn.Conv3d(3, 8, 3).to(dtype), nn.ConvTranspose3d(3, 8, 3).to(dtype)]

            invalid_input_dims = [(2, 4), (2, 4),
                                  (3, 5), (3, 5),
                                  (4, 6), (4, 6)]

            for invalid_dims, module in zip(invalid_input_dims, modules):
                for dims in invalid_dims:
                    input = torch.empty(torch.Size((3, ) * dims))
                    self.assertRaises(RuntimeError, lambda: module(input))

    def test_conv_shapecheck(self):
        def test(should_raise, module, input_size, dtype):
            input = torch.empty(3, *input_size).to(dtype)
            if should_raise:
                self.assertRaises(RuntimeError, lambda: module(input))
            else:
                # just run it to ensure no exception raised.
                module(input)

        for dtype in [torch.bfloat16, torch.float, torch.double]:
            # Conv1d
            test(True, nn.Conv1d(1, 1, 3).to(dtype), (1, 2), dtype)
            test(True, nn.Conv1d(1, 1, 3, stride=2).to(dtype), (1, 2), dtype)
            test(False, nn.Conv1d(1, 1, 2).to(dtype), (1, 2), dtype)
            test(False, nn.Conv1d(1, 1, 2, stride=2).to(dtype), (1, 2), dtype)
            test(False, nn.Conv1d(1, 1, 3, stride=2, padding=1).to(dtype), (1, 2), dtype)

            # Conv2d
            test(True, nn.Conv2d(1, 1, (3, 3)).to(dtype), (1, 2, 2), dtype)
            test(False, nn.Conv2d(1, 1, (3, 3)).to(dtype), (1, 3, 3), dtype)
            test(False, nn.Conv2d(1, 1, (3, 3), padding=1).to(dtype), (1, 2, 2), dtype)

            # Conv3D
            test(True, nn.Conv3d(1, 1, (3, 3, 3)).to(dtype), (1, 2, 2, 2), dtype)
            test(False, nn.Conv3d(1, 1, (3, 3, 3)).to(dtype), (1, 3, 3, 3), dtype)
            test(False, nn.Conv3d(1, 1, (3, 3, 3), padding=1).to(dtype), (1, 2, 2, 2), dtype)

    def test_ConvTranspose2d_output_size(self):
        m = nn.ConvTranspose2d(3, 4, 3, 3, 0, 2)
        i = torch.randn(2, 3, 6, 6)
        for h in range(15, 22):
            for w in range(15, 22):
                if 18 <= h <= 20 and 18 <= w <= 20:
                    output = m(i, output_size=(h, w))
                    self.assertEqual(output.size()[2:], (h, w))
                else:
                    self.assertRaises(ValueError, lambda: m(i, (h, w)))

    def test_ConvTranspose3d_correct_output_size(self):
        # Check that ConvTranspose3d can take a 5d output_size.
        m = nn.ConvTranspose3d(2, 2, 2)
        i = torch.rand(1, 2, 1, 1, 1)
        out = m(i, output_size=(1, 2, 2, 2, 2))

    @unittest.skipIf(not TEST_CUDA, 'CUDA not available')
    def test_ConvTranspose2d_half_cublas_gemm(self):
        with torch.backends.cudnn.flags(enabled=False):
            inputs = torch.randn(1, 1, 16, 16, device='cuda', dtype=torch.half)
            deconv = nn.ConvTranspose2d(
                1, 1, 3, stride=2, padding=1, output_padding=1).cuda().half()
            output = deconv(inputs)
            output.mean().backward()

    # For https://github.com/pytorch/pytorch/pull/1273
    # Almost identical to the above `test_Conv2d_naive_groups`
    def test_Conv2d_groups_nobias(self):
        dev_dtypes = [("cpu", torch.float)]
        if TEST_CUDA:
            dev_dtypes += [("cuda", torch.float), ("cuda", torch.half)]
        if TEST_WITH_ROCM:
            dev_dtypes += [("cuda", torch.bfloat16)]
        for device, dtype in dev_dtypes:
            m = nn.Conv2d(4, 4, kernel_size=3, groups=2, bias=False).to(device, dtype)
            i = torch.randn(2, 4, 6, 6, device=device, dtype=dtype, requires_grad=True)
            output = m(i)
            grad_output = torch.randn(2, 4, 4, 4, device=device, dtype=dtype)
            output.backward(grad_output)

            m1 = nn.Conv2d(2, 2, kernel_size=3, bias=False).to(device, dtype)
            m1.weight.data.copy_(m.weight.data[:2])
            i1 = i.data[:, :2].contiguous().requires_grad_(True)
            output1 = m1(i1)
            output1.backward(grad_output[:, :2].contiguous())

            m2 = nn.Conv2d(2, 2, kernel_size=3, bias=False).to(device, dtype)
            m2.weight.data.copy_(m.weight.data[2:])
            i2 = i.data[:, 2:].contiguous().requires_grad_(True)
            output2 = m2(i2)
            output2.backward(grad_output[:, 2:].contiguous())

            self.assertEqual(output, torch.cat([output1, output2], 1))
            self.assertEqual(i.grad.data,
                             torch.cat([i1.grad.data, i2.grad.data], 1),
                             dtype2prec[dtype])
            self.assertEqual(m.weight.grad.data,
                             torch.cat([m1.weight.grad.data, m2.weight.grad.data], 0),
                             1e-1 if dtype == torch.half else dtype2prec[dtype])

    # Almost identical to the above `test_Conv2d_naive_groups`
    # Covering special case when group > 1, input-channel / group < 16 and output-channel is multiple of 16
    # See also https://github.com/pytorch/pytorch/pull/18463#issuecomment-476563686
    # and https://github.com/pytorch/pytorch/pull/18463#issuecomment-477001024
    def test_Conv2d_groups_nobias_v2(self):
        torch.manual_seed(123)
        dev_dtypes = [("cpu", torch.float)]
        if TEST_CUDA:
            dev_dtypes += [("cuda", torch.float), ("cuda", torch.half)]
        if TEST_WITH_ROCM:
            dev_dtypes += [("cuda", torch.bfloat16)]
        for device, dtype in dev_dtypes:
            m = nn.Conv2d(4, 16, kernel_size=3, groups=2, bias=False).to(device, dtype)
            i = torch.randn(2, 4, 6, 6, device=device, dtype=dtype, requires_grad=True)
            output = m(i)
            grad_output = torch.randn(2, 16, 4, 4, device=device, dtype=dtype)
            output.backward(grad_output)

            m1 = nn.Conv2d(2, 8, kernel_size=3, bias=False).to(device, dtype)
            m1.weight.data.copy_(m.weight.data[:8])
            i1 = i.data[:, :2].contiguous().requires_grad_(True)
            output1 = m1(i1)
            output1.backward(grad_output[:, :8].contiguous())

            m2 = nn.Conv2d(2, 8, kernel_size=3, bias=False).to(device, dtype)
            m2.weight.data.copy_(m.weight.data[8:])
            i2 = i.data[:, 2:].contiguous().requires_grad_(True)
            output2 = m2(i2)
            output2.backward(grad_output[:, 8:].contiguous())

            self.assertEqual(output, torch.cat([output1, output2], 1))
            self.assertEqual(i.grad.data,
                             torch.cat([i1.grad.data, i2.grad.data], 1),
                             dtype2prec[dtype])
            self.assertEqual(m.weight.grad.data,
                             torch.cat([m1.weight.grad.data, m2.weight.grad.data], 0),
                             1e-1 if dtype == torch.half else dtype2prec[dtype])

    # Very similar to test_Conv2d_naive_groups but with special care to handle
    # the number of groups == number of input channels
    @unittest.skipIf(not TEST_CUDA, 'CUDA not available')
    @repeat_test_for_types(ALL_TENSORTYPES)
    def test_Conv2d_depthwise_naive_groups_cuda(self, dtype=torch.float):
        for depth_multiplier in [1, 2]:
            m = nn.Conv2d(2, 2 * depth_multiplier, kernel_size=3, groups=2).to("cuda", dtype)
            i = torch.randn(2, 2, 6, 6, device="cuda", dtype=dtype).div_(2).requires_grad_()
            output = m(i)
            grad_output = torch.randn(2, 2 * depth_multiplier, 4, 4, device="cuda", dtype=dtype) / 2
            output.backward(grad_output)

            offset = 1 * depth_multiplier

            m1 = nn.Conv2d(1, 1 * depth_multiplier, kernel_size=3).to("cuda", dtype)
            m1.weight.data = m.weight.data[:offset].clone()
            m1.bias.data = m.bias.data[:offset].clone()
            i1 = i.detach()[:, :1].clone().requires_grad_()
            output1 = m1(i1)
            output1.backward(grad_output[:, :offset].contiguous())

            m2 = nn.Conv2d(1, 1 * depth_multiplier, kernel_size=3).to("cuda", dtype)
            m2.weight.data.copy_(m.weight.data[offset:])
            m2.bias.data.copy_(m.bias.data[offset:])
            i2 = i.detach()[:, 1:].clone().requires_grad_()
            output2 = m2(i2)
            output2.backward(grad_output[:, offset:].contiguous())

            self.assertEqual(output, torch.cat([output1, output2], 1),
                             prec=dtype2prec[dtype])
            self.assertEqual(i.grad.data,
                             torch.cat([i1.grad.data, i2.grad.data], 1),
                             prec=dtype2prec[dtype])
            self.assertEqual(m.bias.grad.data,
                             torch.cat([m1.bias.grad.data,
                                        m2.bias.grad.data], 0),
                             prec=dtype2prec[dtype])
            self.assertEqual(m.weight.grad.data,
                             torch.cat([m1.weight.grad.data,
                                        m2.weight.grad.data], 0),
                             prec=dtype2prec[dtype])

    def test_MaxUnpool2d_output_size(self):
        m = nn.MaxPool2d(3, stride=2, return_indices=True)
        mu = nn.MaxUnpool2d(3, stride=2)
        big_t = torch.rand(1, 1, 6, 6)
        big_t[0][0][4][4] = 100
        output_big, indices_big = m(big_t)
        self.assertRaises(RuntimeError, lambda: mu(output_big, indices_big))

        small_t = torch.rand(1, 1, 5, 5)
        for i in range(0, 4, 2):
            for j in range(0, 4, 2):
                small_t[:, :, i, j] = 100
        output_small, indices_small = m(small_t)
        for h in range(3, 10):
            for w in range(3, 10):
                if 4 <= h <= 6 and 4 <= w <= 6:
                    size = (h, w)
                    if h == 6:
                        size = (1, 1) + size

                    mu(output_small, indices_small, output_size=size)
                else:
                    self.assertRaises(ValueError, lambda: mu(output_small, indices_small, (h, w)))

    def test_container_copy(self):
        class Model(nn.Module):
            def __init__(self):
                super(Model, self).__init__()
                self.linear = nn.Linear(4, 5)

            def forward(self, input):
                return self.linear(input)

        input = torch.randn(2, 4)

        model = Model()
        model_cp = deepcopy(model)
        self.assertEqual(model(input).data, model_cp(input).data)

        model_cp.linear.weight.data[:] = 2
        self.assertNotEqual(model(input).data, model_cp(input).data)

    def test_RNN_cell(self):
        # this is just a smoke test; these modules are implemented through
        # autograd so no Jacobian test is needed
        for module in (nn.RNNCell, nn.GRUCell):
            for bias in (True, False):
                input = torch.randn(3, 10)
                hx = torch.randn(3, 20)
                cell = module(10, 20, bias=bias)
                for _ in range(6):
                    hx = cell(input, hx)

                hx.sum().backward()

    def _test_loss_equal_input_target_shape(self, cast):
        # Tests losses whose inputs should have the same size.
        losses = {
            'mse_loss': lambda x, y: F.mse_loss(x, y),
            'l1_loss': lambda x, y: F.l1_loss(x, y),
            'smooth_l1_loss': lambda x, y: F.smooth_l1_loss(x, y),
            'kl_div': lambda x, y: F.kl_div(x, y),
            'poisson_nll_loss': lambda x, y: F.poisson_nll_loss(x, y),
        }

        input = cast(torch.randn(3, 5))
        target = cast(torch.randn(5, 3))
        for _name, fn in losses.items():
            self.assertRaises(Exception, lambda: fn(input, target))

    def test_loss_equal_input_target_shape(self):
        self._test_loss_equal_input_target_shape(lambda x: x)

    def test_mse_loss_size_warning(self):
        i = torch.randn((10, 1), requires_grad=True)
        t = torch.randn((10,))
        with warnings.catch_warnings(record=True) as w:
            # Ensure warnings are being shown
            warnings.simplefilter("always")
            # Trigger Warning
            F.mse_loss(i, t)
            # Check warning occurs
            self.assertEqual(len(w), 1)
            self.assertIn('Please ensure they have the same size.', str(w[0]))

    def test_nll_loss_mismatched_batch(self):
        x = torch.randn((10, 3), requires_grad=True)
        # t should have size (10,)
        t = torch.zeros((3,), dtype=torch.int64)
        with self.assertRaisesRegex(ValueError, 'Expected.*batch_size'):
            F.nll_loss(x, t)

    def test_nll_loss_out_of_bounds_ignore_index(self):
        x = torch.randn(6, 3, requires_grad=True)
        t = torch.tensor([0, 1, 255, 0, 1, 2], dtype=torch.int64)
        for reduction in ['mean', 'none']:
            F.nll_loss(x, t, ignore_index=255, reduction=reduction).sum().backward()

    def test_poisson_nll_loss_reduction_modes(self):
        input = torch.tensor([0.5, 1.5, 2.5])
        target = torch.tensor([1., 2., 3.])
        component_wise_loss = torch.exp(input) - target * input
        self.assertEqual(component_wise_loss,
                         F.poisson_nll_loss(input, target, reduction='none'))
        self.assertEqual(torch.sum(component_wise_loss),
                         F.poisson_nll_loss(input, target, reduction='sum'))
        self.assertEqual(torch.mean(component_wise_loss),
                         F.poisson_nll_loss(input, target, reduction='mean'))
        with self.assertRaisesRegex(ValueError, 'is not valid'):
            F.poisson_nll_loss(input, target, reduction='total')

    def test_KLDivLoss_batch_mean(self):
        input_shape = (2, 5)
        log_prob1 = F.log_softmax(torch.randn(input_shape), 1)
        prob2 = F.softmax(torch.randn(input_shape), 1)

        loss = nn.KLDivLoss(reduction='batchmean')
        l = loss(log_prob1, prob2)

        loss_none_reduce = nn.KLDivLoss(reduction='sum')(log_prob1, prob2)
        expected = loss_none_reduce / input_shape[0]

        self.assertEqual(l, expected)

    def test_CTCLoss_typechecks(self):
        target_lengths = torch.tensor([30, 25, 20])
        input_lengths = torch.tensor([50, 50, 50])
        targets = torch.randint(1, 15, (sum(target_lengths),), dtype=torch.int)
        log_probs = torch.randn(50, 3, 15, dtype=torch.float).log_softmax(2)
        with self.assertRaises(RuntimeError):
            _input_lengths = input_lengths.to(dtype=torch.float)
            torch.nn.functional.ctc_loss(log_probs, targets, _input_lengths, target_lengths)
        with self.assertRaises(RuntimeError):
            target_lengths = target_lengths.to(dtype=torch.float)
            torch.nn.functional.ctc_loss(log_probs, targets, input_lengths, target_lengths)

    @unittest.skipIf(not TEST_CUDA, 'CUDA not available')
    def test_CTCLoss_lengthchecks_cuda(self):
        target_lengths = [30, 25, 20]
        input_lengths = [50, 50, 50]
        targets = torch.randint(1, 15, (3, 29), dtype=torch.long, device='cuda')
        log_probs = torch.randn(50, 3, 15, dtype=torch.float, device='cuda').log_softmax(2)
        with self.assertRaises(RuntimeError):
            torch.nn.functional.ctc_loss(log_probs, targets, input_lengths, target_lengths)

    def test_CTCLoss_lengthchecks_cpu(self):
        target_lengths = [30, 25, 20]
        input_lengths = [50, 50, 50]
        targets = torch.randint(1, 15, (3, 29), dtype=torch.int)
        log_probs = torch.randn(50, 3, 15, dtype=torch.float).log_softmax(2)
        with self.assertRaises(RuntimeError):
            torch.nn.functional.ctc_loss(log_probs, targets, input_lengths, target_lengths)

    @unittest.skipIf(not TEST_CUDA, 'CUDA not available')
    def test_CTCLoss_long_targets(self):
        input_length = 4000
        vocab_size = 3
        batch_size = 4
        target_length = 1200

        log_probs = torch.randn(input_length, batch_size, vocab_size).log_softmax(2).requires_grad_()
        targets = torch.randint(low=1, high=vocab_size - 1, size=(batch_size, target_length), dtype=torch.long)
        input_lengths = batch_size * [input_length]
        target_lengths = batch_size * [target_length]

        res_cpu = torch.nn.functional.ctc_loss(log_probs, targets, input_lengths, target_lengths,
                                               reduction='sum', zero_infinity=True)
        grad_out = torch.randn_like(res_cpu)
        grad_cpu, = torch.autograd.grad(res_cpu, log_probs, grad_out)

        with torch.backends.cudnn.flags(enabled=False):
            res_gpu = torch.nn.functional.ctc_loss(log_probs.cuda(), targets.cuda(), input_lengths, target_lengths,
                                                   reduction='sum', zero_infinity=True)
            grad_gpu, = torch.autograd.grad(res_gpu, log_probs, grad_out.cuda())
        self.assertAlmostEqual(res_cpu, res_gpu, delta=1e-4)
        self.assertAlmostEqual(grad_cpu, grad_gpu, delta=1e-4)

    @unittest.skipIf(not TEST_CUDA, 'CUDA not available')
    def test_CTCLoss_zero_infinity(self):
        target_lengths = [60, 25, 20]
        input_lengths = [50, 50, 50]
        targets = torch.randint(1, 15, (sum(target_lengths),), dtype=torch.int, device='cuda')
        log_probs = torch.randn(50, 3, 15, dtype=torch.float, device='cuda').log_softmax(2).requires_grad_()
        res = torch.nn.functional.ctc_loss(log_probs, targets, input_lengths, target_lengths,
                                           reduction='sum', zero_infinity=True)
        with torch.backends.cudnn.flags(enabled=False):
            res2 = torch.nn.functional.ctc_loss(log_probs, targets.cuda().long(), input_lengths, target_lengths,
                                                reduction='sum', zero_infinity=True)
        res_cpu = torch.nn.functional.ctc_loss(log_probs.cpu(), targets.cpu(), input_lengths, target_lengths,
                                               reduction='sum', zero_infinity=True)

        self.assertAlmostEqual(res2, res, delta=1e-4)
        self.assertAlmostEqual(res_cpu, res.cpu(), delta=1e-4)
        g1, = torch.autograd.grad(res, log_probs)
        g2, = torch.autograd.grad(res2, log_probs)
        g3, = torch.autograd.grad(res_cpu, log_probs)
        self.assertAlmostEqual(g2, g3, delta=1e-4)
        self.assertAlmostEqual(g1, g2, delta=1e-4)
        self.assertTrue((g1 == g1).all().item())  # check that we don't have NaN

    def test_RNN_cell_no_broadcasting(self):
        def test(cell_module, input, hx, input_size, hidden_size):
            cell = cell_module(input_size, hidden_size)
            self.assertRaises(RuntimeError, lambda: cell(input, hx))

        def test_all(hidden_size, bad_hx, good_hx, input_size, input):
            test(nn.RNNCell, input, bad_hx, input_size, hidden_size)
            test(nn.GRUCell, input, bad_hx, input_size, hidden_size)
            test(nn.LSTMCell, input, (bad_hx, good_hx), input_size, hidden_size)
            test(nn.LSTMCell, input, (good_hx, bad_hx), input_size, hidden_size)

        hidden_size = 20
        input_size = 10
        input = torch.randn(3, input_size)
        bad_hx = torch.randn(1, hidden_size)
        good_hx = torch.randn(3, hidden_size)

        # Test hidden/input batch size broadcasting
        test_all(hidden_size, bad_hx, good_hx, input_size, input)

        # Test hx's hidden_size vs module's hidden_size broadcasting
        bad_hx = torch.randn(3, 1)
        test_all(hidden_size, bad_hx, good_hx, input_size, input)

        # Test input's input_size vs module's input_size broadcasting
        bad_input = torch.randn(3, 1)
        test_all(hidden_size, good_hx, good_hx, input_size, bad_input)

    def test_invalid_dropout_p(self):
        v = torch.ones(1)
        self.assertRaises(ValueError, lambda: nn.Dropout(-0.1))
        self.assertRaises(ValueError, lambda: nn.Dropout(1.1))
        self.assertRaises(ValueError, lambda: nn.Dropout2d(-0.1))
        self.assertRaises(ValueError, lambda: nn.Dropout2d(1.1))
        self.assertRaises(ValueError, lambda: nn.Dropout3d(-0.1))
        self.assertRaises(ValueError, lambda: nn.Dropout3d(1.1))
        self.assertRaises(ValueError, lambda: F.dropout(v, -0.1))
        self.assertRaises(ValueError, lambda: F.dropout(v, 1.1))

    def test_pad_sequence(self):
        def pad(tensor, length):
            return torch.cat(
                [tensor.data, tensor.data.new(
                    length - tensor.size(0), *tensor.size()[1:]).zero_()])

        # single dimensional
        a = torch.tensor([1, 2, 3])
        b = torch.tensor([4, 5])
        c = torch.tensor([6])

        # batch_first = true
        expected = torch.tensor([[4, 5, 0], [1, 2, 3], [6, 0, 0]])
        padded = rnn_utils.pad_sequence([b, a, c], True)
        self.assertEqual(padded, expected)

        # batch_first = false
        padded = rnn_utils.pad_sequence([b, a, c])
        self.assertEqual(padded, expected.transpose(0, 1))

        # pad with non-zero value
        expected = torch.tensor([[4, 5, 1], [1, 2, 3], [6, 1, 1]])
        padded = rnn_utils.pad_sequence([b, a, c], True, 1)
        self.assertEqual(padded, expected)

        # Test pad sorted sequence
        expected = torch.tensor([[1, 2, 3], [4, 5, 0], [6, 0, 0]])
        padded = rnn_utils.pad_sequence([a, b, c], True)
        self.assertEqual(padded, expected)

        # more dimensions
        maxlen = 9
        for num_dim in (0, 1, 2, 3):
            sequences = []
            trailing_dims = [4] * num_dim
            for i in range(1, maxlen + 1):
                seq_len = i * i
                sequences.append(torch.rand(seq_len, 5, *trailing_dims))
            random.shuffle(sequences)
            expected = []
            for seq in sequences:
                expected.append(pad(seq, maxlen * maxlen))
            # batch first = true
            expected = torch.stack(expected)
            padded = rnn_utils.pad_sequence(sequences, True)
            self.assertEqual(padded, expected)

            # batch first = false
            padded = rnn_utils.pad_sequence(sequences)
            self.assertEqual(padded, expected.transpose(0, 1))

    def test_pack_sequence(self):
        def _compatibility_test(sequences, lengths, batch_first, enforce_sorted=False):
            padded = rnn_utils.pad_sequence(sequences, batch_first)
            packed = rnn_utils.pack_sequence(sequences, enforce_sorted)
            unpacked = rnn_utils.pad_packed_sequence(packed, batch_first)
            self.assertEqual(padded, unpacked[0])
            pack_padded = rnn_utils.pack_padded_sequence(
                padded, lengths, batch_first, enforce_sorted)
            self.assertEqual(packed, pack_padded)

        # single dimensional
        a = torch.tensor([1, 2, 3])
        b = torch.tensor([4, 5])
        c = torch.tensor([6])
        packed = rnn_utils.pack_sequence([a, b, c], enforce_sorted=False)
        expected = torch.tensor([1, 4, 6, 2, 5, 3])
        self.assertEqual(packed.batch_sizes, [3, 2, 1])
        self.assertEqual(packed.data.data, expected)
        self.assertEqual(packed.sorted_indices, [0, 1, 2])
        self.assertEqual(packed.unsorted_indices, [0, 1, 2])

        packed_unsorted = rnn_utils.pack_sequence([b, c, a], enforce_sorted=False)
        self.assertEqual(packed_unsorted.batch_sizes, [3, 2, 1])
        self.assertEqual(packed_unsorted.data.data, expected)
        self.assertEqual(packed_unsorted.sorted_indices, [2, 0, 1])
        self.assertEqual(packed_unsorted.unsorted_indices, [1, 2, 0])

        # single dimensional, enforce_sorted = True
        packed_enforce_sorted = rnn_utils.pack_sequence([a, b, c], enforce_sorted=True)
        self.assertEqual(packed_enforce_sorted.batch_sizes, [3, 2, 1])
        self.assertEqual(packed_enforce_sorted.data.data, expected)
        self.assertTrue(packed_enforce_sorted.sorted_indices is None)
        self.assertTrue(packed_enforce_sorted.unsorted_indices is None)

        with self.assertRaisesRegex(RuntimeError, 'must be sorted in decreasing order'):
            rnn_utils.pack_sequence([b, c, a], enforce_sorted=True)

        with self.assertRaisesRegex(RuntimeError, 'You can pass `enforce_sorted=False`'):
            rnn_utils.pack_sequence([b, c, a], enforce_sorted=True)

        # more dimensions
        maxlen = 9
        for num_dim in (0, 1, 2, 3):
            sequences = []
            lengths = []
            trailing_dims = [4] * num_dim
            for i in range(maxlen, 0, -1):
                seq_len = i * i
                lengths.append(seq_len)
                sequences.append(torch.rand(seq_len, 5, *trailing_dims))
            unsorted_sequences = [s.clone() for s in sequences]
            random.shuffle(unsorted_sequences)
            unsorted_sequences_lengths = [t.size(0) for t in unsorted_sequences]

            # compatibility with other utilities
            for batch_first in (True, False):
                for enforce_sorted in (True, False):
                    _compatibility_test(sequences, lengths, batch_first, enforce_sorted)
                _compatibility_test(unsorted_sequences, unsorted_sequences_lengths,
                                    batch_first)

    def test_pack_padded_sequence(self):
        def generate_test_case(sorted_lengths, should_shuffle):
            def pad(tensor, length):
                return torch.cat([tensor, tensor.new(length - tensor.size(0), *tensor.size()[1:]).zero_()])

            max_length = sorted_lengths[0]
            batch_sizes = [sum(map(bool, filter(lambda x: x >= i, sorted_lengths)))
                           for i in range(1, max_length + 1)]
            offset = 0
            padded = torch.cat([pad(i * 100 + torch.arange(1., 5 * l + 1).view(l, 1, 5), max_length)
                                for i, l in enumerate(sorted_lengths, 1)], 1)
            expected_data = [[torch.arange(1., 6) + (i + 1) * 100 + 5 * n for i in range(batch_size)]
                             for n, batch_size in enumerate(batch_sizes)]
            expected_data = list(itertools.chain.from_iterable(expected_data))
            expected_data = torch.stack(expected_data, dim=0)

            if should_shuffle:
                # Shuffle the padded sequence to create an unsorted sequence
                permutation = list(range(len(sorted_lengths)))
                random.shuffle(permutation)

                unsorted_indices = torch.tensor(permutation)
                padded = padded.index_select(1, unsorted_indices)
                lengths = torch.tensor(sorted_lengths).index_select(0, unsorted_indices)
            else:
                unsorted_indices = None
                lengths = sorted_lengths

            return padded.requires_grad_(), lengths, expected_data, batch_sizes, unsorted_indices

        test_cases = [
            # sorted_lengths, should_shuffle
            [[10, 8, 4, 2, 2, 2, 1], False],
            [[11, 10, 8, 6, 4, 3, 1], False],
            [[11, 10, 8, 6, 4, 3, 1], True],
        ]

        for test_case, batch_first in itertools.product(test_cases, (True, False)):
            sorted_lengths, should_shuffle = test_case
            padded, lengths, expected_data, batch_sizes, unsorted_indices = generate_test_case(
                sorted_lengths, should_shuffle)

            src = padded
            if batch_first:
                src = src.transpose(0, 1)

            # check output
            packed = rnn_utils.pack_padded_sequence(src, lengths, batch_first=batch_first,
                                                    enforce_sorted=not should_shuffle)
            self.assertEqual(packed.data.data, expected_data)
            self.assertEqual(packed.batch_sizes, batch_sizes)
            self.assertEqual(packed.unsorted_indices, unsorted_indices)

            # test inverse
            unpacked, unpacked_len = rnn_utils.pad_packed_sequence(packed, batch_first=batch_first)
            self.assertEqual(unpacked, src)
            self.assertEqual(unpacked_len, lengths)

            # check grad
            if padded.grad is not None:
                padded.grad.data.zero_()
            grad_output = unpacked.data.clone().normal_()
            unpacked.backward(grad_output)
            if batch_first:
                grad_output.transpose_(0, 1)
            for i, l in enumerate(lengths):
                self.assertEqual(padded.grad.data[:l, i], grad_output[:l, i])
                if l < 10:
                    self.assertEqual(padded.grad.data[l:, i].abs().sum(), 0)

        # test error messages
        with self.assertRaisesRegex(RuntimeError, 'You can pass `enforce_sorted=False`'):
            packed = rnn_utils.pack_padded_sequence(torch.randn(3, 3), [1, 3, 2])
        with self.assertRaisesRegex(RuntimeError, 'empty tensor'):
            packed = rnn_utils.pack_padded_sequence(torch.randn(0, 0), [])

    def test_LSTM_cell(self):
        # this is just a smoke test; these modules are implemented through
        # autograd so no Jacobian test is needed
        for bias in (True, False):
            input = torch.randn(3, 10)
            hx = torch.randn(3, 20)
            cx = torch.randn(3, 20)
            lstm = nn.LSTMCell(10, 20, bias=bias)
            for _ in range(6):
                hx, cx = lstm(input, (hx, cx))

            (hx + cx).sum().backward()

    @unittest.skipIf(not TEST_CUDA, 'CUDA not available')
    def test_pack_sequence_batch_sizes_throw(self):
        with self.assertRaisesRegex(ValueError, r"batch_sizes should always be on CPU"):
            m = nn.LSTM(3, 4, bidirectional=True, num_layers=2).to('cuda')
            a = torch.rand(5, 3, device='cuda')
            b = torch.tensor([1, 1, 1, 1, 1], device='cuda')
            input = nn.utils.rnn.PackedSequence(a, b)

    def test_Transformer_cell(self):
        # this is just a smoke test; these modules are implemented through
        # autograd so no Jacobian test is needed
        d_model = 512
        nhead = 16
        num_encoder_layers = 4
        num_decoder_layers = 3
        dim_feedforward = 256
        dropout = 0.3
        bsz = 8
        seq_length = 35
        tgt_length = 15

        transformer = nn.Transformer(d_model, nhead, num_encoder_layers, num_decoder_layers,
                                     dim_feedforward, dropout)
        src = torch.randn(seq_length, bsz, d_model)
        src_mask = transformer.generate_square_subsequent_mask(seq_length).double()
        tgt = torch.randn(tgt_length, bsz, d_model)
        tgt_mask = transformer.generate_square_subsequent_mask(tgt_length).double()
        memory_mask = torch.randn(tgt_length, seq_length).double()
        src_key_padding_mask = torch.rand(bsz, seq_length) >= 0.5
        tgt_key_padding_mask = torch.rand(bsz, tgt_length) >= 0.5
        memory_key_padding_mask = torch.rand(bsz, seq_length) >= 0.5

        output = transformer(src, tgt,
                             src_mask=src_mask,
                             tgt_mask=tgt_mask,
                             memory_mask=memory_mask,
                             src_key_padding_mask=src_key_padding_mask,
                             tgt_key_padding_mask=tgt_key_padding_mask,
                             memory_key_padding_mask=memory_key_padding_mask)
        output.sum().backward()

    def test_transformerencoderlayer(self):
        # this is a deterministic test for TransformerEncoderLayer
        d_model = 4
        nhead = 2
        dim_feedforward = 16
        dropout = 0.0
        bsz = 2

        model = nn.TransformerEncoderLayer(d_model, nhead, dim_feedforward, dropout)

        # set constant weights of the model
        for idx, p in enumerate(model.parameters()):
            x = p.data
            sz = x.view(-1).size(0)
            shape = x.shape
            x = torch.cos(torch.arange(0, sz).float().view(shape))
            p.data.copy_(x)

        # deterministic input
        encoder_input = torch.Tensor([[[20, 30, 40, 50]]])
        result = model(encoder_input)
        ref_output = torch.Tensor([[[2.258703, 0.127985, -0.697881, 0.170862]]])
        result = result.detach().numpy()
        ref_output = ref_output.detach().numpy()
        self.assertEqual(tuple(result.shape), tuple(ref_output.shape))
        np.testing.assert_allclose(result, ref_output, atol=1e-5)
        # 0 values are NOT masked. This shouldn't mask anything.
        mask = torch.Tensor([[0]]) == 1
        result = model(encoder_input, src_key_padding_mask=mask)
        result = result.detach().numpy()
        self.assertEqual(tuple(result.shape), tuple(ref_output.shape))
        np.testing.assert_allclose(result, ref_output, atol=1e-5)
        # 1 values are masked. Since there is only 1 input embedding this
        # will result in nan.
        mask = torch.Tensor([[1]]) == 1
        result = model(encoder_input, src_key_padding_mask=mask)
        result = result.detach().numpy()
        self.assertTrue(np.isnan(result).all())

        # deterministic input
        encoder_input = torch.Tensor([[[1, 2, 3, 4]],
                                      [[5, 6, 7, 8]]])
        result = model(encoder_input)
        ref_output = torch.Tensor([[[2.272644, 0.119035, -0.691669, 0.153486]],
                                   [[2.272644, 0.119035, -0.691669, 0.153486]]])
        result = result.detach().numpy()
        ref_output = ref_output.detach().numpy()
        self.assertEqual(tuple(result.shape), tuple(ref_output.shape))
        np.testing.assert_allclose(result, ref_output, atol=1e-5)
        # all 0 which is no masking
        mask = torch.Tensor([[0, 0]]) == 1
        result = model(encoder_input, src_key_padding_mask=mask)
        result = result.detach().numpy()
        self.assertEqual(tuple(result.shape), tuple(ref_output.shape))
        np.testing.assert_allclose(result, ref_output, atol=1e-5)
        mask = torch.Tensor([[1, 0]]) == 1
        result = model(encoder_input, src_key_padding_mask=mask)
        ref_output = torch.Tensor([[[2.301516, 0.092249, -0.679101, 0.103088]],
                                   [[2.301516, 0.092249, -0.679101, 0.103088]]])
        result = result.detach().numpy()
        ref_output = ref_output.detach().numpy()
        self.assertEqual(tuple(result.shape), tuple(ref_output.shape))
        np.testing.assert_allclose(result, ref_output, atol=1e-5)

        # deterministic input
        encoder_input = torch.Tensor([[[0.7462, 0.6653, 0.5679, 0.4891],
                                       [0.5387, 0.1655, 0.3565, 0.0471]],
                                      [[0.8335, 0.2799, 0.5031, 0.2947],
                                       [0.1402, 0.0318, 0.7636, 0.1346]],
                                      [[0.6333, 0.9344, 0.1376, 0.9938],
                                       [0.8924, 0.2872, 0.6692, 0.2944]],
                                      [[0.9897, 0.6915, 0.3154, 0.1733],
                                       [0.8645, 0.3513, 0.3064, 0.0767]],
                                      [[0.8117, 0.2366, 0.4838, 0.7881],
                                       [0.3718, 0.4945, 0.9511, 0.0864]]])
        result = model(encoder_input)
        ref_output = torch.Tensor([[[2.428589, 0.020835, -0.602055, -0.085249],
                                    [2.427987, 0.021213, -0.602496, -0.084103]],
                                   [[2.424689, 0.019155, -0.604793, -0.085672],
                                    [2.413863, 0.022211, -0.612486, -0.072490]],
                                   [[2.433774, 0.021598, -0.598343, -0.087548],
                                    [2.425104, 0.019748, -0.604515, -0.084839]],
                                   [[2.436185, 0.022682, -0.596625, -0.087261],
                                    [2.433556, 0.021891, -0.598509, -0.086832]],
                                   [[2.416246, 0.017512, -0.610712, -0.082961],
                                    [2.422901, 0.024187, -0.606178, -0.074929]]])
        result = result.detach().numpy()
        ref_output = ref_output.detach().numpy()
        self.assertEqual(tuple(result.shape), tuple(ref_output.shape))
        np.testing.assert_allclose(result, ref_output, atol=1e-5)
        # all 0
        mask = torch.zeros([2, 5]) == 1
        result = model(encoder_input, src_key_padding_mask=mask)
        result = result.detach().numpy()
        self.assertEqual(tuple(result.shape), tuple(ref_output.shape))
        np.testing.assert_allclose(result, ref_output, atol=1e-5)
        mask[0, 1] = 1
        mask[1, 3] = 1
        mask[1, 4] = 1
        result = model(encoder_input, src_key_padding_mask=mask)
        ref_output = torch.Tensor([[[2.429026, 0.020793, -0.601741, -0.085642],
                                    [2.428811, 0.021445, -0.601912, -0.084252]],
                                   [[2.425009, 0.019155, -0.604566, -0.085899],
                                    [2.415408, 0.02249 , -0.611415, -0.073]],
                                   [[2.434199, 0.021682, -0.598039, -0.087699],
                                    [2.42598, 0.019941, -0.603896, -0.085091]],
                                   [[2.436457, 0.022736, -0.59643 , -0.08736],
                                    [2.434021, 0.022093, -0.598179, -0.08679]],
                                   [[2.416531, 0.017498, -0.610513, -0.083181],
                                    [2.4242, 0.024653, -0.605266, -0.074959]]])
        result = result.detach().numpy()
        ref_output = ref_output.detach().numpy()
        self.assertEqual(tuple(result.shape), tuple(ref_output.shape))
        np.testing.assert_allclose(result, ref_output, atol=1e-5)

    def test_transformerencoderlayer_gelu(self):
        # this is a deterministic test for TransformerEncoderLayer with gelu activation
        d_model = 4
        nhead = 2
        dim_feedforward = 16
        dropout = 0.0
        bsz = 2
        activation = "gelu"

        model = nn.TransformerEncoderLayer(d_model, nhead, dim_feedforward, dropout, activation)

        # set constant weights of the model
        for idx, p in enumerate(model.parameters()):
            x = p.data
            sz = x.view(-1).size(0)
            shape = x.shape
            x = torch.cos(torch.arange(0, sz).float().view(shape))
            p.data.copy_(x)

        # deterministic input
        encoder_input = torch.Tensor([[[20, 30, 40, 50]]])
        result = model(encoder_input)
        ref_output = torch.Tensor([[[2.249815, 0.131006, -0.702199, 0.177868]]])
        self.assertEqual(tuple(result.shape), tuple(ref_output.shape))
        torch.testing.assert_allclose(result, ref_output)

        # deterministic input
        encoder_input = torch.Tensor([[[1, 2, 3, 4]],
                                      [[5, 6, 7, 8]]])
        result = model(encoder_input)
        ref_output = torch.Tensor([[[2.264103, 0.121417, -0.696012, 0.159724]],
                                   [[2.264103, 0.121417, -0.696012, 0.159724]]])
        self.assertEqual(tuple(result.shape), tuple(ref_output.shape))
        torch.testing.assert_allclose(result, ref_output)

        # deterministic input
        encoder_input = torch.Tensor([[[0.7462, 0.6653, 0.5679, 0.4891],
                                       [0.5387, 0.1655, 0.3565, 0.0471]],
                                      [[0.8335, 0.2799, 0.5031, 0.2947],
                                       [0.1402, 0.0318, 0.7636, 0.1346]],
                                      [[0.6333, 0.9344, 0.1376, 0.9938],
                                       [0.8924, 0.2872, 0.6692, 0.2944]],
                                      [[0.9897, 0.6915, 0.3154, 0.1733],
                                       [0.8645, 0.3513, 0.3064, 0.0767]],
                                      [[0.8117, 0.2366, 0.4838, 0.7881],
                                       [0.3718, 0.4945, 0.9511, 0.0864]]])
        result = model(encoder_input)
        ref_output = torch.Tensor([[[2.42163188, 0.03227153, -0.60714219, -0.05908082],
                                    [2.42151276, 0.03302179, -0.60722523, -0.05762651]],
                                   [[2.41926761, 0.02974034, -0.60879519, -0.0621269],
                                    [2.41626395, 0.03539356, -0.61087842, -0.04978623]],
                                   [[2.42382808, 0.03218872, -0.6055963, -0.06073591],
                                    [2.41983477, 0.03085259, -0.60840145, -0.06046414]],
                                   [[2.42500749, 0.03328855, -0.60476388, -0.0595334],
                                    [2.4237977, 0.03290575, -0.60561789, -0.05940082]],
                                   [[2.41383916, 0.02686345, -0.61256377, -0.06380707],
                                    [2.42000277, 0.03800944, -0.60824798, -0.04754947]]])
        self.assertEqual(tuple(result.shape), tuple(ref_output.shape))
        torch.testing.assert_allclose(result, ref_output)

    def test_transformerdecoderlayer(self):
        # this is a deterministic test for TransformerDecoderLayer
        d_model = 4
        nhead = 2
        dim_feedforward = 16
        dropout = 0.0
        bsz = 2
        seq_length = 5
        tgt_length = 3

        model = nn.TransformerDecoderLayer(d_model, nhead, dim_feedforward, dropout)

        # set constant weights of the model
        for idx, p in enumerate(model.parameters()):
            x = p.data
            sz = x.view(-1).size(0)
            shape = x.shape
            x = torch.cos(torch.arange(0, sz).float().view(shape))
            p.data.copy_(x)

        # deterministic input
        decoder_input = torch.Tensor([[[20, 30, 40, 50]]])
        memory_input = torch.Tensor([[[60, 70, 80, 90]]])
        result = model(decoder_input, memory_input)
        ref_output = torch.Tensor([[[2.314351, 0.094805, -0.671322, 0.101977]]])
        result = result.detach().numpy()
        ref_output = ref_output.detach().numpy()
        self.assertEqual(tuple(result.shape), tuple(ref_output.shape))
        np.testing.assert_allclose(result, ref_output, atol=1e-5)

        # deterministic input
        decoder_input = torch.Tensor([[[9, 10, 11, 12]],
                                     [[11, 12, 13, 14]]])
        memory_input = torch.Tensor([[[1, 2, 3, 4]]])
        result = model(decoder_input, memory_input)
        result = result.detach().numpy()
        ref_output = torch.Tensor([[[2.422245, 0.051716, -0.606338, -0.024756]],
                                   [[2.422245, 0.051716, -0.606338, -0.024756]]])
        ref_output = ref_output.detach().numpy()
        self.assertEqual(tuple(result.shape), tuple(ref_output.shape))
        np.testing.assert_allclose(result, ref_output, atol=1e-5)

        # deterministic input
        decoder_input = torch.Tensor([[[1, 2, 3, 4]],
                                      [[5, 6, 7, 8]]])
        memory_input = torch.Tensor([[[9, 10, 11, 12]],
                                     [[11, 12, 13, 14]]])
        result = model(decoder_input, memory_input)
        ref_output = torch.Tensor([[[2.343536, 0.085561, -0.654954, 0.074991]],
                                   [[2.343536, 0.085561, -0.654954, 0.074991]]])
        result = result.detach().numpy()
        ref_output = ref_output.detach().numpy()
        self.assertEqual(tuple(result.shape), tuple(ref_output.shape))
        np.testing.assert_allclose(result, ref_output, atol=1e-5)

        # deterministic input
        decoder_input = torch.Tensor([[[0.4517, 0.6793, 0.5313, 0.0034],
                                       [0.2678, 0.3677, 0.4459, 0.7166]],
                                      [[0.8100, 0.3716, 0.4096, 0.1976],
                                       [0.6958, 0.8844, 0.6081, 0.8315]],
                                      [[0.0494, 0.9343, 0.5955, 0.3830],
                                       [0.5404, 0.3464, 0.9378, 0.6200]]])
        memory_input = torch.Tensor([[[0.7462, 0.6653, 0.5679, 0.4891],
                                      [0.5387, 0.1655, 0.3565, 0.0471]],
                                     [[0.8335, 0.2799, 0.5031, 0.2947],
                                      [0.1402, 0.0318, 0.7636, 0.1346]],
                                     [[0.6333, 0.9344, 0.1376, 0.9938],
                                      [0.8924, 0.2872, 0.6692, 0.2944]],
                                     [[0.9897, 0.6915, 0.3154, 0.1733],
                                      [0.8645, 0.3513, 0.3064, 0.0767]],
                                     [[0.8117, 0.2366, 0.4838, 0.7881],
                                      [0.3718, 0.4945, 0.9511, 0.0864]]])
        result = model(decoder_input, memory_input)
        ref_output = torch.Tensor([[[2.430065, 0.027862, -0.601136, -0.073096],
                                    [2.431935, 0.028907, -0.599809, -0.072488]],
                                   [[2.428457, 0.027053, -0.602275, -0.073462],
                                    [2.431970, 0.029387, -0.599789, -0.071621]],
                                   [[2.431934, 0.028196, -0.599802, -0.073809],
                                    [2.432306, 0.028858, -0.599542, -0.072846]]])
        result = result.detach().numpy()
        ref_output = ref_output.detach().numpy()
        self.assertEqual(tuple(result.shape), tuple(ref_output.shape))
        np.testing.assert_allclose(result, ref_output, atol=1e-5)

        # key_padding_mask
        key_padding_mask = torch.zeros(2, 3) == 1
        result = model(decoder_input, memory_input, tgt_key_padding_mask=key_padding_mask)
        ref_output = torch.Tensor([[[2.430065, 0.027862, -0.601136, -0.073096],
                                    [2.431935, 0.028907, -0.599809, -0.072488]],
                                   [[2.428457, 0.027053, -0.602275, -0.073462],
                                    [2.431970, 0.029387, -0.599789, -0.071621]],
                                   [[2.431934, 0.028196, -0.599802, -0.073809],
                                    [2.432306, 0.028858, -0.599542, -0.072846]]])
        result = result.detach().numpy()
        ref_output = ref_output.detach().numpy()
        self.assertEqual(tuple(result.shape), tuple(ref_output.shape))
        np.testing.assert_allclose(result, ref_output, atol=1e-5)

        # key_padding_mask
        key_padding_mask[0, 2] = 1
        key_padding_mask[1, 1] = 1
        key_padding_mask[1, 2] = 1
        result = model(decoder_input, memory_input, tgt_key_padding_mask=key_padding_mask)
        ref_output = torch.Tensor([[[2.430025, 0.027643, -0.601164, -0.073476],
                                    [2.4323, 0.029375, -0.599553, -0.071881]],
                                   [[2.428523, 0.026838, -0.602226, -0.07391],
                                    [2.432634, 0.029842, -0.599318, -0.071253]],
                                   [[2.432278, 0.028152, -0.599555, -0.074139],
                                    [2.432659, 0.029244, -0.599294, -0.072382]]])
        result = result.detach().numpy()
        ref_output = ref_output.detach().numpy()
        self.assertEqual(tuple(result.shape), tuple(ref_output.shape))
        np.testing.assert_allclose(result, ref_output, atol=1e-5)

        # memory_key_padding_mask
        key_padding_mask = torch.zeros(2, 5) == 1
        result = model(decoder_input, memory_input, memory_key_padding_mask=key_padding_mask)
        ref_output = torch.Tensor([[[2.430065, 0.027862, -0.601136, -0.073096],
                                    [2.431935, 0.028907, -0.599809, -0.072488]],
                                   [[2.428457, 0.027053, -0.602275, -0.073462],
                                    [2.431970, 0.029387, -0.599789, -0.071621]],
                                   [[2.431934, 0.028196, -0.599802, -0.073809],
                                    [2.432306, 0.028858, -0.599542, -0.072846]]])
        result = result.detach().numpy()
        ref_output = ref_output.detach().numpy()
        self.assertEqual(tuple(result.shape), tuple(ref_output.shape))
        np.testing.assert_allclose(result, ref_output, atol=1e-5)

        # memory_key_padding_mask
        key_padding_mask[0, 4] = 1
        key_padding_mask[1, 3] = 1
        key_padding_mask[1, 4] = 1
        result = model(decoder_input, memory_input, memory_key_padding_mask=key_padding_mask)
        ref_output = torch.Tensor([[[2.429757, 0.027358, -0.601351, -0.073816],
                                    [2.432692, 0.028583, -0.599263, -0.073634]],
                                   [[2.428247, 0.02662, -0.602419, -0.074123],
                                    [2.432657, 0.029055, -0.599293, -0.072732]],
                                   [[2.431515, 0.027687, -0.600096, -0.074459],
                                    [2.433075, 0.028543, -0.598987, -0.073985]]])
        result = result.detach().numpy()
        ref_output = ref_output.detach().numpy()
        self.assertEqual(tuple(result.shape), tuple(ref_output.shape))
        np.testing.assert_allclose(result, ref_output, atol=1e-5)

    def test_transformerdecoderlayer_gelu(self):
        # this is a deterministic test for TransformerDecoderLayer with gelu activation
        d_model = 4
        nhead = 2
        dim_feedforward = 16
        dropout = 0.0
        bsz = 2
        seq_length = 5
        tgt_length = 3
        activation = "gelu"

        model = nn.TransformerDecoderLayer(d_model, nhead, dim_feedforward, dropout, activation)

        # set constant weights of the model
        for idx, p in enumerate(model.parameters()):
            x = p.data
            sz = x.view(-1).size(0)
            shape = x.shape
            x = torch.cos(torch.arange(0, sz).float().view(shape))
            p.data.copy_(x)

        # deterministic input
        decoder_input = torch.Tensor([[[20, 30, 40, 50]]])
        memory_input = torch.Tensor([[[60, 70, 80, 90]]])
        result = model(decoder_input, memory_input)
        ref_output = torch.Tensor([[[2.306435, 0.095946, -0.675796, 0.10687]]])
        self.assertEqual(tuple(result.shape), tuple(ref_output.shape))
        torch.testing.assert_allclose(result, ref_output)

        # deterministic input
        decoder_input = torch.Tensor([[[9, 10, 11, 12]],
                                     [[11, 12, 13, 14]]])
        memory_input = torch.Tensor([[[1, 2, 3, 4]]])
        result = model(decoder_input, memory_input)
        ref_output = torch.Tensor([[[2.415448, 0.054389, -0.610932, -0.0156613]],
                                   [[2.415448, 0.054389, -0.610932, -0.0156613]]])
        self.assertEqual(tuple(result.shape), tuple(ref_output.shape))
        torch.testing.assert_allclose(result, ref_output)

        # deterministic input
        decoder_input = torch.Tensor([[[1, 2, 3, 4]],
                                      [[5, 6, 7, 8]]])
        memory_input = torch.Tensor([[[9, 10, 11, 12]],
                                     [[11, 12, 13, 14]]])
        result = model(decoder_input, memory_input)
        ref_output = torch.Tensor([[[2.338531, 0.087709, -0.65776, 0.080646]],
                                   [[2.338531, 0.087709, -0.65776, 0.080646]]])
        self.assertEqual(tuple(result.shape), tuple(ref_output.shape))
        torch.testing.assert_allclose(result, ref_output)

        # deterministic input
        decoder_input = torch.Tensor([[[0.4517, 0.6793, 0.5313, 0.0034],
                                       [0.2678, 0.3677, 0.4459, 0.7166]],
                                      [[0.8100, 0.3716, 0.4096, 0.1976],
                                       [0.6958, 0.8844, 0.6081, 0.8315]],
                                      [[0.0494, 0.9343, 0.5955, 0.3830],
                                       [0.5404, 0.3464, 0.9378, 0.6200]]])
        memory_input = torch.Tensor([[[0.7462, 0.6653, 0.5679, 0.4891],
                                      [0.5387, 0.1655, 0.3565, 0.0471]],
                                     [[0.8335, 0.2799, 0.5031, 0.2947],
                                      [0.1402, 0.0318, 0.7636, 0.1346]],
                                     [[0.6333, 0.9344, 0.1376, 0.9938],
                                      [0.8924, 0.2872, 0.6692, 0.2944]],
                                     [[0.9897, 0.6915, 0.3154, 0.1733],
                                      [0.8645, 0.3513, 0.3064, 0.0767]],
                                     [[0.8117, 0.2366, 0.4838, 0.7881],
                                      [0.3718, 0.4945, 0.9511, 0.0864]]])
        result = model(decoder_input, memory_input)
        ref_output = torch.Tensor([[[2.42049104, 0.03443088, -0.60793706, -0.05436271],
                                    [2.42210631, 0.03546578, -0.60679895, -0.05357488]],
                                   [[2.41907674, 0.0336104, -0.60892977, -0.05490462],
                                    [2.42216881, 0.03586554, -0.6067524, -0.05289126]],
                                   [[2.42205716, 0.03488046, -0.60683681, -0.05460596],
                                    [2.42240309, 0.0354595, -0.60659063, -0.05378816]]])
        self.assertEqual(tuple(result.shape), tuple(ref_output.shape))
        torch.testing.assert_allclose(result, ref_output)

    @unittest.skipIf(not (TEST_CUDNN and TEST_MULTIGPU), 'CUDNN or multi-gpu not available')
    def test_cudnn_rnn_dropout_states_device(self):
        rnn = nn.RNN(10, 20, num_layers=2, dropout=.5)
        device = 1
        input = torch.randn(5, 4, 10).cuda(device)
        rnn.cuda(device)
        hx = torch.randn(2, 4, 20).cuda(device)
        output = rnn(input, hx)

    @unittest.skipIf(not TEST_CUDNN, 'CUDNN not available')
    @skipIfRocm
    def test_cudnn_weight_format(self):
        rnns = [
            nn.LSTM(10, 20, batch_first=True),
            nn.GRU(10, 20, batch_first=True),
            nn.RNN(10, 20, batch_first=True)
        ]
        first_warn = True
        for rnn in rnns:
            rnn.cuda()
            input = torch.randn(5, 4, 10, requires_grad=True, device="cuda")
            hx = torch.randn(1, 5, 20, requires_grad=True, device="cuda")
            all_vars = [input, hx] + list(rnn.parameters())
            if isinstance(rnn, nn.LSTM):
                cx = torch.randn(1, 5, 20, requires_grad=True, device="cuda")
                all_vars[2:2] = [cx]
                hx = (hx, cx)

            output = rnn(input, hx)
            output[0].sum().backward()
            grads = [v.grad.data.clone() for v in all_vars]
            for v in all_vars:
                v.grad.data.zero_()

            # Weights will no longer view onto the same chunk of memory
            weight = all_vars[4]
            weight_data = weight.data.clone()
            with torch.no_grad():
                weight.set_(weight_data)

            for _ in range(2):
                with warnings.catch_warnings(record=True) as w:
                    output_noncontig = rnn(input, hx)
                if first_warn:
                    self.assertEqual(len(w), 1)
                    self.assertIn('weights are not part of single contiguous chunk of memory', w[0].message.args[0])
                    first_warn = False
                    warnings.resetwarnings()
                output_noncontig[0].sum().backward()
                grads_noncontig = [v.grad.data.clone() for v in all_vars]
                for v in all_vars:
                    v.grad.data.zero_()
                self.assertEqual(output, output_noncontig)
                self.assertEqual(grads_noncontig, grads)

            # Make sure these still share storage
            weight_data[:] = 4
            self.assertEqual(weight_data, all_vars[4].data)

    @unittest.skipIf(not TEST_CUDNN, 'CUDNN not available')
    def test_cudnn_weight_tying(self):
        rnns = [
            nn.LSTM(10, 20, batch_first=True, bidirectional=True),
            nn.GRU(10, 20, batch_first=True, bidirectional=True),
            nn.RNN(10, 20, batch_first=True, bidirectional=True)
        ]
        for rnn in rnns:
            rnn.bias_ih_l0_reverse = rnn.bias_ih_l0
            rnn.cuda()
            input = torch.randn(5, 4, 10, requires_grad=True, device="cuda")
            hx = torch.randn(2, 5, 20, requires_grad=True, device="cuda")
            all_vars = [input, hx] + list(rnn.parameters())
            opt = torch.optim.SGD(rnn.parameters(), lr=0.1)
            opt.zero_grad()
            if isinstance(rnn, nn.LSTM):
                cx = torch.randn(2, 5, 20, requires_grad=True, device="cuda")
                all_vars[2:2] = [cx]
                hx = (hx, cx)

            with warnings.catch_warnings(record=True) as w:
                output = rnn(input, hx)
            output[0].sum().backward()

            opt.step()
            with warnings.catch_warnings(record=True) as w:
                output_cuda = rnn(input, hx)
            rnn.cpu()
            hx = (hx[0].cpu(), hx[1].cpu()) if isinstance(rnn, nn.LSTM) else hx.cpu()
            output_cpu = rnn(input.cpu(), hx)
            self.assertEqual(output_cuda, output_cpu)

    @unittest.skipIf(not TEST_CUDA, 'CUDA not available')
    @repeat_test_for_types(NO_HALF_TENSORTYPES)
    def test_cuda_rnn_fused(self, dtype=torch.float):

        def copy_rnn(rnn1, rnn2):
            for x_layer, y_layer in zip(rnn1.all_weights, rnn2.all_weights):
                for x, y in zip(x_layer, y_layer):
                    x.data.copy_(y.data)

        def check_rnn_grads(rnn1, rnn2):
            for x_layer, y_layer in zip(rnn1.all_weights, rnn2.all_weights):
                for x, y in zip(x_layer, y_layer):
                    self.assertEqual(x.grad, y.grad, prec=5e-5)

        input_size = 10
        hidden_size = 6
        num_layers = 2
        seq_length = 7
        batch = 6
        input_val = torch.randn(seq_length, batch, input_size, dtype=dtype)
        grad_output = torch.randn(seq_length, batch, hidden_size, dtype=dtype)
        hx_val = torch.randn(num_layers, batch, hidden_size, dtype=dtype)
        grad_hy = torch.randn(num_layers, batch, hidden_size, dtype=dtype)
        with torch.backends.cudnn.flags(enabled=False):
            for module in (nn.GRU, nn.LSTM):
                for bias in (True, False):
                    rnn = module(input_size, hidden_size, num_layers, bias=bias).to(dtype)
                    rnn_cuda = module(input_size, hidden_size, num_layers, bias=bias).to("cuda", dtype)
                    copy_rnn(rnn, rnn_cuda)

                    is_lstm = isinstance(rnn, nn.LSTM)
                    if is_lstm:
                        hx = (hx_val.clone().requires_grad_(True),
                              hx_val.clone().add(1).requires_grad_(True))
                        hx_cuda = (hx_val.clone().cuda().requires_grad_(True),
                                   hx_val.clone().cuda().add(1).requires_grad_(True))
                    else:
                        hx = hx_val.clone().requires_grad_(True)
                        hx_cuda = hx_val.clone().cuda().requires_grad_(True)

                    inp = input_val.clone().requires_grad_(True)
                    inp_cu = input_val.clone().cuda().requires_grad_(True)
                    output1, hy1 = rnn(inp, hx)
                    output2, hy2 = rnn_cuda(inp_cu, hx_cuda)
                    if is_lstm:
                        torch.autograd.backward(
                            [output1, hy1[0], hy1[1]], [grad_output, grad_hy, grad_hy + 1]
                        )
                        torch.autograd.backward(
                            [output2, hy2[0], hy2[1]],
                            [grad_output.cuda(), grad_hy.cuda(), (grad_hy + 1).cuda()]
                        )
                    else:
                        torch.autograd.backward([output1, hy1], [grad_output, grad_hy])
                        torch.autograd.backward([output2, hy2], [grad_output.cuda(), grad_hy.cuda()])

                    self.assertEqual(output1, output2)
                    self.assertEqual(hy1, hy2)

                    check_rnn_grads(rnn, rnn_cuda)
                    self.assertEqual(inp.grad.data, inp_cu.grad.data)
                    if is_lstm:
                        self.assertEqual(hx[0].grad.data, hx_cuda[0].grad.data)
                        self.assertEqual(hx[1].grad.data, hx_cuda[1].grad.data)
                    else:
                        self.assertEqual(hx.grad.data, hx_cuda.grad.data)

    def test_transformer_args_check(self):
        model_name = 'Transformer'
        d_model = 128
        nhead = 4
        num_encoder_layers = 2
        num_decoder_layers = 3
        dim_feedforward = 65
        dropout = 0.3
        bsz = 3
        seq_len = 35
        tgt_len = 15
        activations = ["relu", "gelu"]

        wrong_bsz = 7
        wrong_d_model = 63
        wrong_nhead = 5
        wrong_activation = "abc"

        def test(encoder_input_shape, decoder_input_shape,
                 src_mask_len=None, tgt_mask_len=None, memory_mask_size=None,
                 src_key_padding_mask_size=None, tgt_key_padding_mask_size=None,
                 memory_key_padding_mask_size=None):
            encoder_input = torch.randn(encoder_input_shape)
            decoder_input = torch.randn(decoder_input_shape)
            model = getattr(nn, model_name)(d_model, nhead, num_encoder_layers,
                                            num_decoder_layers, dim_feedforward, dropout)

            if src_mask_len is not None:
                src_mask = model.generate_square_subsequent_mask(src_mask_len)
            else:
                src_mask = None

            if tgt_mask_len is not None:
                tgt_mask = model.generate_square_subsequent_mask(tgt_mask_len)
            else:
                tgt_mask = None

            if memory_mask_size is not None:
                memory_task = torch.rand(memory_mask_size)
            else:
                memory_task = None

            if src_key_padding_mask_size is not None:
                src_key_padding_mask = torch.rand(src_key_padding_mask_size) >= 0.5
            else:
                src_key_padding_mask = None

            if tgt_key_padding_mask_size is not None:
                tgt_key_padding_mask = torch.rand(tgt_key_padding_mask_size) >= 0.5
            else:
                tgt_key_padding_mask = None

            if memory_key_padding_mask_size is not None:
                memory_key_padding_mask = torch.rand(memory_key_padding_mask_size) >= 0.5
            else:
                memory_key_padding_mask = None

            with self.assertRaises(RuntimeError):
                model(encoder_input, decoder_input,
                      src_mask=src_mask,
                      tgt_mask=tgt_mask,
                      memory_mask=memory_task,
                      src_key_padding_mask=src_key_padding_mask,
                      tgt_key_padding_mask=tgt_key_padding_mask,
                      memory_key_padding_mask=memory_key_padding_mask)


        correct_encoder_input_shape = (seq_len, bsz, d_model)
        correct_decoder_input_shape = (tgt_len, bsz, d_model)

        def update_shape(shape, dim, new_dim_size):
            new_shape = list(shape)
            new_shape[dim] = new_dim_size
            return tuple(new_shape)

        # Incorrect encoder_input batch size
        encoder_input_shape = update_shape(correct_encoder_input_shape, 1, wrong_bsz)
        decoder_input_shape = correct_decoder_input_shape
        test(encoder_input_shape, decoder_input_shape)

        # Incorrect decoder_input batch size
        encoder_input_shape = correct_encoder_input_shape
        decoder_input_shape = update_shape(correct_decoder_input_shape, 1, wrong_bsz)
        test(encoder_input_shape, decoder_input_shape)

        # Incorrect encoder_input input size
        encoder_input_shape = update_shape(correct_encoder_input_shape, 2, wrong_d_model)
        decoder_input_shape = correct_decoder_input_shape
        test(encoder_input_shape, decoder_input_shape)

        # Incorrect decoder_input input size
        encoder_input_shape = correct_encoder_input_shape
        decoder_input_shape = update_shape(correct_decoder_input_shape, 2, wrong_d_model)
        test(encoder_input_shape, decoder_input_shape)

        # Incorrect nhead
        encoder_input_shape = correct_encoder_input_shape
        decoder_input_shape = correct_decoder_input_shape
        with self.assertRaises(AssertionError):
            model = getattr(nn, model_name)(d_model, wrong_nhead, num_encoder_layers,
                                            num_decoder_layers, dim_feedforward, dropout)

        # Incorrect src_mask
        encoder_input_shape = correct_encoder_input_shape
        decoder_input_shape = correct_decoder_input_shape
        wrong_src_mask_size = seq_len + 1
        test(encoder_input_shape, decoder_input_shape, src_mask_len=wrong_src_mask_size)

        # Incorrect tgt_mask
        encoder_input_shape = correct_encoder_input_shape
        decoder_input_shape = correct_decoder_input_shape
        wrong_tgt_mask_size = tgt_len + 1
        test(encoder_input_shape, decoder_input_shape, tgt_mask_len=wrong_tgt_mask_size)

        # Incorrect memory_mask
        encoder_input_shape = correct_encoder_input_shape
        decoder_input_shape = correct_decoder_input_shape
        wrong_tgt_mask_size = tgt_len + 1
        test(encoder_input_shape, decoder_input_shape,
             memory_mask_size=(wrong_tgt_mask_size, wrong_src_mask_size))

        # Incorrect src_key_padding_mask
        encoder_input_shape = correct_encoder_input_shape
        decoder_input_shape = correct_decoder_input_shape
        with self.assertRaises(AssertionError):
            test(encoder_input_shape, decoder_input_shape,
                 src_key_padding_mask_size=(wrong_bsz, wrong_src_mask_size))

        # Incorrect tgt_key_padding_mask
        encoder_input_shape = correct_encoder_input_shape
        decoder_input_shape = correct_decoder_input_shape
        with self.assertRaises(AssertionError):
            test(encoder_input_shape, decoder_input_shape,
                 tgt_key_padding_mask_size=(wrong_bsz, wrong_tgt_mask_size))

        # Incorrect memory_key_padding_mask
        encoder_input_shape = correct_encoder_input_shape
        decoder_input_shape = correct_decoder_input_shape
        with self.assertRaises(AssertionError):
            test(encoder_input_shape, decoder_input_shape,
                 memory_key_padding_mask_size=(wrong_bsz, wrong_src_mask_size))

        # Correct activations
        for activation in activations:
            model = getattr(nn, model_name)(d_model, nhead, num_encoder_layers, num_decoder_layers,
                                            dim_feedforward, dropout, activation)
        # Incorrect activation
        with self.assertRaises(RuntimeError):
            model = getattr(nn, model_name)(d_model, nhead, num_encoder_layers, num_decoder_layers,
                                            dim_feedforward, dropout, wrong_activation)

    def test_transformer_layer_args_check(self):
        model_names = ['TransformerEncoderLayer', 'TransformerDecoderLayer']
        d_model = 128
        nhead = 4
        dim_feedforward = 65
        dropout = 0.3
        bsz = 3
        seq_len = 35
        tgt_len = 15
        activations = ["relu", "gelu"]

        wrong_activation = "abc"

        encoder_input_shape = (seq_len, bsz, d_model)
        decoder_input_shape = (tgt_len, bsz, d_model)

        encoder_input = torch.randn(encoder_input_shape)
        decoder_input = torch.randn(decoder_input_shape)

        for model_name in model_names:
            for activation in activations:
                model = getattr(nn, model_name)(d_model, nhead, dim_feedforward,
                                                dropout, activation)
        # Incorrect activation
        for model_name in model_names:
            with self.assertRaises(RuntimeError):
                model = getattr(nn, model_name)(d_model, nhead, dim_feedforward,
                                                dropout, wrong_activation)

    def test_rnn_args_check(self):
        input_size = 3
        hidden_size = 5
        num_layers = 2
        batch_size = 4
        seq_len = 6
        num_directions = 1
        bad_size = 7  # prime number so that no size can divide it.

        def test(input_shape, hidden_shape, mode):
            for input, hidden in get_inputs(input_shape, hidden_shape, mode):
                model = getattr(nn, mode)(input_size, hidden_size, num_layers)
                self.assertRaises(RuntimeError, lambda: model(input, hidden))

        correct_input_shape = (seq_len, batch_size, input_size)
        correct_hidden_shape = (num_layers * num_directions, batch_size, hidden_size)

        def update_shape(shape, dim, new_dim_size):
            new_shape = list(shape)
            new_shape[dim] = new_dim_size
            return tuple(new_shape)

        def get_inputs(input_shape, hidden_shape, mode):
            '''returns list( tuple(input, hidden) )
            where input, hidden are inputs to a model'''
            input = torch.randn(input_shape)
            hidden = torch.randn(hidden_shape)
            if mode != 'LSTM':
                return [(input, hidden)]
            if hidden_shape == correct_hidden_shape:
                return [(input, (hidden, hidden))]
            good_hidden = torch.randn(correct_hidden_shape)
            return [
                (input, (hidden, good_hidden)),
                (input, (good_hidden, hidden)),
            ]

        rnn_modes = ['RNN', 'GRU', 'LSTM']
        for mode in rnn_modes:
            # Incorrect input batch size
            input_shape = update_shape(correct_input_shape, 1, bad_size)
            hidden_shape = correct_hidden_shape
            test(input_shape, hidden_shape, mode)

            # Incorrect hidden batch size
            input_shape = correct_input_shape
            hidden_shape = update_shape(correct_hidden_shape, 1, bad_size)
            test(input_shape, hidden_shape, mode)

            # Incorrect input size
            input_shape = update_shape(correct_input_shape, 2, bad_size)
            hidden_shape = correct_hidden_shape
            test(input_shape, hidden_shape, mode)

            # Incorrect hidden size
            input_shape = correct_input_shape
            hidden_shape = update_shape(correct_hidden_shape, 2, bad_size)
            test(input_shape, hidden_shape, mode)

            # Incorrect hidden[0]
            input_shape = correct_input_shape
            hidden_shape = update_shape(correct_hidden_shape, 0, bad_size)
            test(input_shape, hidden_shape, mode)

    @unittest.skipIf(not TEST_MULTIGPU, "multi-GPU not supported")
    def test_rnn_check_device(self):
        input_size = 3
        hidden_size = 5
        num_layers = 2
        batch_size = 4
        seq_len = 6
        num_directions = 1

        correct_input_shape = (seq_len, batch_size, input_size)
        correct_hidden_shape = (num_layers * num_directions, batch_size, hidden_size)
        rnn_modes = ['RNN', 'GRU', 'LSTM']

        for mode in rnn_modes:
            model = getattr(nn, mode)(input_size, hidden_size, num_layers)
            input = torch.randn(correct_input_shape)
            hidden = torch.randn(correct_hidden_shape)

            # input and weights are not at the same device
            with self.assertRaisesRegex(RuntimeError,
                                        "Input and parameter tensors are not at the same device"):
                model(input.to('cuda:0'))

            # input and hiddens are not at the same device
            with self.assertRaisesRegex(RuntimeError,
                                        r"Input and hidden tensors are not at the same device"):
                if mode == 'LSTM':
                    model(input, (hidden.to('cuda:0'), hidden.to('cuda:0')))
                else:
                    model(input, (hidden.to('cuda:0')))

            # hidden tensors are not at the same CUDA device
            if mode == 'LSTM':
                with self.assertRaisesRegex(RuntimeError,
                                            "Input and hidden tensors are not at the same device"):
                    model(input.to('cuda:0'), (hidden.to('cuda:0'), hidden.to('cuda:1')))

    def test_rnn_initial_hidden_state(self):
        rnn_modes = ['RNN', 'GRU', 'LSTM']
        for mode in rnn_modes:
            rnn = getattr(nn, mode)(30, 20, 2)
            input = torch.randn(10, 32, 30)
            hidden = torch.zeros(2, 32, 20)

            if mode == 'LSTM':
                hidden = (hidden, hidden)
            output1, hidden1 = rnn(input, hidden)
            output2, hidden2 = rnn(input)
            self.assertEqual(output1, output2)
            self.assertEqual(hidden1, hidden2)

    def _test_RNN_cpu_vs_cudnn(self, dropout, dtype=torch.double):

        def forward_backward(cuda, rnn, input_val, hx_val, grad_output, grad_hy, weights_val):
            is_lstm = isinstance(rnn, nn.LSTM)

            for x_layer, y_layer in zip(rnn.all_weights, weights_val):
                for x, y in zip(x_layer, y_layer):
                    x.data.copy_(y.data)

            if isinstance(input_val, rnn_utils.PackedSequence):
                input = rnn_utils.PackedSequence(
                    input_val.data.data.requires_grad_(True), input_val.batch_sizes)
                input_var = input.data
            else:
                input = input_val.clone().requires_grad_(True)
                input_var = input
            if is_lstm:
                hx = (hx_val.clone().requires_grad_(True),
                      hx_val.add(1).requires_grad_(True))
            else:
                hx = hx_val.clone().requires_grad_(True)

            if cuda:
                rnn.cuda()
                input_var.data = input_var.data.cuda()
                if is_lstm:
                    hx[0].data = hx[0].data.cuda()
                    hx[1].data = hx[1].data.cuda()
                else:
                    hx.data = hx.data.cuda()
                grad_hy = grad_hy.cuda()
                grad_output = grad_output.cuda()

            output, hy = rnn(input, hx)

            if isinstance(output, rnn_utils.PackedSequence):
                output = output.data

            if is_lstm:
                torch.autograd.backward([output, hy[0], hy[1]], [grad_output, grad_hy, grad_hy + 1])
            else:
                torch.autograd.backward([output, hy], [grad_output, grad_hy])

            return {'output': output.data,
                    'hy': hy[0].data if is_lstm else hy.data,
                    'weights': rnn.all_weights,
                    'grad_input': input_var.grad.data,
                    'grad_hx': hx[0].grad.data if is_lstm else hx.grad.data,
                    'cy': hy[1].data if is_lstm else None,
                    'grad_cx': hx[1].grad.data if is_lstm else None}

        input_size = 10
        hidden_size = 6
        num_layers = 2
        seq_length = 7
        batch = 6

        def make_noncontig(tensor):
            ndim = tensor.dim()
            return torch.stack([tensor.clone().zero_(), tensor], ndim).select(ndim, 1)

        def compare_cpu_gpu(outputs_cpu, outputs_gpu):
            self.assertEqual(list(outputs_cpu.keys()), list(outputs_gpu.keys()))
            for key in outputs_cpu.keys():
                if key != 'weights':
                    self.assertEqual(outputs_cpu[key], outputs_gpu[key], prec=5e-5, message=key)

            # check grad weights separately, as nested dict
            for cpu_layer_weight, gpu_layer_weight in zip(outputs_cpu['weights'], outputs_gpu['weights']):
                for (cpu_weight, gpu_weight) in zip(cpu_layer_weight, gpu_layer_weight):
                    self.assertEqual(cpu_weight.grad.data, gpu_weight.grad.data, prec=5e-5)

        for module in (nn.RNN, nn.LSTM, nn.GRU):
            for bias, bidirectional, batch_first, contig, variable_len, lens_as_tensor \
                    in product((True, False), repeat=6):

                num_directions = 2 if bidirectional else 1
                if batch_first:
                    input_val = torch.randn(batch, seq_length, input_size, dtype=dtype)
                    grad_output = torch.randn(batch, seq_length, hidden_size * num_directions, dtype=dtype)
                else:
                    input_val = torch.randn(seq_length, batch, input_size, dtype=dtype)
                    grad_output = torch.randn(seq_length, batch, hidden_size * num_directions, dtype=dtype)

                if not contig:
                    grad_output = make_noncontig(grad_output)
                    grad_hy = make_noncontig(grad_hy)
                    input_var = make_noncontig(input_val)
                    hx_val = make_noncontig(hx_val)

                hx_val = torch.randn(num_layers * num_directions, batch, hidden_size, dtype=dtype)
                grad_hy = torch.randn(num_layers * num_directions, batch, hidden_size, dtype=dtype)

                if variable_len:
                    lengths = [7, 5, 5, 2, 1, 1]
                    if lens_as_tensor:
                        lengths = torch.tensor(lengths, dtype=torch.long)
                    input_val = rnn_utils.pack_padded_sequence(input_val, lengths, batch_first=batch_first)
                    grad_output = rnn_utils.pack_padded_sequence(grad_output, lengths, batch_first=batch_first).data

                rnn = module(input_size,
                             hidden_size,
                             num_layers,
                             bias=bias,
                             dropout=dropout,
                             bidirectional=bidirectional,
                             batch_first=batch_first)

                outputs_cpu = forward_backward(
                    False, rnn, input_val, hx_val, grad_output, grad_hy, rnn.all_weights)

                rnn_gpu = module(input_size,
                                 hidden_size,
                                 num_layers,
                                 bias=bias,
                                 dropout=dropout,
                                 bidirectional=bidirectional,
                                 batch_first=batch_first)

                outputs_gpu = forward_backward(
                    True, rnn_gpu, input_val, hx_val, grad_output, grad_hy, rnn.all_weights)

                compare_cpu_gpu(outputs_cpu, outputs_gpu)

        for nonlinearity in ('tanh', 'relu'):
            hx_val = torch.randn(num_layers, batch, hidden_size, dtype=dtype)
            input_val = torch.randn(seq_length, batch, input_size, dtype=dtype)
            grad_output = torch.randn(
                seq_length, batch, hidden_size * num_directions, dtype=dtype)
            grad_hy = torch.randn(
                num_layers * num_directions, batch, hidden_size, dtype=dtype)

            rnn = nn.RNN(input_size, hidden_size, num_layers, bias=bias, nonlinearity=nonlinearity)
            outputs_cpu = forward_backward(False, rnn, input_val, hx_val, grad_output, grad_hy, rnn.all_weights)

            rnn_gpu = nn.RNN(input_size, hidden_size, num_layers, bias=bias, nonlinearity=nonlinearity)
            outputs_gpu = forward_backward(True, rnn_gpu, input_val, hx_val, grad_output, grad_hy, rnn.all_weights)

            compare_cpu_gpu(outputs_cpu, outputs_gpu)

    @unittest.skipIf(not TEST_CUDNN, "needs cudnn")
    def test_RNN_cpu_vs_cudnn_no_dropout(self):
        self._test_RNN_cpu_vs_cudnn(0)

    @unittest.skipIf(not (TEST_CUDNN and (TEST_CUDNN_VERSION if TEST_CUDNN_VERSION else 0) >= 5103), "needs cudnn >= 5.1")
    def test_RNN_cpu_vs_cudnn_with_dropout(self):
        # Because of dropout randomness, can only compare dropout=0 and dropout=1
        self._test_RNN_cpu_vs_cudnn(1)

    @unittest.skipIf(not TEST_CUDNN, "needs cudnn")
    def test_RNN_cudnn_weight_norm(self):
        input_size = 10
        hidden_size = 6
        num_layers = 2
        seq_length = 7
        batch = 6
        m = nn.LSTM(input_size, hidden_size, num_layers).cuda()
        input = torch.randn(seq_length, batch, input_size).cuda()
        expected_output = m(input)
        # add weight normalization
        name = 'weight_hh_l0'
        m = torch.nn.utils.weight_norm(m, name=name)
        # otherwise, subsequent warnings will be hidden, and further tests rely on them
        warnings.simplefilter("always")
        self.assertEqual(m(input), expected_output)

        # remove weight norm
        m = torch.nn.utils.remove_weight_norm(m, name=name)
        self.assertEqual(m(input), expected_output)

    @unittest.skipIf(not (TEST_CUDNN and (TEST_CUDNN_VERSION if TEST_CUDNN_VERSION else 0) >= 5103), "needs cudnn >= 5.1")
    def test_RNN_dropout(self):
        # checking the assumption that cuDNN sticks dropout in between
        # RNN layers
        for p in (0, 0.276, 0.731, 1):
            for train in (True, False):
                for cuda in (True, False):
                    rnn = nn.RNN(10, 1000, 2, bias=False, dropout=p, nonlinearity='relu')
                    if cuda:
                        rnn.cuda()

                    if train:
                        rnn.train()
                    else:
                        rnn.eval()
                    rnn.weight_ih_l0.data.fill_(1)
                    rnn.weight_hh_l0.data.fill_(1)
                    rnn.weight_ih_l1.data.fill_(1)
                    rnn.weight_hh_l1.data.fill_(1)
                    input = torch.ones(1, 1, 10)
                    hx = torch.zeros(2, 1, 1000)
                    if cuda:
                        input = input.cuda()
                        hx = hx.cuda()

                    output, hy = rnn(input, hx)
                    self.assertEqual(output.data.min(), output.data.max())
                    output_val = output.data[0][0][0]
                    if p == 0 or not train:
                        self.assertEqual(output_val, 10000)
                    elif p == 1:
                        self.assertEqual(output_val, 0)
                    else:
                        self.assertGreater(output_val, 8000)
                        self.assertLess(output_val, 12000)
                        denorm_mod = (output_val * (1 - p)) % 10
                        self.assertLess(min(denorm_mod, 10 - denorm_mod), 1e-2)

                    self.assertEqual(hy[0].data.min(), hy[0].data.max())
                    self.assertEqual(hy[1].data.min(), hy[1].data.max())
                    self.assertEqual(hy.data[0][0][0], 10)
                    self.assertEqual(hy.data[1][0][0], output_val)

    @unittest.skipIf(not (TEST_CUDNN and (TEST_CUDNN_VERSION if TEST_CUDNN_VERSION else 0) >= 5103), "needs cudnn >= 5.1")
    def test_RNN_dropout_state(self):
        import sys
        if sys.version_info[0] == 2:
            import cPickle as pickle
        else:
            import pickle
        for p in (0, 0.1234):
            for train in (True, False):
                for cuda in (True, False):
                    rnn = nn.RNN(100, 100, 2, bias=False, dropout=p, nonlinearity='relu')
                    if cuda:
                        rnn.cuda()

                    if train:
                        rnn.train()
                    else:
                        rnn.eval()
                    input = torch.rand(1, 1, 100)
                    hx = torch.rand(2, 1, 100)
                    if cuda:
                        input = input.cuda()
                        hx = hx.cuda()

                    output1, hy1 = rnn(input, hx)
                    output2, hy2 = rnn(input, hx)

                    rnn_pickle = pickle.dumps(rnn)
                    rnn2 = pickle.loads(rnn_pickle)
                    rnn2.flatten_parameters()
                    output3, hy3 = rnn2(input, hx)

                    if p == 0 or not train:
                        self.assertEqual(output1, output2)
                        self.assertEqual(output1, output3)
                        self.assertEqual(hy1, hy2)
                        self.assertEqual(hy1, hy3)
                    else:
                        self.assertNotEqual(output1, output2)
                        self.assertNotEqual(output1, output3)
                        self.assertNotEqual(hy1, hy2)
                        self.assertNotEqual(hy1, hy3)

    @unittest.skipIf(not (TEST_CUDNN and (TEST_CUDNN_VERSION if TEST_CUDNN_VERSION else 0) >= 5103), "needs cudnn >= 5.1")
    def test_RNN_change_dropout(self):
        for train, cuda in product((True, False), repeat=2):
            rnn = nn.RNN(100, 100, 2, dropout=0, nonlinearity='relu')
            input = torch.rand(3, 2, 100)
            if cuda:
                input.data = input.data.cuda()
                rnn.cuda()

            if train:
                rnn.train()
            else:
                rnn.eval()

            prev_output = None
            for p in (0, 0.5, 0, 0.7, 0.2, 1, 0.2, 0):
                rnn.dropout = p
                output1, hy1 = rnn(input)
                output2, hy2 = rnn(input)

                if p == 0 or p == 1 or not train:
                    self.assertEqual(output1, output2)
                    self.assertEqual(hy1, hy2)
                else:
                    self.assertNotEqual(output1, output2)
                    self.assertNotEqual(hy1, hy2)

                if prev_output is not None:
                    if not train:
                        self.assertEqual(output1.data, prev_output)
                        self.assertEqual(output2.data, prev_output)
                    else:
                        self.assertNotEqual(output1.data, prev_output)
                        self.assertNotEqual(output2.data, prev_output)
                prev_output = output1.data

    def _verify_pixel_shuffle(self, input, output, upscale_factor):
        for c in range(output.size(1)):
            for h in range(output.size(2)):
                for w in range(output.size(3)):
                    height_idx = h // upscale_factor
                    weight_idx = w // upscale_factor
                    channel_idx = (upscale_factor * (h % upscale_factor)) + (w % upscale_factor) + \
                                  (c * upscale_factor ** 2)
                    self.assertEqual(output[:, c, h, w], input[:, channel_idx, height_idx, weight_idx])

    def test_inplace_thnn(self):
        modules = [nn.ReLU, nn.ELU, nn.SELU, nn.CELU, nn.RReLU]
        for mod in modules:
            r = mod(inplace=True)
            input = torch.randn(5, 5, requires_grad=True)
            output = r(input + 0)
            grad_output = torch.randn(5, 5)
            grad_output_clone = grad_output.clone()
            output.backward(grad_output)
            self.assertEqual(grad_output, grad_output_clone)

    @unittest.skipIf(not TEST_CUDA, 'CUDA not available')
    @repeat_test_for_types(ALL_TENSORTYPES2)
    def test_noncontig_conv_grad_cuda(self, dtype=torch.float):
        # FIXME: remove after adding non-contiguous grad tests for all modules
        module = nn.Conv2d(3, 5, kernel_size=3, padding=1).to("cuda", dtype)
        input = torch.randn(2, 3, 10, 10, dtype=dtype, device="cuda", requires_grad=True)
        output = module(input)

        grad = torch.randn(2, 2, 5, 10, 10, dtype=dtype, device="cuda")[:, 1]
        assert not grad.is_contiguous()
        output.backward(grad, retain_graph=True)
        self.assertIsNotNone(input.grad)
        result = input.grad.data.clone()
        input.grad.data.zero_()

        output.backward(grad.contiguous())
        self.assertEqual(result, input.grad.data, dtype2prec[dtype])

    def test_pixel_shuffle(self):
        batch_size = random.randint(1, 3)
        upscale_factor = random.randint(2, 5)
        channels = random.randint(1, 4) * upscale_factor ** 2
        height = random.randint(5, 10)
        width = random.randint(5, 10)

        input = torch.rand(batch_size, channels, height, width, requires_grad=True)
        ps = nn.PixelShuffle(upscale_factor)
        output = ps(input)
        self._verify_pixel_shuffle(input.data, output.data, upscale_factor)
        output.backward(output.data)
        self.assertEqual(input.data, input.grad.data)

    def test_elu_inplace_view(self):
        v = torch.tensor([1.0, -1.0, 1.0, -1.0], requires_grad=True)

        def func(root):
            x = root.clone()
            view = x.narrow(0, 1, 2)
            res = F.elu(view, inplace=True)
            self.assertIs(res, view)
            return x

        gradcheck(func, [v])
        gradgradcheck(func, [v])

    def test_relu_inplace_view(self):
        v = torch.tensor([1.0, -1.0, 1.0, -1.0], requires_grad=True)

        def func(root):
            x = root.clone()
            view = x.narrow(0, 1, 2)
            res = F.relu(view, inplace=True)
            self.assertIs(res, view)
            return x

        gradcheck(func, [v])
        gradgradcheck(func, [v])

    @unittest.skipIf(not TEST_CUDA, 'CUDA not available')
    def test_PReLU_backward_requires_grad_false(self):
        m = nn.PReLU().to('cuda')
        x = torch.randn(2, 3, 4, 5, requires_grad=False, device='cuda')
        y = m(x)
        y.mean().backward()
        self.assertEqual(x.grad, None)

    @unittest.skipIf(
        not TEST_NUMPY or not TEST_SCIPY, "Numpy or Scipy not found")
    def test_gelu(self):
        def _test_gelu(n, m, dtype, contiguous):
            def _gelu_ref(X):
                return X * stats.norm.cdf(X)

            if contiguous:
                X = torch.rand(n, m, dtype=dtype, requires_grad=True)
            else:
                X = torch.rand(n, m, dtype=dtype, requires_grad=True)[:, ::2]
            res = F.gelu(X)
            ref = _gelu_ref(X.detach().numpy())
            self.assertEqual(res, ref)
            gradcheck(F.gelu, [X], eps=1e-4)

            if TEST_CUDA:
                X_cuda = X.cuda()
                res_cuda = F.gelu(X_cuda)
                self.assertEqual(res_cuda.cpu(), ref)
                gradcheck(F.gelu, [X_cuda], eps=1e-4)

        for n in range(1, 10):
            for m in range(1, 10):
                _test_gelu(n, m, torch.float32, True)
                _test_gelu(n, m, torch.float32, False)
                _test_gelu(n, m, torch.float64, True)
                _test_gelu(n, m, torch.float64, False)


    def test_bce_loss_always_nonnegative(self):
        target = torch.ones(5)
        input = torch.ones(5)
        self.assertEqual((nn.BCELoss()(input, target) < 0).sum(), 0)

        target = torch.zeros(5)
        input = torch.zeros(5)
        self.assertEqual((nn.BCELoss()(input, target) < 0).sum(), 0)

    def test_bce_with_logits_raises_if_target_and_input_are_different_size(self):
        target = torch.rand(5)
        input = torch.rand(5, 1)
        with self.assertRaises(ValueError):
            nn.BCEWithLogitsLoss()(input, target)

        target = torch.rand(5, 1)
        input = torch.rand(5)
        with self.assertRaises(ValueError):
            nn.BCEWithLogitsLoss()(input, target)

    def test_bce_with_logits_gives_same_result_as_sigmoid_and_bce_loss(self):
        sigmoid = nn.Sigmoid()

        target = torch.rand(64, 4)
        output = torch.rand(64, 4) - 0.5

        self.assertEqual(nn.BCEWithLogitsLoss()(output, target), nn.BCELoss()(sigmoid(output), target))

        weight = torch.rand(4)
        self.assertEqual(nn.BCEWithLogitsLoss(weight)(output, target), nn.BCELoss(weight)(sigmoid(output), target))

        target = torch.zeros(4, 1, dtype=torch.float)
        output = torch.empty(4, 1, dtype=torch.float).fill_(-100)

        self.assertEqual(nn.BCEWithLogitsLoss()(output, target), nn.BCELoss()(sigmoid(output), target))

        self.assertEqual(nn.BCEWithLogitsLoss(reduction='none')(output, target),
                         nn.BCELoss(reduction='none')(sigmoid(output), target))

        weight = torch.rand(1, dtype=torch.float)
        self.assertEqual(nn.BCEWithLogitsLoss(weight)(output, target), nn.BCELoss(weight)(sigmoid(output), target))

    def test_bce_with_logits_has_correct_grad_at_zero(self):
        output = torch.zeros(3, 1, requires_grad=True)
        target = torch.zeros(3, 1)
        nn.BCEWithLogitsLoss(reduction='sum')(output, target).backward()
        expected_grad = torch.empty(3, 1).fill_(0.5)
        self.assertEqual(output.grad, expected_grad)

    def test_bce_with_logits_broadcasts_weights(self):
        target = torch.rand(16, 4)
        output = torch.rand(16, 4) - 0.5

        weight = torch.rand(4)
        out1 = nn.BCEWithLogitsLoss(weight)(output, target)

        weight = weight.expand(16, 4).contiguous()
        out2 = nn.BCEWithLogitsLoss(weight)(output, target)

        self.assertEqual(out1, out2)

        weight = torch.rand(16, 1)
        out1 = nn.BCEWithLogitsLoss(weight)(output, target)

        weight = weight.expand(16, 4).contiguous()
        out2 = nn.BCEWithLogitsLoss(weight)(output, target)

        self.assertEqual(out1, out2)

    def test_bce_with_logits_ones_in_pos_weights_are_the_same_as_none(self):
        target = torch.rand(64, 4)
        output = torch.rand(64, 4) - 0.5
        pos_weight = torch.ones(64, 4)

        self.assertEqual(nn.BCEWithLogitsLoss()(output, target),
                         nn.BCEWithLogitsLoss(pos_weight=pos_weight)(output, target))

    def test_bce_with_logits_broadcasts_pos_weights(self):
        target = torch.rand(64, 4)
        output = torch.rand(64, 4) - 0.5
        pos_weight = torch.rand(4)
        out1 = nn.BCEWithLogitsLoss(pos_weight=pos_weight)(output, target)

        pos_weight1 = pos_weight.expand(1, 4)
        out2 = nn.BCEWithLogitsLoss(pos_weight=pos_weight1)(output, target)

        pos_weight2 = pos_weight.expand(64, 4)
        out3 = nn.BCEWithLogitsLoss(pos_weight=pos_weight2)(output, target)

        self.assertEqual(out1, out2)
        self.assertEqual(out1, out3)

    def test_bce_with_logits_with_pos_weight_has_correct_grad_at_zero(self):
        output = torch.zeros(3, 1, requires_grad=True)
        target = torch.zeros(3, 1)
        pos_weight = torch.ones(3, 1)
        nn.BCEWithLogitsLoss(pos_weight=pos_weight, reduction='sum')(output, target).backward()
        expected_grad = torch.empty(3, 1).fill_(0.5)
        grad = output.grad
        self.assertEqual(grad, expected_grad)

    def test_bce_with_logits_stability(self):
        output = torch.tensor([0., -120.])
        target = torch.tensor([0., 1.])
        pos_weight = torch.tensor([1., 1.])

        out1 = nn.BCEWithLogitsLoss()(output, target)
        self.assertTrue(torch.isfinite(out1).all().item())

        out2 = nn.BCEWithLogitsLoss(pos_weight=pos_weight)(output, target)
        self.assertTrue(torch.isfinite(out2).all().item())

    def test_bce_loss_broadcasts_weights(self):
        sigmoid = nn.Sigmoid()
        target = torch.rand(16, 4)
        output = torch.rand(16, 4) - 0.5

        weight = torch.rand(4)
        out1 = nn.BCELoss(weight)(sigmoid(output), target)

        weight = weight.expand(16, 4).contiguous()
        out2 = nn.BCELoss(weight)(sigmoid(output), target)

        self.assertEqual(out1, out2)

        weight = torch.rand(16, 1)
        out1 = nn.BCELoss(weight)(sigmoid(output), target)

        weight = weight.expand(16, 4).contiguous()
        out2 = nn.BCELoss(weight)(sigmoid(output), target)

        self.assertEqual(out1, out2)

    def test_elu_inplace_gradgrad(self):
        v = torch.randn(8, requires_grad=True)

        def func(root):
            x = root.clone()
            return F.elu(x, inplace=True)

        gradcheck(func, [v])
        gradgradcheck(func, [v])

    def test_hardtanh_inplace_gradgrad(self):
        v = torch.randn(8, requires_grad=True)

        def func(root):
            x = root.clone()
            return F.hardtanh(x, inplace=True)

        gradcheck(func, [v])
        gradgradcheck(func, [v])

    # test hardtanh backward froo large tensor
    def test_hardtanh_backward(self):
        x = torch.randn(128, 10000, requires_grad=True)
        grad = torch.randn(128, 10000)
        z = torch.zeros(128, 10000)
        y = F.hardtanh(x)
        y.backward(grad)
        # ref backward path for hardtanh
        mask = (x > -1) & (x < 1)
        x_grad_ref = torch.where(mask, grad, z)
        self.assertEqual(x.grad, x_grad_ref)

    @unittest.skipIf(not TEST_CUDA, "CUDA unavailable")
    @unittest.skipIf(not TEST_CUDNN, "needs cudnn")
    @skipIfRocm
    def test_batchnorm_cudnn_nhwc(self):
        input = torch.randint(1, 10, (4, 8, 2, 2), dtype=torch.float32, device="cuda", requires_grad=True)
        input = input.contiguous(memory_format=torch.channels_last)
        input.retain_grad()
        grad = torch.randint(1, 10, (4, 8, 2, 2), dtype=torch.float32, device="cuda")
        grad = grad.contiguous(memory_format=torch.channels_last)
        bn = nn.BatchNorm2d(8).cuda().float()
        bn.weight.data.uniform_()
        bn.bias.data.uniform_()

        ref_input = input.detach().clone().contiguous().requires_grad_(True)
        ref_grad = grad.detach().clone().contiguous()
        ref_bn = nn.BatchNorm2d(8).cuda().float()
        ref_bn.load_state_dict(bn.state_dict())

        out = bn(input)
        out.backward(grad)
        ref_out = ref_bn(ref_input)
        ref_out.backward(ref_grad)

        self.assertTrue(out.is_contiguous(memory_format=torch.channels_last))
        self.assertTrue(ref_out.is_contiguous())
        self.assertEqual(out, ref_out)
        self.assertEqual(bn.weight.grad, ref_bn.weight.grad)
        self.assertEqual(bn.bias.grad, ref_bn.bias.grad)
        self.assertEqual(input.grad, ref_input.grad)

    @unittest.skipIf(not TEST_CUDA, "CUDA unavailable")
    def test_batchnorm_cudnn_half(self):
        # THNN
        input = torch.randint(1, 10, (2, 3, 2, 2), dtype=torch.half, device="cuda", requires_grad=True)
        m = nn.BatchNorm2d(3).half().cuda()
        thnn_output = m(input)
        thnn_output.sum().backward()
        thnn_input_grad = input.grad.data.clone()
        self.assertEqual(thnn_output.type(), input.type())
        # cuDNN
        if TEST_CUDNN:
            input.grad = None
            m = m.float()
            cudnn_output = m(input)
            cudnn_output.sum().backward()
            cudnn_input_grad = input.grad.data.clone()
            self.assertEqual(cudnn_output.type(), input.type())
            self.assertEqual(cudnn_output, thnn_output)
            self.assertAlmostEqual(cudnn_input_grad, thnn_input_grad, delta=1e-3)

    @unittest.skipIf(not TEST_CUDA, "CUDA unavailable")
    def test_batchnorm_nonaffine_cuda_half_input(self):
        input = torch.randn(16, 3, 24, 24, dtype=torch.half, device="cuda")
        m = nn.BatchNorm2d(3, affine=False).cuda().float()  # keep running stats in FP32
        output = m(input)
        self.assertEqual(output.type(), input.type())
        m.eval()
        output = m(input)
        self.assertEqual(output.type(), input.type())

    @unittest.skipIf(not TEST_CUDA, "CUDA unavailable")
    @repeat_test_for_types([torch.float, torch.half])
    def test_batchnorm_large_batch(self, dtype=torch.float):
        bn = nn.BatchNorm1d(1).to('cuda', dtype)
        data = torch.rand(131072, 1, device="cuda", dtype=dtype)
        out = bn(data).sum().backward()

    def test_batchnorm_raises_error_if_running_mean_is_not_same_size_as_input(self):
        input = torch.rand(2, 10)
        running_var = torch.rand(10)
        wrong_sizes = [9, 11]
        for size in wrong_sizes:
            with self.assertRaises(RuntimeError):
                F.batch_norm(input, torch.rand(size), running_var)

    def test_batchnorm_raises_error_if_running_var_is_not_same_size_as_input(self):
        input = torch.rand(2, 10)
        running_mean = torch.rand(10)
        wrong_sizes = [9, 11]
        for size in wrong_sizes:
            with self.assertRaises(RuntimeError):
                F.batch_norm(input, running_mean, torch.rand(size))

    def test_batchnorm_raises_error_if_weight_is_not_same_size_as_input(self):
        input = torch.rand(2, 10)
        running_mean = torch.rand(10)
        running_var = torch.rand(10)
        wrong_sizes = [9, 11]
        for size in wrong_sizes:
            with self.assertRaises(RuntimeError):
                F.batch_norm(input, running_mean, running_var, weight=Parameter(torch.rand(size)))

    def test_batchnorm_raises_error_if_bias_is_not_same_size_as_input(self):
        input = torch.rand(2, 10)
        running_mean = torch.rand(10)
        running_var = torch.rand(10)
        wrong_sizes = [9, 11]
        for size in wrong_sizes:
            with self.assertRaises(RuntimeError):
                F.batch_norm(input, running_mean, running_var, bias=Parameter(torch.rand(size)))

    def test_pairwise_distance(self):
        input1 = torch.randn(4, 4, requires_grad=True)
        input2 = torch.randn(4, 4, requires_grad=True)
        self.assertTrue(gradcheck(lambda x, y: F.pairwise_distance(x, y), (input1, input2)))

    @skipIfRocm
    def test_pdist(self):
        for device, trans in itertools.product(device_(), [False, True]):
            inp = torch.randn(4, 5, dtype=torch.double, device=device, requires_grad=True)
            if trans:
                inp = inp.transpose(0, 1)
            for p in [0, 1, 2, 0.5, 1.5, 2.5, float('inf')]:
                self.assertTrue(gradcheck(lambda x: F.pdist(x, p), (inp,)))

    def test_pdist_zeros(self):
        """Test that grad is still valid when dist is 0"""
        for device in device_():
            inp = torch.randn(1, 3, dtype=torch.double, device=device, requires_grad=True).repeat([2, 1])
            for p in [0, 1, 2, 0.5, 1.5, 2.5, float('inf')]:
                self.assertTrue(gradcheck(lambda x: F.pdist(x, p), (inp,)))

    def test_pdist_empty_row(self):
        for device in device_():
            inp = torch.randn(1, 3, dtype=torch.double, device=device, requires_grad=True)
            self.assertTrue(gradcheck(F.pdist, (inp,)))

    def test_pdist_empty_col(self):
        for device in device_():
            inp = torch.randn(4, 0, dtype=torch.double, device=device, requires_grad=True)
            self.assertTrue(gradcheck(F.pdist, (inp,)))

    @unittest.expectedFailure
    def test_pdist_cpu_gradgrad_unimplemented(self):
        inp = torch.randn(4, 5, requires_grad=True)
        gradgradcheck(F.pdist, (inp,))

    @skipIfRocm
    @unittest.expectedFailure
    def test_pdist_cuda_gradgrad_unimplemented(self):
        inp = torch.randn(4, 5, device='cuda', requires_grad=True)
        gradgradcheck(F.pdist, (inp,))

    def test_cosine_embedding_loss_with_diff_type(self):
        for device in device_():
            input1 = torch.tensor([[2, 3, 4], [6, 2, 4]], dtype=torch.double, device=device)
            input2 = torch.tensor([[2, 3, 5], [3, 2, 1]], dtype=torch.double, device=device)
            target = torch.tensor([1, -1], dtype=torch.int, device=device)
            expected = torch.nn.functional.cosine_embedding_loss(input1, input2, target)
            for dt1 in torch.testing.get_all_math_dtypes(device):
                for dt2 in torch.testing.get_all_math_dtypes(device):
                    for dt3 in torch.testing.get_all_math_dtypes(device):
                        # dt3 is used as dtype for target = [1, -1], so let's skip unsigned type
                        if dt3 == torch.uint8:
                            continue
                        input1 = input1.to(dt1)
                        input2 = input2.to(dt2)
                        target = target.to(dt3)
                        result = torch.nn.functional.cosine_embedding_loss(input1, input2, target)
                        self.assertEqual(result.item(), expected.item(), 0.001)

    def test_kl_div_with_diff_type(self):
        for device in device_():
            input = torch.tensor([[2, 3, 5], [3, 2, 1]], dtype=torch.double, device=device)
            target = torch.tensor([[1, 2, 3], [4, 5, 6]], dtype=torch.double, device=device)
            expected = torch.nn.functional.kl_div(input, target)
            for input_dtype in torch.testing.get_all_math_dtypes(device):
                for target_dtype in [torch.float32, torch.float64, torch.float16]:
                    if (torch.device(device).type == 'cpu' and target_dtype == torch.float16):
                        continue
                    input = input.to(input_dtype)
                    target = target.to(target_dtype)
                    result = torch.nn.functional.kl_div(input, target)
                    self.assertEqual(result.item(), expected.item(), 0.001)

    def test_cosine_embedding_loss_no_reduce(self):
        input1 = torch.randn(15, 10, requires_grad=True)
        input2 = torch.randn(15, 10, requires_grad=True)
        target = torch.randn(15).sign()
        self.assertTrue(gradcheck(lambda x, y, z: F.cosine_embedding_loss(
            x, y, z, reduction='none'), (input1, input2, target)))
        self.assertEqual(F.cosine_embedding_loss(input1, input2, target, reduction='none'),
                         loss_reference_fns['CosineEmbeddingLoss'](input1, input2, target, reduction='none'))

    def test_cosine_embedding_loss_margin_no_reduce(self):
        input1 = torch.randn(15, 10, requires_grad=True)
        input2 = torch.randn(15, 10, requires_grad=True)
        target = torch.randn(15).sign()
        self.assertTrue(gradcheck(lambda x, y, z: F.cosine_embedding_loss(
            x, y, z, margin=0.5, reduction='none'), (input1, input2, target)))
        self.assertEqual(F.cosine_embedding_loss(input1, input2, target, margin=0.5, reduction='none'),
                         loss_reference_fns['CosineEmbeddingLoss'](input1, input2, target,
                                                                   margin=0.5, reduction='none'))

    def test_margin_ranking_loss_no_reduce(self):
        input1 = torch.randn(15).mul_(10).requires_grad_()
        input2 = torch.randn(15).mul_(10).requires_grad_()
        target = torch.randn(15).sign()
        self.assertTrue(gradcheck(lambda x, y, z: F.margin_ranking_loss(
            x, y, z, reduction='none'), (input1, input2, target)))
        self.assertEqual(F.margin_ranking_loss(input1, input2, target, reduction='none'),
                         loss_reference_fns['MarginRankingLoss'](input1, input2, target, reduction='none'))

    def test_margin_ranking_loss_margin_no_reduce(self):
        input1 = torch.randn(15).mul_(10).requires_grad_()
        input2 = torch.randn(15).mul_(10).requires_grad_()
        target = torch.randn(15).sign()
        self.assertTrue(gradcheck(lambda x, y, z: F.margin_ranking_loss(
            x, y, z, margin=0.5, reduction='none'), (input1, input2, target)))
        self.assertEqual(F.margin_ranking_loss(input1, input2, target, margin=0.5, reduction='none'),
                         loss_reference_fns['MarginRankingLoss'](input1, input2, target, margin=0.5, reduction='none'))

    def test_triplet_margin_loss(self):
        input1 = torch.randn(5, 10, requires_grad=True)
        input2 = torch.randn(5, 10, requires_grad=True)
        input3 = torch.randn(5, 10, requires_grad=True)
        self.assertTrue(gradcheck(lambda x1, x2, x3: F.triplet_margin_loss(
            x1, x2, x3), (input1, input2, input3)))
        self.assertEqual(F.triplet_margin_loss(input1, input2, input3),
                         loss_reference_fns['TripletMarginLoss'](input1, input2, input3))

    def test_triplet_margin_loss_swap(self):
        input1 = torch.randn(5, 10, requires_grad=True)
        input2 = torch.randn(5, 10, requires_grad=True)
        input3 = torch.randn(5, 10, requires_grad=True)
        self.assertTrue(gradcheck(lambda x1, x2, x3: F.triplet_margin_loss(
            x1, x2, x3, swap=True), (input1, input2, input3)))
        self.assertEqual(F.triplet_margin_loss(input1, input2, input3, swap=True),
                         loss_reference_fns['TripletMarginLoss'](input1, input2, input3, swap=True))

    def test_triplet_margin_loss_no_reduce(self):
        input1 = torch.randn(5, 10, requires_grad=True)
        input2 = torch.randn(5, 10, requires_grad=True)
        input3 = torch.randn(5, 10, requires_grad=True)
        self.assertTrue(gradcheck(lambda x1, x2, x3: F.triplet_margin_loss(
            x1, x2, x3, reduction='none'), (input1, input2, input3)))
        self.assertEqual(F.triplet_margin_loss(input1, input2, input3, reduction='none'),
                         loss_reference_fns['TripletMarginLoss'](input1, input2, input3, reduction='none'))

    def test_triplet_margin_loss_swap_no_reduce(self):
        input1 = torch.randn(5, 10, requires_grad=True)
        input2 = torch.randn(5, 10, requires_grad=True)
        input3 = torch.randn(5, 10, requires_grad=True)
        self.assertTrue(gradcheck(lambda x1, x2, x3: F.triplet_margin_loss(
            x1, x2, x3, swap=True, reduction='none'), (input1, input2, input3)))
        self.assertEqual(F.triplet_margin_loss(input1, input2, input3, swap=True, reduction='none'),
                         loss_reference_fns['TripletMarginLoss'](input1, input2, input3, swap=True, reduction='none'))

    def test_pointwise_loss_target_grad_none_reduction(self):
        i = torch.randn(5, 10)
        t = torch.randn(5, 10, requires_grad=True)
        self.assertEqual(F.mse_loss(i, t, reduction='none').size(), t.size())
        self.assertEqual(F.l1_loss(i, t, reduction='none').size(), t.size())

    def test_pointwise_loss_broadcast(self):
        losses = {
            'mse_loss': lambda x, y, r: F.mse_loss(x, y, reduction=r),
            'l1_loss': lambda x, y, r: F.l1_loss(x, y, reduction=r),
            'smooth_l1_loss': lambda x, y, r: F.smooth_l1_loss(x, y, reduction=r),
        }

        input = torch.randn(2, 1, requires_grad=True)
        for _name, fn in losses.items():
            for requires_grad in [True, False]:
                # When target.requires_grad=True, its impl is in Python, while the other is in TH.
                target = torch.randn(2, 10, requires_grad=requires_grad)
                for reduction in ['none', 'mean', 'sum']:
                    l = fn(input, target, reduction)
                    if reduction == 'none':
                        self.assertEqual(l.size(), target.size())
                    self.assertTrue(gradcheck(fn, (input, target, reduction)))

    # https://github.com/pytorch/pytorch/issues/27692 reports
    # that l1_loss get a wrong result for big batch size
    def test_l1_loss_correct(self):
        for N in range(1, 50, 10):
            input = torch.rand(N, 3, 1024, 1024)
            self.assertEqual(
                torch.nn.L1Loss()(input, torch.zeros_like(input)),
                input.abs().mean())

    def test_cosine_similarity(self):
        input1 = torch.randn(4, 4, requires_grad=True)
        input2 = torch.randn(4, 4, requires_grad=True)
        self.assertTrue(gradcheck(lambda x, y: F.cosine_similarity(x, y), (input1, input2)))

        input1 = torch.randn(4, 5, 6, requires_grad=True)
        input2 = torch.randn(4, 5, 6, requires_grad=True)
        self.assertTrue(gradcheck(lambda x, y: F.cosine_similarity(x, y, dim=0), (input1, input2)))
        self.assertTrue(gradcheck(lambda x, y: F.cosine_similarity(x, y, dim=-1), (input1, input2)))

        input1 = torch.randn((), requires_grad=True)
        input2 = torch.randn((), requires_grad=True)
        self.assertTrue(gradcheck(lambda x, y: F.cosine_similarity(x, y, dim=0), (input1, input2)))
        self.assertTrue(gradcheck(lambda x, y: F.cosine_similarity(x, y, dim=-1), (input1, input2)))

        # Check cosine_similarity input/output shapes
        input_size = (1, 3, 2, 1)
        expected_size = (1, 2, 1)
        input1 = torch.randn(input_size, requires_grad=True)
        input2 = torch.randn(input_size, requires_grad=True)
        self.assertEqual(F.cosine_similarity(input1, input2, dim=1).size(), expected_size)

        # Check numerical precision, issue #18057
        vv1 = torch.tensor(list([float(i) for i in range(84)])).unsqueeze(0)
        vv2 = torch.tensor(list([float(i) for i in range(84)])).unsqueeze(0)
        out = F.cosine_similarity(vv1, vv2)
        self.assertLessEqual(out, 1.0)

        # Check dividing by 0.
        input1 = torch.randn(10).requires_grad_()
        input2 = torch.zeros_like(input1).requires_grad_()
        torch.cosine_similarity(input1, input2, 0).sum().backward()
        self.assertEqual(input1.grad, torch.zeros_like(input1))
        self.assertEqual(input2.grad, input1 * 1e8)

    def test_grid_sample_error_checking(self):
        input = torch.empty(1, 1, 2, 2)
        grid = torch.empty(1, 1, 1, 2)

        # assert no error
        F.grid_sample(input, grid, align_corners=False)

        with self.assertRaisesRegex(ValueError, "but got: 'garbage'"):
            F.grid_sample(input, grid, mode='garbage', align_corners=False)

        with self.assertRaisesRegex(ValueError, "but got: 'garbage'"):
            F.grid_sample(input, grid, padding_mode='garbage', align_corners=False)

        with self.assertRaisesRegex(RuntimeError, "expected input and grid to have same dtype"):
            F.grid_sample(input.float(), grid.double(), align_corners=False)

        with self.assertRaisesRegex(RuntimeError, "expected 4D or 5D input"):
            F.grid_sample(input[0], grid, align_corners=False)

        with self.assertRaisesRegex(RuntimeError, "grid with same number of dimensions"):
            F.grid_sample(input, torch.empty(1, 1, 1, 1, 3), align_corners=False)

        with self.assertRaisesRegex(RuntimeError, "expected grid and input to have same batch size"):
            F.grid_sample(input, torch.empty(2, 1, 1, 2), align_corners=False)

        with self.assertRaisesRegex(RuntimeError, "expected grid to have size 2 in last dimension"):
            F.grid_sample(input, torch.empty(1, 1, 1, 3), align_corners=False)

        with self.assertRaisesRegex(RuntimeError, "expected input to have non-empty spatial dimensions"):
            F.grid_sample(torch.empty(1, 1, 0, 2), grid, align_corners=False)

        if TEST_CUDA:
            with self.assertRaisesRegex(RuntimeError, "expected input and grid to be on same device"):
                F.grid_sample(input.cuda(), grid, align_corners=False)

    def test_affine_grid_error_checking(self):
        # 2D affine
        theta = torch.empty(1, 2, 3, dtype=torch.double)
        size = torch.Size([1, 1, 2, 2])

        # assert no error
        F.affine_grid(theta, size, align_corners=False)

        # check for warning for empty span along dimension
        with warnings.catch_warnings(record=True) as w:
            # Ensure warnings are being shown
            warnings.simplefilter("always")
            # Should not trigger warning
            F.affine_grid(theta, torch.Size([1, 1, 2, 1]), align_corners=False)
            # Check no warning occurs
            self.assertNotIn('See the documentation of affine_grid for details.', ' '.join(map(str, w)))
            # Should trigger warning
            F.affine_grid(theta, torch.Size([1, 1, 2, 1]), align_corners=True)
            # Check warning occurs
            self.assertIn('See the documentation of affine_grid for details.', ' '.join(map(str, w)))

        with self.assertRaisesRegex(ValueError, "Expected theta to have floating point type"):
            F.affine_grid(theta.int(), size, align_corners=False)

        with self.assertRaisesRegex(ValueError, "Expected a batch of 2D affine matrices of shape Nx2x3"):
            F.affine_grid(theta[0], size, align_corners=False)

        with self.assertRaisesRegex(ValueError, "Expected a batch of 2D affine matrices of shape Nx2x3"):
            F.affine_grid(theta.unsqueeze(0), size, align_corners=False)

        with self.assertRaisesRegex(ValueError, "Expected a batch of 2D affine matrices of shape Nx2x3"):
            F.affine_grid(theta.repeat(1, 2, 1), size, align_corners=False)

        with self.assertRaisesRegex(ValueError, "Expected a batch of 2D affine matrices of shape Nx2x3"):
            F.affine_grid(theta.repeat(1, 1, 2), size, align_corners=False)

        # 3D affine
        theta = torch.empty(1, 3, 4, dtype=torch.double)
        size = torch.Size([1, 1, 2, 2, 2])

        # assert no error
        F.affine_grid(theta, size, align_corners=False)

        # check for warning for empty span along dimension
        with warnings.catch_warnings(record=True) as w:
            # Ensure warnings are being shown
            warnings.simplefilter("always")
            # Should not trigger warning
            F.affine_grid(theta, torch.Size([1, 1, 3, 2, 1]), align_corners=False)
            # Check no warning occurs
            self.assertNotIn('See the documentation of affine_grid for details.', ' '.join(map(str, w)))
            # Should trigger warning
            F.affine_grid(theta, torch.Size([1, 1, 3, 2, 1]), align_corners=True)
            # Check warning occurs
            self.assertIn('See the documentation of affine_grid for details.', ' '.join(map(str, w)))

        with self.assertRaisesRegex(ValueError, "Expected a batch of 3D affine matrices of shape Nx3x4"):
            F.affine_grid(theta[0], size, align_corners=False)

        with self.assertRaisesRegex(ValueError, "Expected a batch of 3D affine matrices of shape Nx3x4"):
            F.affine_grid(theta.unsqueeze(0), size, align_corners=False)

        with self.assertRaisesRegex(ValueError, "Expected a batch of 3D affine matrices of shape Nx3x4"):
            F.affine_grid(theta.repeat(1, 2, 1), size, align_corners=False)

        with self.assertRaisesRegex(ValueError, "Expected a batch of 3D affine matrices of shape Nx3x4"):
            F.affine_grid(theta.repeat(1, 1, 2), size, align_corners=False)

        with self.assertRaisesRegex(NotImplementedError, "affine_grid only supports 4D and 5D sizes"):
            F.affine_grid(theta, torch.Size([1, 2, 2]), align_corners=False)

        with self.assertRaisesRegex(NotImplementedError, "affine_grid only supports 4D and 5D sizes"):
            F.affine_grid(theta, torch.Size([1, 1, 2, 2, 2, 2]), align_corners=False)

    def test_grid_sample(self):
        def test(N, C, H, W, mode, padding_mode, align_corners):
            def test_shape(N, C, IH, IW, H, W, mode, padding_mode, align_corners):
                for grid_dim_contig_order in [(0, 1, 2, 3), (0, 3, 1, 2), (3, 0, 1, 2), (0, 2, 1, 3)]:
                    # grid_dim_contig_order specifies the dimension order that can
                    # make grid to be contiguous.
                    # i.e., grid.permute(grid_dim_contig_order) is contiguous.
                    # e.g., with grid_dim_contig_order=[0, 3, 1, 2], grid should be
                    #       initialized with contiguous tensor of shape [N, 2, H, W]
                    #       and permuted to [N, H, W, 2] afterwards.
                    grid_shape = [N, H, W, 2]
                    grid_init_shape = [grid_shape[d] for d in grid_dim_contig_order]
                    grid_fwd_permute = [None, None, None, None]
                    for i, d in enumerate(grid_dim_contig_order):
                        grid_fwd_permute[d] = i

                    def get_grid(device='cpu', data=None):
                        if data is not None:
                            assert list(data.shape) == grid_shape
                            data = data.permute(grid_dim_contig_order).to(device)
                        else:
                            data = torch.randn(grid_init_shape, device=device)
                        grid = data.permute(grid_fwd_permute)
                        assert grid.permute(grid_dim_contig_order).is_contiguous()
                        return grid

                    input_cpu = torch.randn(C, N, IH, IW).transpose(0, 1).requires_grad_()
                    grid_cpu = get_grid().requires_grad_()
                    out_cpu = F.grid_sample(input_cpu, grid_cpu, mode=mode, padding_mode=padding_mode,
                                            align_corners=align_corners)
                    self.assertTrue(out_cpu.size() == torch.Size([N, C, H, W]))

                    gradients = torch.randn_like(out_cpu)
                    out_cpu.backward(gradients)

                    if TEST_CUDA:
                        input_cuda = input_cpu.detach().transpose(0, 1).cuda().transpose(0, 1).requires_grad_()
                        grid_cuda = get_grid('cuda', grid_cpu.detach()).requires_grad_()
                        out_cuda = F.grid_sample(input_cuda, grid_cuda, mode=mode, padding_mode=padding_mode,
                                                 align_corners=align_corners)
                        self.assertEqual(out_cpu, out_cuda)

                        out_cuda.backward(gradients.cuda())
                        self.assertEqual(input_cpu.grad, input_cuda.grad)
                        self.assertEqual(grid_cpu.grad, grid_cuda.grad, prec=5e-5)

                        # check that zero-dimensional input strides don't error out
                        base_input = torch.randn(N, C, 1, IW)
                        input_cpu = base_input.expand_as(input_cuda).requires_grad_()
                        out_cpu = F.grid_sample(input_cpu, grid_cpu, mode=mode, padding_mode=padding_mode,
                                                align_corners=align_corners)

                        input_cuda = base_input.cuda().expand_as(input_cuda).requires_grad_()
                        out_cuda = F.grid_sample(input_cuda, grid_cuda, mode=mode, padding_mode=padding_mode,
                                                 align_corners=align_corners)
                        self.assertEqual(out_cpu, out_cuda)

            # test same size output
            test_shape(N, C, H, W, H, W, mode, padding_mode, align_corners)

            # test larger output
            N = random.randint(2, 8)
            C = random.randint(2, 8)
            IH = random.randint(2, 8)
            IW = random.randint(2, 8)
            H = random.randint(IH + 1, 12)
            W = random.randint(IW + 1, 12)
            test_shape(N, C, IH, IW, H, W, mode, padding_mode, align_corners)

            # test smaller output
            N = random.randint(2, 8)
            C = random.randint(2, 8)
            IH = random.randint(2, 8)
            IW = random.randint(2, 8)
            H = random.randint(2, IH)
            W = random.randint(2, IW)
            test_shape(N, C, IH, IW, H, W, mode, padding_mode, align_corners)

            # test 1x1 inpput
            N = random.randint(2, 8)
            C = random.randint(2, 8)
            IH = 1
            IW = 1
            H = random.randint(2, 5)
            W = random.randint(2, 5)
            test_shape(N, C, IH, IW, H, W, mode, padding_mode, align_corners)

            # testing empty grid
            N = random.randint(2, 8)
            C = random.randint(2, 8)
            IH = random.randint(2, 8)
            IW = random.randint(2, 8)
            W = random.randint(3, IW + 2)
            test_shape(N, C, IH, IW, 0, W, mode, padding_mode, align_corners)

            # testing empty channel
            N = random.randint(2, 8)
            IH = random.randint(2, 8)
            IW = random.randint(2, 8)
            H = random.randint(3, IH + 2)
            W = random.randint(3, IW + 2)
            test_shape(N, 0, IH, IW, H, W, mode, padding_mode, align_corners)

            # testing empty batch
            C = random.randint(2, 8)
            IH = random.randint(2, 8)
            IW = random.randint(2, 8)
            H = random.randint(3, IH + 2)
            W = random.randint(3, IW + 2)
            test_shape(0, C, IH, IW, H, W, mode, padding_mode, align_corners)

        for mode in ('bilinear', 'nearest'):
            for padding_mode in ('zeros', 'border', 'reflection'):
                for align_corners in (True, False):
                    # test known input on CPU
                    input = torch.arange(1., 11).view(1, 1, 2, 5)
                    grid = torch.tensor(
                        [[[-0.9, -4.1], [0, 0.2000], [1, -1], [-0.333, 1e-10], [0.5, 1.0]],
                         [[-1.0, -0.5], [0, 0.3333], [1, -1], [-0.200, 1e-10], [1.5, 0.5]]]).view(1, 2, 5, 2)
                    if mode == 'bilinear':
                        if padding_mode == 'zeros':
                            if align_corners:
                                groundtruth = torch.tensor(
                                    [[0.0000, 6.0000000000, 5.0000, 4.8340, 9.0000],
                                     [2.2500, 6.3332500450, 5.0000, 5.1000, 0.0000]]).view(1, 1, 2, 5)
                            else:
                                groundtruth = torch.tensor(
                                    [[0.0000, 6.5000000000, 1.2500, 4.6675000191, 4.6250],
                                     [0.5000, 7.1665000916, 1.2500, 5.0000000000, 0.0000]]).view(1, 1, 2, 5)
                        elif padding_mode == 'border':
                            if align_corners:
                                groundtruth = torch.tensor(
                                    [[1.2000, 6.0000000000, 5.0000, 4.8340, 9.0000],
                                     [2.2500, 6.3332500450, 5.0000, 5.1000, 8.7500]]).view(1, 1, 2, 5)
                            else:
                                groundtruth = torch.tensor(
                                    [[1.0000, 6.5000000000, 5.0000, 4.6675000191, 9.2500],
                                     [1.0000, 7.1665000916, 5.0000, 5.0000000000, 10.0000]]).view(1, 1, 2, 5)
                        elif padding_mode == 'reflection':
                            if align_corners:
                                groundtruth = torch.tensor(
                                    [[3.4500, 6.0000000000, 5.0000, 4.8340, 9.0000],
                                     [2.2500, 6.3332500450, 5.0000, 5.1000, 7.7500]]).view(1, 1, 2, 5)
                            else:
                                groundtruth = torch.tensor(
                                    [[3.0000004768, 6.5000000000, 5.0000, 4.6675000191, 9.2500],
                                     [1.0000000000, 7.1665000916, 5.0000, 5.0000000000, 9.2500]]).view(1, 1, 2, 5)
                        else:
                            raise AssertionError("missing groundtruth test for padding mode '{}'".format(padding_mode))
                    elif mode == 'nearest':
                        if padding_mode == 'zeros':
                            if align_corners:
                                groundtruth = torch.tensor(
                                    [[0., 8., 5., 7., 9.],
                                     [1., 8., 5., 8., 0.]]).view(1, 1, 2, 5)
                            else:
                                groundtruth = torch.tensor(
                                    [[0., 8., 5., 7., 0.],
                                     [1., 8., 5., 8., 0.]]).view(1, 1, 2, 5)
                        elif padding_mode == 'border':
                            if align_corners:
                                groundtruth = torch.tensor(
                                    [[1., 8., 5., 7., 9.],
                                     [1., 8., 5., 8., 10.]]).view(1, 1, 2, 5)
                            else:
                                groundtruth = torch.tensor(
                                    [[1., 8., 5., 7., 9.],
                                     [1., 8., 5., 8., 10.]]).view(1, 1, 2, 5)
                        elif padding_mode == 'reflection':
                            if align_corners:
                                groundtruth = torch.tensor(
                                    [[1., 8., 5., 7., 9.],
                                     [1., 8., 5., 8., 9.]]).view(1, 1, 2, 5)
                            else:
                                groundtruth = torch.tensor(
                                    [[1., 8., 5., 7., 9.],
                                     [1., 8., 5., 8., 9.]]).view(1, 1, 2, 5)
                        else:
                            raise AssertionError("missing groundtruth test for padding mode '{}'".format(padding_mode))
                    else:
                        raise AssertionError("missing groundtruth test for interpolation mode '{}'".format(mode))
                    output = F.grid_sample(input, grid, mode=mode, padding_mode=padding_mode,
                                           align_corners=align_corners)
                    self.assertEqual(output, groundtruth,
                                     "groundtruth comparison failed for mode={}, "
                                     "padding_mode={}".format(mode, padding_mode))

                    # do gradcheck
                    N = random.randint(2, 8)
                    C = random.randint(2, 6)
                    H = random.randint(2, 8)
                    W = random.randint(2, 8)
                    input = torch.randn(N, C, H, W, requires_grad=True)
                    grid = torch.randn(N, H, W, 2, requires_grad=True)
                    self.assertTrue(gradcheck(
                        lambda inp, grid: F.grid_sample(inp, grid, mode=mode, padding_mode=padding_mode,
                                                        align_corners=align_corners),
                        (input, grid)))

                    test(N, C, H, W, mode, padding_mode, align_corners=align_corners)
                    if TEST_CUDNN:
                        with cudnn.flags(enabled=False):
                            test(N, C, H, W, mode, padding_mode, align_corners=align_corners)

    def test_grid_sample_3d(self):
        def test(N, C, D, H, W, mode, padding_mode, align_corners):
            def test_shape(N, C, ID, IH, IW, D, H, W, mode, padding_mode, align_corners):
                input_cpu = torch.randn(C, N, ID, IH, IW).transpose(0, 1).requires_grad_()
                grid_cpu = torch.randn(D, N, H, W, 3).transpose(0, 1).requires_grad_()
                out_cpu = F.grid_sample(input_cpu, grid_cpu, mode=mode, padding_mode=padding_mode,
                                        align_corners=align_corners)
                self.assertTrue(out_cpu.size() == torch.Size([N, C, D, H, W]))

                gradients = torch.randn_like(out_cpu)
                out_cpu.backward(gradients)

                if TEST_CUDA:
                    input_cuda = input_cpu.detach().transpose(0, 1).cuda().transpose(0, 1).requires_grad_()
                    grid_cuda = grid_cpu.detach().transpose(0, 1).cuda().transpose(0, 1).requires_grad_()
                    out_cuda = F.grid_sample(input_cuda, grid_cuda, mode=mode, padding_mode=padding_mode,
                                             align_corners=align_corners)
                    self.assertEqual(out_cpu, out_cuda)

                    out_cuda.backward(gradients.cuda())
                    self.assertEqual(input_cpu.grad, input_cuda.grad)
                    self.assertEqual(grid_cpu.grad, grid_cuda.grad, prec=5e-5)

                    # check that zero-dimensional input strides don't error out
                    base_input = torch.randn(N, C, 1, IH, IW)
                    input_cpu = base_input.expand_as(input_cuda).requires_grad_()
                    grid_cpu = torch.randn(N, D, H, W, 3, requires_grad=True)
                    out_cpu = F.grid_sample(input_cpu, grid_cpu, mode=mode, padding_mode=padding_mode,
                                            align_corners=align_corners)

                    input_cuda = base_input.cuda().expand_as(input_cuda).requires_grad_()
                    grid_cuda = grid_cpu.detach().cuda().requires_grad_()
                    out_cuda = F.grid_sample(input_cuda, grid_cuda, mode=mode, padding_mode=padding_mode,
                                             align_corners=align_corners)
                    self.assertEqual(out_cpu, out_cuda)

            # test same size output
            test_shape(N, C, D, H, W, D, H, W, mode, padding_mode, align_corners)

            # test larger output
            N = random.randint(2, 7)
            C = random.randint(2, 5)
            ID = random.randint(2, 7)
            IH = random.randint(2, 7)
            IW = random.randint(2, 7)
            D = random.randint(ID + 1, 10)
            H = random.randint(IH + 1, 10)
            W = random.randint(IW + 1, 10)
            test_shape(N, C, ID, IH, IW, D, H, W, mode, padding_mode, align_corners)

            # test smaller output
            N = random.randint(2, 7)
            C = random.randint(2, 5)
            ID = random.randint(2, 7)
            IH = random.randint(2, 7)
            IW = random.randint(2, 7)
            D = random.randint(2, ID)
            H = random.randint(2, IH)
            W = random.randint(2, IW)
            test_shape(N, C, ID, IH, IW, D, H, W, mode, padding_mode, align_corners)

            # test 1x1 inpput
            N = random.randint(2, 7)
            C = random.randint(2, 7)
            ID = 1
            IH = 1
            IW = 1
            H = random.randint(2, 5)
            W = random.randint(2, 5)
            test_shape(N, C, ID, IH, IW, D, H, W, mode, padding_mode, align_corners)

            # testing empty grid
            N = random.randint(2, 7)
            C = random.randint(2, 5)
            ID = random.randint(2, 7)
            IH = random.randint(2, 7)
            IW = random.randint(2, 7)
            D = random.randint(3, ID + 2)
            W = random.randint(3, IW + 2)
            test_shape(N, C, ID, IH, IW, D, 0, W, mode, padding_mode, align_corners)

            # testing empty channel
            N = random.randint(2, 7)
            ID = random.randint(2, 5)
            IH = random.randint(2, 7)
            IW = random.randint(2, 7)
            D = random.randint(3, ID + 2)
            H = random.randint(3, IH + 2)
            W = random.randint(3, IW + 2)
            test_shape(N, 0, ID, IH, IW, D, H, W, mode, padding_mode, align_corners)

            # testing empty batch
            C = random.randint(2, 5)
            ID = random.randint(2, 7)
            IH = random.randint(2, 7)
            IW = random.randint(2, 7)
            D = random.randint(3, ID + 2)
            H = random.randint(3, IH + 2)
            W = random.randint(3, IW + 2)
            test_shape(0, C, ID, IH, IW, D, H, W, mode, padding_mode, align_corners)

        for mode in ('bilinear', 'nearest'):
            for padding_mode in ('zeros', 'border', 'reflection'):
                for align_corners in (True, False):
                    # do gradcheck
                    N = random.randint(2, 5)
                    C = random.randint(2, 4)
                    D = random.randint(2, 5)
                    H = random.randint(2, 5)
                    W = random.randint(2, 5)
                    input = torch.randn(N, C, D, H, W, requires_grad=True)
                    grid = torch.randn(N, D, H, W, 3, requires_grad=True)
                    self.assertTrue(gradcheck(
                        lambda inp, grid: F.grid_sample(inp, grid, mode=mode, padding_mode=padding_mode,
                                                        align_corners=align_corners),
                        (input, grid)))

                    test(N, C, D, H, W, mode, padding_mode, align_corners)

    def test_affine_grid(self):
        # test known input on CPU
        input = torch.arange(1., 7).view(1, 2, 3)
        output = F.affine_grid(input, torch.Size([1, 1, 2, 2]), align_corners=True)
        groundtruth = torch.Tensor(
            [[[0, -3], [2, 5]], [[4, 7], [6, 15]]]).view(1, 2, 2, 2)
        self.assertEqual(output, groundtruth)
        output = F.affine_grid(input, torch.Size([1, 1, 2, 2]), align_corners=False)
        groundtruth = torch.Tensor(
            [[[1.5, 1.5], [2.5, 5.5]], [[3.5, 6.5], [4.5, 10.5]]]).view(1, 2, 2, 2)
        self.assertEqual(output, groundtruth)

        for align_corners in (True, False):
            # do gradcheck
            N = random.randint(1, 8)
            C = random.randint(1, 8)
            H = random.randint(1, 8)
            W = random.randint(1, 8)
            sz = torch.Size([N, C, H, W])
            inp = torch.randn(N, 2, 3, requires_grad=True)
            with warnings.catch_warnings(record=True):
                warnings.simplefilter("always")  # python2 requires this so other tests can trigger
                self.assertTrue(gradcheck(
                    lambda inp: F.affine_grid(inp, sz, align_corners=align_corners),
                    (inp,)))

        # test CPU against CUDA
        if TEST_CUDA:
            N = random.randint(1, 8)
            C = random.randint(1, 8)
            H = random.randint(1, 8)
            W = random.randint(1, 8)
            sz = torch.Size([N, C, H, W])
            for align_corners in (True, False):
                input_cpu = torch.randn(N, 2, 3, requires_grad=True)
                with warnings.catch_warnings(record=True):
                    warnings.simplefilter("always")  # python2 requires this so other tests can trigger
                    out_cpu = F.affine_grid(input_cpu, sz, align_corners=align_corners)
                gradients = torch.randn(out_cpu.size())
                out_cpu.backward(gradients)
                input_gpu = input_cpu.detach().cuda().requires_grad_()
                with warnings.catch_warnings(record=True):
                    warnings.simplefilter("always")  # python2 requires this so other tests can trigger
                    out_cuda = F.affine_grid(input_gpu, sz, align_corners=align_corners)
                out_cuda.backward(gradients.cuda())
                self.assertEqual(out_cpu, out_cuda)
                self.assertEqual(input_cpu.grad, input_gpu.grad)

    def test_affine_grid_3d(self):
        # test known input on CPU
        input = torch.arange(1., 13).view(1, 3, 4)
        output = F.affine_grid(input, torch.Size([1, 1, 2, 2, 2]), align_corners=True)
        groundtruth = torch.Tensor(
            [[[[[-2, -10, -18], [0, 0, 0]], [[2, 2, 2], [4, 12, 20]]],
              [[[4, 4, 4], [6, 14, 22]], [[8, 16, 24], [10, 26, 42]]]]]).view(1, 2, 2, 2, 3)
        self.assertEqual(output, groundtruth)
        output = F.affine_grid(input, torch.Size([1, 1, 2, 2, 2]), align_corners=False)
        groundtruth = torch.Tensor(
            [[[[[1, -1, -3], [2, 4, 6]], [[3, 5, 7], [4, 10, 16]]],
              [[[4, 6, 8], [5, 11, 17]], [[6, 12, 18], [7, 17, 27]]]]]).view(1, 2, 2, 2, 3)
        self.assertEqual(output, groundtruth)

        for align_corners in (True, False):
            # do gradcheck
            N = random.randint(1, 8)
            C = random.randint(1, 8)
            D = random.randint(1, 8)
            H = random.randint(1, 8)
            W = random.randint(1, 8)
            sz = torch.Size([N, C, D, H, W])
            inp = torch.randn(N, 3, 4, requires_grad=True)
            with warnings.catch_warnings(record=True):
                warnings.simplefilter("always")  # python2 requires this so other tests can trigger
                self.assertTrue(gradcheck(
                    lambda inp: F.affine_grid(inp, sz, align_corners=align_corners),
                    (inp,)))

        # test CPU against CUDA
        if TEST_CUDA:
            N = random.randint(1, 8)
            C = random.randint(1, 8)
            D = random.randint(1, 8)
            H = random.randint(1, 8)
            W = random.randint(1, 8)
            sz = torch.Size([N, C, D, H, W])
            for align_corners in (True, False):
                input_cpu = torch.randn(N, 3, 4, requires_grad=True)
                with warnings.catch_warnings(record=True):
                    warnings.simplefilter("always")  # python2 requires this so other tests can trigger
                    out_cpu = F.affine_grid(input_cpu, sz, align_corners=align_corners)
                gradients = torch.randn(out_cpu.size())
                out_cpu.backward(gradients)
                input_gpu = input_cpu.detach().cuda().requires_grad_()
                with warnings.catch_warnings(record=True):
                    warnings.simplefilter("always")  # python2 requires this so other tests can trigger
                    out_cuda = F.affine_grid(input_gpu, sz, align_corners=align_corners)
                out_cuda.backward(gradients.cuda())
                self.assertEqual(out_cpu, out_cuda)
                self.assertEqual(input_cpu.grad, input_gpu.grad)

    @unittest.skipIf((not TEST_NUMPY) or (not TEST_SCIPY) or (scipy.__version__ < '1.0.0'),
                     "Scipy v1.0 and/or numpy not found")
    def test_affine_2d_rotate0(self):
        # scipy before 1.0.0 do not support homogeneous coordinate
        # scipy.ndimage.affine_transform, so we need to skip.
        for device in device_():
            input_size = [1, 1, 3, 3]
            input_ary = np.array(np.random.random(input_size), dtype=np.float32)
            output_size = [1, 1, 5, 5]
            angle_rad = 0.

            transform_tensor, transform_ary, offset = \
                _buildEquivalentAffineTransforms2d(device, input_size, output_size, angle_rad)

            scipy_ary = scipy.ndimage.affine_transform(
                input_ary[0, 0],
                transform_ary,
                offset=offset,
                output_shape=output_size[2:],
                order=1,
                mode='nearest',
                prefilter=False)

            affine_tensor = torch.nn.functional.affine_grid(
                transform_tensor,
                torch.Size(output_size),
                align_corners=True
            )

            gridsample_ary = torch.nn.functional.grid_sample(
                torch.tensor(input_ary, device=device).to(device),
                affine_tensor,
                padding_mode='border',
                align_corners=True
            ).to('cpu').numpy()

            assert np.abs(scipy_ary.mean() - gridsample_ary.mean()) < 1e-6
            assert np.abs(scipy_ary - gridsample_ary).max() < 1e-6

    @unittest.skipIf((not TEST_NUMPY) or (not TEST_SCIPY) or (scipy.__version__ < '1.0.0'),
                     "Scipy v1.0 and/or numpy not found")
    def test_affine_2d_rotate90(self):
        # scipy before 1.0.0 do not support homogeneous coordinate
        # scipy.ndimage.affine_transform, so we need to skip.
        for device, input_size2dsq, output_size2dsq in \
                itertools.product(device_(), input_size2dsq_(), output_size2dsq_()):
            input_size = input_size2dsq
            input_ary = np.array(np.random.random(input_size), dtype=np.float32)
            output_size = output_size2dsq
            angle_rad = 0.25 * math.pi * 2

            transform_tensor, transform_ary, offset = \
                _buildEquivalentAffineTransforms2d(device, input_size, output_size, angle_rad)

            scipy_ary = scipy.ndimage.affine_transform(
                input_ary[0, 0],
                transform_ary,
                offset=offset,
                output_shape=output_size[2:],
                order=1,
                mode='nearest',
                prefilter=True)

            if input_size2dsq == output_size2dsq:
                assert np.abs(scipy_ary.mean() - input_ary.mean()) < 1e-6
            assert np.abs(scipy_ary[0, 0] - input_ary[0, 0, 0, -1]).max() < 1e-6
            assert np.abs(scipy_ary[0, -1] - input_ary[0, 0, -1, -1]).max() < 1e-6
            assert np.abs(scipy_ary[-1, -1] - input_ary[0, 0, -1, 0]).max() < 1e-6
            assert np.abs(scipy_ary[-1, 0] - input_ary[0, 0, 0, 0]).max() < 1e-6

            affine_tensor = torch.nn.functional.affine_grid(
                transform_tensor,
                torch.Size(output_size),
                align_corners=True
            )

            gridsample_ary = torch.nn.functional.grid_sample(
                torch.tensor(input_ary, device=device).to(device),
                affine_tensor,
                padding_mode='border',
                align_corners=True
            ).to('cpu').numpy()

            assert np.abs(scipy_ary.mean() - gridsample_ary.mean()) < 1e-6
            assert np.abs(scipy_ary - gridsample_ary).max() < 1e-6

    @unittest.skipIf((not TEST_NUMPY) or (not TEST_SCIPY) or (scipy.__version__ < '1.0.0'),
                     "Scipy v1.0 and/or numpy not found")
    def test_affine_2d_rotate45(self):
        # scipy before 1.0.0 do not support homogeneous coordinate
        # scipy.ndimage.affine_transform, so we need to skip.
        for device in device_():
            input_size = [1, 1, 3, 3]
            input_ary = np.array(np.zeros(input_size), dtype=np.float32)
            input_ary[0, 0, 0, :] = 0.5
            input_ary[0, 0, 2, 2] = 1.0
            output_size = [1, 1, 3, 3]
            angle_rad = 0.125 * math.pi * 2

            transform_tensor, transform_ary, offset = \
                _buildEquivalentAffineTransforms2d(device, input_size, output_size, angle_rad)

            scipy_ary = scipy.ndimage.affine_transform(
                input_ary[0, 0],
                transform_ary,
                offset=offset,
                output_shape=output_size[2:],
                order=1,
                mode='nearest',
                prefilter=False)

            affine_tensor = torch.nn.functional.affine_grid(
                transform_tensor,
                torch.Size(output_size),
                align_corners=True
            )

            gridsample_ary = torch.nn.functional.grid_sample(
                torch.tensor(input_ary, device=device).to(device),
                affine_tensor,
                padding_mode='border',
                align_corners=True
            ).to('cpu').numpy()

            assert np.abs(scipy_ary - gridsample_ary).max() < 1e-6

    @unittest.skipIf((not TEST_NUMPY) or (not TEST_SCIPY) or (scipy.__version__ < '1.0.0'),
                     "Scipy v1.0 and/or numpy not found")
    def test_affine_2d_rotateRandom(self):
        # scipy before 1.0.0 do not support homogeneous coordinate
        # scipy.ndimage.affine_transform, so we need to skip.
        for device, angle_rad, input_size2d, output_size2d in \
                itertools.product(device_(), angle_rad_(), input_size2d_(), output_size2d_()):

            input_size = input_size2d
            input_ary = np.array(np.random.random(input_size), dtype=np.float32).round(3)
            output_size = output_size2d

            input_ary[0, 0, 0, 0] = 2
            input_ary[0, 0, 0, -1] = 4
            input_ary[0, 0, -1, 0] = 6
            input_ary[0, 0, -1, -1] = 8

            transform_tensor, transform_ary, grid_ary = \
                _buildEquivalentAffineTransforms2d(device, input_size, output_size, angle_rad)

            scipy_ary = scipy.ndimage.affine_transform(
                input_ary[0, 0],
                transform_ary,
                output_shape=output_size[2:],
                order=1,
                mode='nearest',
                prefilter=False)

            affine_tensor = torch.nn.functional.affine_grid(
                transform_tensor,
                torch.Size(output_size),
                align_corners=True
            )

            gridsample_ary = torch.nn.functional.grid_sample(
                torch.tensor(input_ary, device=device).to(device),
                affine_tensor,
                padding_mode='border',
                align_corners=True
            ).to('cpu').numpy()

            affine_tensor = affine_tensor.to('cpu')

            for r in range(affine_tensor.size(1)):
                for c in range(affine_tensor.size(2)):
                    grid_out = np.dot(grid_ary, [r, c, 1])
                    assert np.allclose(affine_tensor[0, r, c], grid_out[:2], atol=1e-5)

            assert np.abs(scipy_ary - gridsample_ary).max() < 1e-5

    @unittest.skipIf((not TEST_NUMPY) or (not TEST_SCIPY) or (scipy.__version__ < '1.0.0'),
                     "Scipy v1.0 and/or numpy not found")
    def test_affine_3d_rotateRandom(self):
        # scipy before 1.0.0 do not support homogeneous coordinate
        # scipy.ndimage.affine_transform, so we need to skip.
        for device, angle_rad, axis_vector, input_size3d, output_size3d in \
                itertools.product(device_(), angle_rad_(), axis_vector_(), input_size3d_(), output_size3d_()):
            input_size = input_size3d
            input_ary = np.array(np.random.random(input_size), dtype=np.float32)
            output_size = output_size3d

            input_ary[0, 0, 0, 0, 0] = 2
            input_ary[0, 0, 0, 0, -1] = 3
            input_ary[0, 0, 0, -1, 0] = 4
            input_ary[0, 0, 0, -1, -1] = 5
            input_ary[0, 0, -1, 0, 0] = 6
            input_ary[0, 0, -1, 0, -1] = 7
            input_ary[0, 0, -1, -1, 0] = 8
            input_ary[0, 0, -1, -1, -1] = 9

            transform_tensor, transform_ary, grid_ary = \
                _buildEquivalentAffineTransforms3d(device, input_size, output_size, angle_rad, axis_vector)

            scipy_ary = scipy.ndimage.affine_transform(
                input_ary[0, 0],
                transform_ary,
                output_shape=output_size[2:],
                order=1,
                mode='nearest',
                prefilter=False)

            affine_tensor = torch.nn.functional.affine_grid(
                transform_tensor,
                torch.Size(output_size),
                align_corners=True
            )

            gridsample_ary = torch.nn.functional.grid_sample(
                torch.tensor(input_ary, device=device).to(device),
                affine_tensor,
                padding_mode='border',
                align_corners=True
            ).to('cpu').numpy()

            affine_tensor = affine_tensor.to('cpu')

            for i in range(affine_tensor.size(1)):
                for r in range(affine_tensor.size(2)):
                    for c in range(affine_tensor.size(3)):
                        grid_out = np.dot(grid_ary, [i, r, c, 1])
                        assert np.allclose(affine_tensor[0, i, r, c], grid_out[:3], atol=1e-5)

            assert np.abs(scipy_ary - gridsample_ary).max() < 1e-5

    def test_upsamplingNearest1d(self):
        m = nn.Upsample(size=4, mode='nearest')
        in_t = torch.ones(1, 1, 2)
        with warnings.catch_warnings(record=True) as w:
            out_t = m(in_t)
        self.assertEqual(torch.ones(1, 1, 4), out_t.data)

        input = torch.randn(1, 1, 2, requires_grad=True)
        gradcheck(lambda x: F.interpolate(x, 4, mode='nearest'), [input])

    def test_upsamplingLinear1d(self):
        for align_corners in [True, False]:
            kwargs = dict(mode='linear', align_corners=align_corners)

            # test float scale factor up & downsampling
            for scale_factor in [0.5, 1.5, 2]:
                m = nn.Upsample(scale_factor=scale_factor, **kwargs)
                in_t = torch.ones(1, 1, 2)
                out_size = int(math.floor(in_t.shape[-1] * scale_factor))
                with warnings.catch_warnings(record=True) as w:
                    out_t = m(in_t)
                self.assertEqual(torch.ones(1, 1, out_size), out_t.data)

                input = torch.randn(1, 1, 2, requires_grad=True)
                gradcheck(lambda x: F.interpolate(x, out_size, **kwargs), (input,))

    def test_upsamplingLinear1d_spatial_invariance(self):
        m = nn.Upsample(scale_factor=3, mode='linear', align_corners=False)
        in_t_9 = torch.zeros(1, 1, 9)
        in_t_9[:, :, :4].normal_()
        with warnings.catch_warnings(record=True) as w:
            out_t_9 = m(in_t_9)
            out_t_5 = m(in_t_9[:, :, :5])
        self.assertEqual(out_t_9[:, :, :15], out_t_5)

    def test_upsamplingNearest2d(self):
        m = nn.Upsample(size=4, mode='nearest')
        in_t = torch.ones(1, 1, 2, 2)
        with warnings.catch_warnings(record=True) as w:
            out_t = m(in_t)
        self.assertEqual(torch.ones(1, 1, 4, 4), out_t.data)

        input = torch.randn(1, 1, 2, 2, requires_grad=True)
        self.assertEqual(
            F.interpolate(input, 4, mode='nearest'),
            F.interpolate(input, scale_factor=2, mode='nearest'))
        gradcheck(lambda x: F.interpolate(x, 4, mode='nearest'), [input])
        gradgradcheck(lambda x: F.interpolate(x, 4, mode='nearest'), [input])

    def test_upsamplingBilinear2d(self):
        for align_corners in [True, False]:
            kwargs = dict(mode='bilinear', align_corners=align_corners)

            # test float scale factor up & downsampling
            for scale_factor in [0.5, 1.5, 2]:
                m = nn.Upsample(scale_factor=scale_factor, **kwargs)
                in_t = torch.ones(1, 1, 2, 2)
                out_size = int(math.floor(in_t.shape[-1] * scale_factor))
                with warnings.catch_warnings(record=True) as w:
                    out_t = m(in_t)
                self.assertEqual(torch.ones(1, 1, out_size, out_size), out_t.data)

                input = torch.randn(1, 1, 2, 2, requires_grad=True)
                gradcheck(lambda x: F.interpolate(x, out_size, **kwargs), [input])

    def test_upsamplingBicubic2d(self):
        # test output against known input: align_corners=False result must match opencv
        in_t = torch.arange(8).view(1, 2, 2, 2).type(torch.FloatTensor)
        expected_out_t = torch.Tensor(
            [[[[-0.31641, 0.01562, 0.56250, 0.89453],
              [0.34766, 0.67969, 1.22656, 1.55859],
              [1.44141, 1.77344, 2.32031, 2.65234],
              [2.10547, 2.43750, 2.98438, 3.31641]],

             [[3.68359, 4.01562, 4.56250, 4.89453],
              [4.34766, 4.67969, 5.22656, 5.55859],
              [5.44141, 5.77344, 6.32031, 6.65234],
              [6.10547, 6.43750, 6.98438, 7.31641]]]])
        out_t = F.interpolate(in_t, scale_factor=2, mode='bicubic', align_corners=False)
        torch.set_printoptions(precision=5)
        self.assertEqual(out_t, expected_out_t)

        device_list = ['cpu']
        if TEST_CUDA:
            device_list.append('cuda')

        for align_corners in [True, False]:
            kwargs = dict(mode='bicubic', align_corners=align_corners)
            # test float scale factor up & downsampling
            for device in device_list:
                for scale_factor in [0.5, 1.5, 2]:
                    in_t = torch.ones(2, 2, 2, 2).to(device)
                    out_t = F.interpolate(in_t, scale_factor=scale_factor, **kwargs)
                    out_size = int(math.floor(in_t.shape[-1] * scale_factor))
                    self.assertEqual(torch.ones(2, 2, out_size, out_size), out_t.data)

                    input = torch.randn(2, 2, 2, 2, requires_grad=True)
                    gradcheck(lambda x: F.interpolate(x, out_size, **kwargs), [input])

    def test_upsampling_not_recompute_scale_factor(self):
        # test output against known input: result must match opencv
        in_t = torch.arange(8).view(1, 2, 2, 2).type(torch.FloatTensor)
        expected_out_t = torch.Tensor(
            [[[[-0.32725, -0.08843, 0.37933, 0.79744],
              [0.15039, 0.38921, 0.85697, 1.27508],
              [1.08591, 1.32473, 1.79249, 2.21060],
              [1.92213, 2.16095, 2.62871, 3.04682]],

             [[3.67275, 3.91157, 4.37933, 4.79744],
              [4.15039, 4.38921, 4.85697, 5.27508],
              [5.08591, 5.32473, 5.79249, 6.21060],
              [5.92213, 6.16095, 6.62871, 7.04682]]]])
        out_t = F.interpolate(in_t, scale_factor=2.3, mode='bicubic', align_corners=False, recompute_scale_factor=False)
        torch.set_printoptions(precision=5)
        self.assertEqual(out_t, expected_out_t)

        device_list = ['cpu']
        if TEST_CUDA:
            device_list.append('cuda')

        for align_corners in [True, False]:
            kwargs = dict(mode='bicubic', align_corners=align_corners)
            # test float scale factor up & downsampling
            for device in device_list:
                for scale_factor in [0.6, 1.6, 2.3]:
                    in_t = torch.ones(2, 2, 2, 2).to(device)
                    out_t = F.interpolate(in_t, scale_factor=scale_factor, **kwargs)
                    out_size = int(math.floor(in_t.shape[-1] * scale_factor))
                    self.assertEqual(torch.ones(2, 2, out_size, out_size), out_t.data)

                    input = torch.randn(2, 2, 2, 2, requires_grad=True)
                    gradcheck(lambda x: F.interpolate(x, out_size, **kwargs), [input])

    def test_upsamplingBilinear2d_spatial_invariance(self):
        m = nn.Upsample(scale_factor=3, mode='bilinear', align_corners=False)
        in_t_9 = torch.zeros(1, 1, 9, 9)
        in_t_9[:, :, :4, :4].normal_()
        with warnings.catch_warnings(record=True) as w:
            out_t_9 = m(in_t_9)
            out_t_5 = m(in_t_9[:, :, :5, :5])
        self.assertEqual(out_t_9[:, :, :15, :15], out_t_5)

    def test_upsamplingNearest3d(self):
        m = nn.Upsample(size=4, mode='nearest')
        in_t = torch.ones(1, 1, 2, 2, 2)
        with warnings.catch_warnings(record=True) as w:
            out_t = m(in_t)
        self.assertEqual(torch.ones(1, 1, 4, 4, 4), out_t.data)

        input = torch.randn(1, 1, 2, 2, 2, requires_grad=True)
        gradcheck(lambda x: F.interpolate(x, 4, mode='nearest'), [input])

    def test_upsamplingTrilinear3d(self):
        for align_corners in [True, False]:
            kwargs = dict(mode='trilinear', align_corners=align_corners)

            # test float scale factor up & downsampling
            for scale_factor in [0.5, 1.5, 2]:
                m = nn.Upsample(scale_factor=scale_factor, **kwargs)
                in_t = torch.ones(1, 1, 2, 2, 2)
                out_size = int(math.floor(in_t.shape[-1] * scale_factor))
                with warnings.catch_warnings(record=True) as w:
                    out_t = m(in_t)
                self.assertEqual(torch.ones(1, 1, out_size, out_size, out_size), out_t.data)

                input = torch.randn(1, 1, 2, 2, 2, requires_grad=True)
                self.assertEqual(
                    F.interpolate(input, (out_size, out_size, out_size), **kwargs),
                    F.interpolate(input, scale_factor=scale_factor, **kwargs))
                gradcheck(lambda x: F.interpolate(x, out_size, **kwargs), [input])
                gradgradcheck(lambda x: F.interpolate(x, out_size, **kwargs), [input])

    def test_upsamplingTrilinear3d_spatial_invariance(self):
        m = nn.Upsample(scale_factor=3, mode='trilinear', align_corners=False)
        in_t_9 = torch.zeros(1, 1, 9, 9, 9)
        in_t_9[:, :, :4, :4, :4].normal_()
        with warnings.catch_warnings(record=True) as w:
            out_t_9 = m(in_t_9)
            out_t_5 = m(in_t_9[:, :, :5, :5, :5])
        self.assertEqual(out_t_9[:, :, :15, :15, :15], out_t_5)

    def test_interpolate(self):
        def _test_interpolate_helper(in_t, scale_factor, layer):
            out_size = int(math.floor(in_t.shape[-1] * scale_factor))
            dim = len(in_t.shape) - 2
            out_shape = [1, 1] + [out_size] * dim
            with warnings.catch_warnings(record=True) as w:
                out_t = m(in_t)
            self.assertEqual(torch.ones(out_shape), out_t)

            self.assertEqual(
                F.interpolate(in_t, (out_size,) * dim, **kwargs),
                F.interpolate(in_t, scale_factor=scale_factor, **kwargs))
            gradcheck(lambda x: F.interpolate(x, out_size, **kwargs), [in_t])
            gradgradcheck(lambda x: F.interpolate(x, out_size, **kwargs), [in_t])

        def _make_input(dim):
            size = [1, 1]
            size += [2] * dim
            return torch.ones(size, requires_grad=True)

        device_list = ['cpu']
        if TEST_CUDA:
            device_list.append('cuda')

        for device in device_list:
            for scale_factor in [0.5, 1.5, 2]:
                for mode in ['nearest', 'area']:
                    kwargs = dict(mode=mode)
                    m = nn.Upsample(scale_factor=scale_factor, **kwargs).to(device)
                    for input in [_make_input(1), _make_input(2), _make_input(3)]:
                        _test_interpolate_helper(input, scale_factor, m)

                for align_corners in [True, False]:
                    kwargs = dict(mode='linear', align_corners=align_corners)
                    m = nn.Upsample(scale_factor=scale_factor, **kwargs).to(device)
                    _test_interpolate_helper(_make_input(1), scale_factor, m)

                    kwargs = dict(mode='bilinear', align_corners=align_corners)
                    m = nn.Upsample(scale_factor=scale_factor, **kwargs).to(device)
                    _test_interpolate_helper(_make_input(2), scale_factor, m)

                    kwargs = dict(mode='bicubic', align_corners=align_corners)

                    def m(t):
                        return F.interpolate(t, scale_factor=scale_factor, **kwargs).to(device)
                    _test_interpolate_helper(_make_input(2), scale_factor, m)

                    kwargs = dict(mode='trilinear', align_corners=align_corners)
                    m = nn.Upsample(scale_factor=scale_factor, **kwargs).to(device)
                    _test_interpolate_helper(_make_input(3), scale_factor, m)

    def test_linear_broadcasting(self):
        m = nn.Linear(5, 8)
        inp = torch.randn(2, 3, 5)
        expected = m(inp.view(6, 5)).view(2, 3, 8)
        self.assertEqual(expected, m(inp))

    def test_bilinear(self):
        module = nn.Bilinear(10, 10, 8)
        input1 = torch.randn(4, 10, requires_grad=True)
        input2 = torch.randn(4, 10, requires_grad=True)
        grad_output = torch.randn(4, 8)

        res = module(input1, input2)
        expected = (torch.einsum("bi,kij,bj->bk", input1, module.weight, input2) +
                    module.bias)
        self.assertEqual(res, expected)
        grads = torch.autograd.grad(res, [module.weight, module.bias, input1, input2], grad_output)
        grads_expected = torch.autograd.grad(expected, [module.weight, module.bias, input1, input2], grad_output)
        for g, ge in zip(grads, grads_expected):
            self.assertEqual(g, ge)

    def test_bilinear_no_bias(self):
        module = nn.Bilinear(10, 10, 8)
        module_no_bias = nn.Bilinear(10, 10, 8, False)

        module.bias.data.zero_()
        module.weight.data.copy_(module_no_bias.weight)

        input1 = torch.randn(4, 10, requires_grad=True)
        input2 = torch.randn(4, 10, requires_grad=True)
        grad_output = torch.randn(4, 8)

        def run(net):
            input1.grad = input2.grad = None
            output = net(input1, input2)
            output.backward(grad_output)

            return output.data, input1.grad.data, input2.grad.data

        out, g1, g2 = run(module)
        out_nb, g1_nb, g2_nb = run(module_no_bias)

        self.assertEqual(out, out_nb)
        self.assertEqual(g1, g1_nb)
        self.assertEqual(g2, g2_nb)

        _assertGradAndGradgradChecks(self,
                                     lambda x1, x2: F.bilinear(x1, x2, module_no_bias.weight, module_no_bias.bias),
                                     (input1, input2))

    def test_bilinear_broadcasting(self):
        m = nn.Bilinear(5, 6, 8)
        input1 = torch.randn(2, 3, 5)
        input2 = torch.randn(2, 3, 6)
        expected = m(input1.view(6, 5), input2.view(6, 6)).view(2, 3, 8)
        self.assertEqual(expected, m(input1, input2))

    def test_conv_tbc(self):
        inp = torch.randn(9, 4, 5, requires_grad=True)
        weight = torch.randn(3, 5, 6, requires_grad=True)
        bias = torch.randn(6, requires_grad=True)

        gradcheck(lambda i, w, b, pad: F.conv_tbc(i, w, b, pad), (inp, weight, bias, 3))

    def run_conv_double_back_test(self, kern, stride, padding, chan_in, chan_out, batch_size,
                                  inp_size, dilation, no_weight, groups=1, use_cuda=False,
                                  use_bias=True, dtype=torch.double):
        if use_cuda:
            device = torch.device("cuda")
        else:
            device = torch.device("cpu")

        x = torch.randn(batch_size, chan_in, inp_size, inp_size, device=device,
                        dtype=dtype, requires_grad=True)
        weight = torch.randn(chan_out, chan_in // groups, kern, kern, device=device,
                             dtype=dtype, requires_grad=not no_weight)
        if use_bias:
            bias = torch.randn(chan_out, device=device, dtype=dtype, requires_grad=True)
        else:
            bias = None

        def func(*inputs):
            if use_bias:
                lx, lweight, lbias = inputs
            else:
                lx, lweight = inputs
                lbias = None
            # We disable cudnn during forward to avoid finite difference imprecision issues
            with cudnn.flags(enabled=False):
                out = F.conv2d(lx, lweight, lbias, stride, padding, dilation, groups)
            return out

        if use_bias:
            inputs = x, weight, bias
        else:
            inputs = x, weight

        dummy_out = func(*inputs)
        grad_y = torch.randn_like(dummy_out, device=device, dtype=dtype, requires_grad=True)

        # Issue #15353: test mkldnn double backward, don't run gradgradcheck due
        # to imprecision issues
        if dtype == torch.float:
            g, = torch.autograd.grad(dummy_out.sum(), x, create_graph=True)
            return g.requires_grad

        return gradgradcheck(func, inputs, (grad_y,))

    @unittest.skipIf(not TEST_CUDA, "CUDA unavailable")
    @unittest.skipIf(not TEST_CUDNN, "needs cudnn")
    @skipIfRocm
    def test_grouped_conv_cudnn_nhwc_support(self):
        # in order to catch the hols in grouped convolution in nhwc support for earlier cudnn version
        input = torch.randn((16, 16, 8, 8), dtype=torch.float16, device="cuda").to(memory_format=torch.channels_last)
        weight = torch.randn((8, 4, 3, 3), dtype=torch.float16, device="cuda").to(memory_format=torch.channels_last)
        out = torch.cudnn_convolution(input, weight, None, (1, 1), (1, 1), (1, 1), 4, False, False)
        input = torch.randn((16, 8, 8, 8), dtype=torch.float16, device="cuda").to(memory_format=torch.channels_last)
        out = torch.cudnn_convolution_transpose(input, weight, None, (1, 1), (0, 0), (1, 1), (1, 1), 4, False, False)

    @unittest.expectedFailure
    @unittest.skipIf(not TEST_CUDA, "CUDA unavailable")
    @unittest.skipIf(not TEST_CUDNN, "needs cudnn")
    @skipIfRocm
    def test_conv_cudnn_memory_layout_dominance(self):
        # desired behavior here is to have the memory_layout of conv.weight to
        # dominante the layout of output.
        # which is not the same as current behavior, we'll fix this in
        # following up PRs and remove the `expectedFailure` tag
        input = torch.randint(1, 10, (2, 8, 4, 4), dtype=torch.float32, device="cuda", requires_grad=True)
        conv = nn.Conv2d(8, 4, 3).cuda().float()

        out = conv(input)
        self.assertTrue(out.is_contiguous())

        input = input.contiguous(memory_format=torch.channels_last)
        out = conv(input)
        self.assertTrue(out.is_contiguous())

        conv.weight.data = conv.weight.contiguous(memory_format=torch.channels_last)
        out = conv(input)
        self.assertTrue(out.is_contiguous(memory_format=torch.channels_last))

        input = input.contiguous()
        out = conv(input)
        self.assertTrue(out.is_contiguous(memory_format=torch.channels_last))

    def test_conv_double_backward(self):
        batch_size = 2
        for kern, inp_size, dilations in [(3, 6, [1, 2]), (3, 7, [1]), (4, 9, [1])]:
            for stride, padding, chan_in, chan_out, dilation in \
                    product([1, 2], [0, 1, 2], [2], [3], dilations):
                for no_weight in (True, False):
                    for dtype in (torch.float, torch.double):
                        result = self.run_conv_double_back_test(kern, stride,
                                                                padding, chan_in, chan_out,
                                                                batch_size, inp_size, dilation,
                                                                no_weight, dtype=dtype)
                        self.assertTrue(result,
                                        "Conv double backward test failed with parameters:" +
                                        "\nkern: " + str(kern) +
                                        "\nstride: " + str(stride) +
                                        "\npadding: " + str(padding) +
                                        "\nchan_in: " + str(chan_in) +
                                        "\nchan_out: " + str(chan_out) +
                                        "\nbatch_size: " + str(batch_size) +
                                        "\ninp_size: " + str(inp_size) +
                                        "\ndilation: " + str(dilation) +
                                        "\ndtype: " + str(dtype))

    def test_conv_double_backward_no_bias(self):
        kern = 3
        stride = 2
        chan_in, chan_out = 2, 4
        batch_size = 2
        inp_size = 5
        padding = 1
        dilation = 1
        no_weight = False
        use_bias = True
        result = self.run_conv_double_back_test(kern, stride,
                                                padding, chan_in, chan_out,
                                                batch_size, inp_size, dilation,
                                                no_weight, use_bias=use_bias)
        self.assertTrue(result,
                        "Conv double backward test failed with parameters:" +
                        "\nkern: " + str(kern) +
                        "\nstride: " + str(stride) +
                        "\npadding: " + str(padding) +
                        "\nchan_in: " + str(chan_in) +
                        "\nchan_out: " + str(chan_out) +
                        "\nbatch_size: " + str(batch_size) +
                        "\ninp_size: " + str(inp_size) +
                        "\ndilation: " + str(dilation))

    def test_conv_double_backward_groups(self):
        kern = 3
        stride = 1
        padding = 2
        chan_in, chan_out = 2, 4
        batch_size = 2
        inp_size = 6
        dilation = 1
        no_weight = False
        groups = 2
        result = self.run_conv_double_back_test(kern, stride,
                                                padding, chan_in * groups, chan_out * groups,
                                                batch_size, inp_size, dilation,
                                                no_weight, groups=groups)
        self.assertTrue(result,
                        "Conv double backward test failed with parameters:" +
                        "\nkern: " + str(kern) +
                        "\nstride: " + str(stride) +
                        "\npadding: " + str(padding) +
                        "\nchan_in: " + str(chan_in) +
                        "\nchan_out: " + str(chan_out) +
                        "\nbatch_size: " + str(batch_size) +
                        "\ninp_size: " + str(inp_size) +
                        "\ndilation: " + str(dilation) +
                        "\ngroups: " + str(groups))

    def test_conv_double_backward_stride(self):
        batch_size = 2

        # Cannot provide ggW when stride is > 1
        for kern, inp_size, dilations in [(3, 5, [1, 2]), (3, 7, [1])]:
            for stride, padding, chan_in, chan_out, dilation in product([2], [0, 1], [1], [2], dilations):
                no_weight = False
                self.run_conv_double_back_test(kern, stride,
                                               padding, chan_in, chan_out,
                                               batch_size, inp_size, dilation,
                                               no_weight)

    @unittest.skipIf(not TEST_CUDA, "CUDA unavailable")
    def test_cudnn_noncontiguous_weight(self):
        # Noncontiguous weights must be contiguous() before being
        # passed to cuDNN
        input = torch.tensor([1, 1, 1], dtype=torch.double, device="cuda").view(1, 1, 3)
        weights1 = torch.tensor([1], dtype=torch.double, device="cuda").expand(1, 1, 2)
        weights2 = torch.tensor([1], dtype=torch.double, device="cuda").expand(1, 1, 2).contiguous()
        self.assertEqual(F.conv1d(input, weights1, bias=None, stride=2, dilation=2),
                         F.conv1d(input, weights2, bias=None, stride=2, dilation=2))

    @unittest.skipIf(not TEST_CUDA, "CUDA unavailable")
    @repeat_test_for_types(DOUBLE_TENSORTYPES)
    def test_conv_double_backward_cuda(self, dtype=torch.double):
        # Double backward only runs with DoubleTensor due to precison reason
        batch_size = 1
        for kern, inp_size, dilations in [(3, 5, [1, 2]), (4, 9, [1])]:
            for stride, padding, chan_in, chan_out, dilation in product([1], [2], [2], [3], dilations):
                no_weight = stride == 2
                result = self.run_conv_double_back_test(kern, stride,
                                                        padding, chan_in, chan_out,
                                                        batch_size, inp_size, dilation,
                                                        no_weight, use_cuda=True, dtype=dtype)
                self.assertTrue(result,
                                "Conv double backward test failed with parameters:" +
                                "\nkern: " + str(kern) +
                                "\nstride: " + str(stride) +
                                "\npadding: " + str(padding) +
                                "\nchan_in: " + str(chan_in) +
                                "\nchan_out: " + str(chan_out) +
                                "\nbatch_size: " + str(batch_size) +
                                "\ninp_size: " + str(inp_size) +
                                "\ndilation: " + str(dilation))

    def run_grad_conv_test(self, func_forward, func_backward, dim=1, gradient='input'):
        for kern, inp_size in [(3, 6), (3, 7), (4, 9)]:
            for batch, stride, padding, chan_in, chan_out, dilation in \
                    product([1, 2], [1, 2], [0, 1, 2], [2], [3], [1]):

                for has_bias in [True, False]:
                    input_shape = [batch, chan_in]
                    weight_shape = [chan_out, chan_in]
                    for _ in range(dim):
                        input_shape.append(inp_size)
                        weight_shape.append(kern)

                    input = torch.randn(input_shape, requires_grad=True)
                    weight = torch.randn(weight_shape, requires_grad=True)
                    if has_bias:
                        bias = torch.randn([chan_out], requires_grad=True)
                    output = func_forward(input, weight, stride=stride, padding=padding, dilation=dilation, bias=bias)

                    gradient_o = torch.randn(output.shape)
                    gradient_w = torch.autograd.grad(output, input if (gradient == 'input') else weight, gradient_o)

                    self.assertAlmostEqual(gradient_w[0],
                                           func_backward(
                                               input_shape if (gradient == 'input') else input,
                                               weight_shape if (gradient == 'weight') else weight,
                                               gradient_o,
                                               stride=stride,
                                               padding=padding,
                                               dilation=dilation))

    def test_grad_conv1d_input(self):
        self.run_grad_conv_test(F.conv1d, F.grad.conv1d_input, 1, 'input')

    def test_grad_conv1d_weight(self):
        self.run_grad_conv_test(F.conv1d, F.grad.conv1d_weight, 1, 'weight')

    def test_grad_conv2d_input(self):
        self.run_grad_conv_test(F.conv2d, F.grad.conv2d_input, 2, 'input')

    def test_grad_conv2d_weight(self):
        self.run_grad_conv_test(F.conv2d, F.grad.conv2d_weight, 2, 'weight')

    def test_grad_conv3d_input(self):
        self.run_grad_conv_test(F.conv3d, F.grad.conv3d_input, 3, 'input')

    def test_grad_conv3d_weight(self):
        self.run_grad_conv_test(F.conv3d, F.grad.conv3d_weight, 3, 'weight')

    @unittest.skipIf(not torch._nnpack_available(), "NNPACK unavailable")
    def test_nnpack_conv(self):
        for kern, inp_size in [(3, 6), (3, 7), (4, 9)]:
            for batch, stride, padding, chan_in, chan_out in \
                    product([1, 2, 3, 4], [1, 2], [0, 1, 2], [2], [3]):

                for has_bias in [True, False]:
                    input_shape = [batch, chan_in]
                    weight_shape = [chan_out, chan_in]
                    for _ in range(2):
                        input_shape.append(inp_size)
                        weight_shape.append(kern)

                    input = torch.randn(input_shape, requires_grad=True, dtype=torch.float)
                    weight = torch.randn(weight_shape, requires_grad=True, dtype=torch.float)
                    if has_bias:
                        bias = torch.randn([chan_out], requires_grad=True, dtype=torch.float)
                    output = torch._nnpack_spatial_convolution(input, weight, stride=stride, padding=padding, bias=bias)
                    output_expected = torch.nn.functional.conv2d(input, weight, stride=stride, padding=padding, bias=bias)
                    self.assertAlmostEqual(output, output_expected, delta=3e-4)

                    gradient_o = torch.randn(output.shape, dtype=torch.float)

                    grads = torch.autograd.grad(output, [input, weight], gradient_o)
                    grads_expected = torch.autograd.grad(output_expected, [input, weight], gradient_o)
                    for gr, gr_expected in zip(grads, grads_expected):
                        self.assertAlmostEqual(gr, gr_expected, delta=3e-4)

    def test_fold_invalid_arg(self):
        # input wrong dimension

        fold = nn.Fold(output_size=(4, 5), kernel_size=(2, 3))
        with self.assertRaisesRegex(NotImplementedError, r"Only 3D input Tensors are supported"):
            fold(torch.randn(1, 5))

        # input.size(1) not divisible by \prod(kernel_size)

        fold = nn.Fold(output_size=(4, 5), kernel_size=(2, 3))
        with self.assertRaisesRegex(RuntimeError, r"be divisible by the product of kernel_size"):
            fold(torch.randn(1, 5, 9))

        with self.assertRaisesRegex(RuntimeError, r"be divisible by the product of kernel_size"):
            fold(torch.randn(1, 19, 9))

        # input.size(2) not matching the total number of sliding blocks

        with self.assertRaisesRegex(RuntimeError, r"match the calculated number of sliding blocks"):
            fold = nn.Fold(output_size=(4, 5), kernel_size=(2, 3))
            fold(torch.randn(1, 6, 10))

        with self.assertRaisesRegex(RuntimeError, r"match the calculated number of sliding blocks"):
            fold = nn.Fold(output_size=(4, 5), kernel_size=(2, 3), stride=(2, 2))
            fold(torch.randn(1, 6, 5))

        with self.assertRaisesRegex(RuntimeError, r"match the calculated number of sliding blocks"):
            fold = nn.Fold(output_size=(4, 5), kernel_size=(2, 3), stride=(2, 2), dilation=(1, 2), padding=(2, 0))
            fold(torch.randn(1, 6, 5))  # should be 4 * 1 = 4 sliding blocks

    def test_unfold_invalid_arg(self):
        # input wrong dimension

        unfold = nn.Unfold(kernel_size=(2, 3))
        with self.assertRaisesRegex(NotImplementedError, r"Only 4D input Tensors are supported"):
            unfold(torch.randn(1, 5, 2))

        # calculated output shape is too small

        with self.assertRaisesRegex(RuntimeError, r"too small \(non-positive\)"):
            unfold = nn.Unfold(kernel_size=(2, 3))
            unfold(torch.randn(1, 2, 2, 2))

        with self.assertRaisesRegex(RuntimeError, r"too small \(non-positive\)"):
            unfold = nn.Unfold(kernel_size=(5, 3), padding=(1, 1))
            unfold(torch.randn(1, 2, 2, 3))

        with self.assertRaisesRegex(RuntimeError, r"too small \(non-positive\)"):
            unfold = nn.Unfold(kernel_size=(1, 3), padding=(1, 1), dilation=(1, 2))
            unfold(torch.randn(1, 2, 2, 2))

    def test_conv_padding_mode(self):
        with self.assertRaisesRegex(ValueError, "padding_mode must be one of"):
            nn.Conv2d(3, 3, 3, padding_mode="xyz")

        with self.assertRaisesRegex(ValueError, "padding_mode must be one of"):
            nn.Conv2d(3, 3, 3, padding_mode=3)

        with self.assertRaisesRegex(ValueError, "Only \"zeros\" "):
            nn.ConvTranspose2d(3, 3, 3, padding_mode="reflect")

    def test_softmin(self):
        x = torch.randn(2, 16)
        self.assertEqual(F.softmin(x, 1), F.softmax(-x, 1))
        self.assertEqual(F.softmin(x, 0), F.softmax(-x, 0))

    @repeat_test_for_types([torch.float, torch.bfloat16])
    def test_log_softmax(self, dtype=torch.float):
        x_small = torch.ones(1, 2, dtype=dtype)
        x_big = x_small + 1e16
        self.assertEqual(F.log_softmax(x_small, -1), F.log_softmax(x_big, -1))

    def test_log_softmax_cpu(self, dtype=torch.bfloat16):
        inputf = torch.rand(32, 100, device="cpu", dtype=torch.float, requires_grad=True)
        input = inputf.to(dtype).detach().requires_grad_(True)
        outf = F.log_softmax(inputf, dim=-1)
        out = F.log_softmax(input, dim=-1)
        self.assertEqual(out.dtype, dtype)
        self.assertEqual(out, outf, prec=0.1)

        out.sum().backward()
        outf.sum().backward()
        self.assertEqual(input.grad.dtype, dtype)
        self.assertEqual(input.grad, inputf.grad.to(dtype), prec=0.1)

    def test_adaptive_log_softmax(self):
        # args validation
        with self.assertRaises(ValueError):
            _ = nn.AdaptiveLogSoftmaxWithLoss(16, 20, [5, 15, 15], div_value=2.)

        with self.assertRaises(ValueError):
            _ = nn.AdaptiveLogSoftmaxWithLoss(16, 20, [5, 15, 10], div_value=2.)

        with self.assertRaises(ValueError):
            _ = nn.AdaptiveLogSoftmaxWithLoss(16, 20, [5, 10, 25], div_value=2.)

        with self.assertRaisesRegex(ValueError, "cutoffs should be a sequence of unique,"):
            _ = nn.AdaptiveLogSoftmaxWithLoss(16, 20, [5, 10, 20], div_value=2.)

        # not raise
        _ = nn.AdaptiveLogSoftmaxWithLoss(16, 20, [5, 10, 19], div_value=2.)

        # input shapes
        with self.assertRaisesRegex(RuntimeError, r"Input and target should have the same size"):
            asfm = nn.AdaptiveLogSoftmaxWithLoss(16, 20, [5, 10, 15], div_value=2.)
            x = torch.randn(2, 16)
            y = torch.tensor([0, 5, 10])
            asfm(x, y)

        # out-of-bound targets
        with self.assertRaisesRegex(RuntimeError, r"Target values should be in"):
            asfm = nn.AdaptiveLogSoftmaxWithLoss(16, 20, [5, 10, 15], div_value=2.)
            x = torch.randn(2, 16)
            y = torch.tensor([0, 20])
            asfm(x, y)

        # cluster sizes
        asfm = nn.AdaptiveLogSoftmaxWithLoss(16, 20, [5, 10, 15], div_value=2.)
        x = torch.randn(2, 16)
        y = torch.tensor([0, 17])

        self.assertEqual(asfm.head.weight.size(), (5 + 3, 16))   # 5 targets in head, 3 clusters, dimensionality 16
        self.assertEqual(asfm.tail[0][1].weight.size(), (5, 8))  # 5 targets in this cluster, dimensionality 8
        self.assertEqual(asfm.tail[1][1].weight.size(), (5, 4))
        self.assertEqual(asfm.tail[2][1].weight.size(), (5, 2))

        self.assertEqual(asfm(x, y).output.size(), (2, ))

        # log_probs actually returns log_proba
        asfm = nn.AdaptiveLogSoftmaxWithLoss(8, 4, [2], div_value=2.)
        x = torch.randn(4, 8)
        logprob_out = asfm.log_prob(x)

        self.assertEqual(torch.exp(logprob_out).data.sum(1), torch.ones(4))

        # forward returns the same thing as log_probs
        for v in [0, 1, 2, 3]:
            y = torch.full((4,), v, dtype=torch.long)
            out, loss = asfm(x, y)

            self.assertEqual(out, logprob_out.gather(1, y.unsqueeze(1)).squeeze())
            self.assertEqual(loss, F.nll_loss(logprob_out, y))

        # predict
        x = torch.randn(64, 8).abs_()

        # argmax in shortlist
        asfm = nn.AdaptiveLogSoftmaxWithLoss(8, 10, [4, 8], div_value=2., head_bias=True)
        asfm.head.weight.data.abs_()
        asfm.head.bias.data.abs_()
        asfm.head.weight.data[asfm.shortlist_size:, :].zero_()

        out = asfm.predict(x)
        self.assertEqual(out, asfm.log_prob(x).argmax(dim=1))

        # argmax outside of shortlist
        asfm = nn.AdaptiveLogSoftmaxWithLoss(8, 10, [4, 8], div_value=2., head_bias=True)
        asfm.head.weight.data.abs_()
        asfm.head.bias.data.abs_()
        asfm.head.weight.data[:asfm.shortlist_size, :].zero_()

        out = asfm.predict(x)
        self.assertEqual(out, asfm.log_prob(x).argmax(dim=1))

        # half of the argmax in shortlist, half in clusters
        asfm = nn.AdaptiveLogSoftmaxWithLoss(8, 10, [4, 8], div_value=2., head_bias=True)
        asfm.head.weight.data.abs_()
        asfm.head.bias.data.abs_()

        x[:32, :asfm.shortlist_size].zero_()
        x[32:, asfm.shortlist_size:].zero_()

        asfm.head.weight.data[:asfm.shortlist_size, asfm.shortlist_size:].zero_()
        asfm.head.weight.data[asfm.shortlist_size:, :asfm.shortlist_size].zero_()

        out = asfm.predict(x)
        self.assertEqual(out, asfm.log_prob(x).argmax(dim=1))

    def test_cross_entropy_loss(self, dtype=torch.bfloat16):
        loss_cpu = nn.CrossEntropyLoss().cpu()
        inputf = torch.randn(15, 10, device="cpu", dtype=torch.float, requires_grad=True)
        input = inputf.to(dtype).detach().requires_grad_(True)
        target = torch.empty(15, dtype=torch.long).random_(10)

        outf = loss_cpu(inputf, target)
        out = loss_cpu(input, target)
        self.assertEqual(out.dtype, dtype)
        self.assertEqual(out, outf, prec=1e-1)

        outf.backward()
        out.backward()
        self.assertEqual(input.grad.dtype, dtype)
        self.assertEqual(input.grad, inputf.grad, prec=1e-1)

    @unittest.skipIf(not torch.cuda.is_available(), "CUDA not available")
    def test_convert_sync_batchnorm(self):
        module = torch.nn.Sequential(
            torch.nn.BatchNorm1d(100),
            torch.nn.InstanceNorm1d(100)
        ).cuda()
        sync_bn_module = torch.nn.SyncBatchNorm.convert_sync_batchnorm(module)
        children = list(sync_bn_module.children())
        self.assertEqual(children[0].__class__, torch.nn.SyncBatchNorm)
        self.assertEqual(children[1].__class__, torch.nn.InstanceNorm1d)


class TestNNInit(TestCase):
    def setUp(self):
        super(TestNNInit, self).setUp()
        random.seed(123)

    def _is_normal(self, tensor, mean, std):
        samples = tensor.view(-1).tolist()
        p_value = stats.kstest(samples, 'norm', args=(mean, std))[1]
        return p_value > 0.0001

    def _is_uniform(self, tensor, a, b):
        samples = tensor.view(-1).tolist()
        p_value = stats.kstest(samples, 'uniform', args=(a, (b - a)))[1]
        return p_value > 0.0001

    def _create_random_nd_tensor(self, dims, size_min, size_max):
        size = [random.randint(size_min, size_max) for _ in range(dims)]
        tensor = torch.zeros(size)
        return tensor

    def _random_float(self, a, b):
        return (b - a) * random.random() + a

    def test_calculate_gain_linear(self):
        for fn in ['linear', 'conv1d', 'conv2d', 'conv3d', 'conv_transpose2d', 'conv_transpose2d', 'conv_transpose3d']:
            gain = init.calculate_gain(fn)
            self.assertEqual(gain, 1)

    def test_calculate_gain_nonlinear(self):
        for fn in ['sigmoid', 'tanh', 'relu', 'leaky_relu']:
            gain = init.calculate_gain(fn)
            if fn == 'sigmoid':
                self.assertEqual(gain, 1)
            elif fn == 'tanh':  # 5 / 3
                self.assertEqual(gain, 1.6666666666666667)
            elif fn == 'relu':  # sqrt(2)
                self.assertEqual(gain, 1.4142135623730951)
            elif fn == 'leaky_relu':  # sqrt(2 / 1 + slope^2))
                self.assertEqual(gain, 1.4141428569978354)

    def test_calculate_gain_leaky_relu(self):
        for param in [None, 0, 0.01, 10]:
            gain = init.calculate_gain('leaky_relu', param)
            if param is None:  # Default slope is 0.01
                self.assertEqual(gain, 1.4141428569978354)
            elif param == 0:  # No slope = same gain as normal ReLU
                self.assertEqual(gain, 1.4142135623730951)
            elif param == 0.01:
                self.assertEqual(gain, 1.4141428569978354)
            elif param == 10:
                self.assertEqual(gain, 0.14071950894605836)

    def test_calculate_gain_leaky_relu_only_accepts_numbers(self):
        for param in [True, [1], {'a': 'b'}]:
            with self.assertRaises(ValueError):
                init.calculate_gain('leaky_relu', param)

    def test_calculate_gain_only_accepts_valid_nonlinearities(self):
        for n in [2, 5, 25]:
            # Generate random strings of lengths that definitely aren't supported
            random_string = ''.join([random.choice(string.ascii_lowercase) for i in range(n)])
            with self.assertRaises(ValueError):
                init.calculate_gain(random_string)

    @unittest.skipIf(not TEST_SCIPY, "Scipy not found.")
    def test_uniform(self):
        for dims in [1, 2, 4]:
            input_tensor = self._create_random_nd_tensor(dims, size_min=30, size_max=50)
            a = self._random_float(-3, 3)
            b = a + self._random_float(1, 5)
            init.uniform_(input_tensor, a=a, b=b)
            assert self._is_uniform(input_tensor, a, b)

    @unittest.skipIf(not TEST_SCIPY, "Scipy not found.")
    def test_normal(self):
        for dims in [1, 2, 4]:
            input_tensor = self._create_random_nd_tensor(dims, size_min=30, size_max=50)
            mean = self._random_float(-3, 3)
            std = self._random_float(1, 5)
            init.normal_(input_tensor, mean=mean, std=std)

            assert self._is_normal(input_tensor, mean, std)

    def test_constant(self):
        for dims in [1, 2, 4]:
            input_tensor = self._create_random_nd_tensor(dims, size_min=1, size_max=5)
            val = self._random_float(1, 10)
            init.constant_(input_tensor, val)

            self.assertEqual(input_tensor, input_tensor.clone().fill_(val))

    def test_ones_and_zeros(self):
        for init_fn_, val in zip([init.ones_, init.zeros_], [1, 0]):
            for dims in [1, 2, 4]:
                input_tensor = self._create_random_nd_tensor(dims, size_min=1, size_max=5)
                init_fn_(input_tensor)

                self.assertEqual(input_tensor, input_tensor.clone().fill_(val))

    def test_eye(self):
        input_tensor = self._create_random_nd_tensor(2, size_min=1, size_max=5)
        init.eye_(input_tensor)

        # Check every single element
        for i in range(input_tensor.size(0)):
            for j in range(input_tensor.size(1)):
                if i == j:
                    assert input_tensor[i][j] == 1
                else:
                    assert input_tensor[i][j] == 0

    def test_eye_only_works_on_2d_inputs(self):
        for dims in [1, 3]:
            with self.assertRaises(ValueError):
                tensor = self._create_random_nd_tensor(dims, size_min=1, size_max=3)
                init.eye_(tensor)

    def test_max_unpool(self):
        # Test 1D
        output, indices = F.max_pool1d(torch.randn([1, 1, 4]), 2, stride=2, return_indices=True)
        self.assertEqual(F.max_unpool1d(output, indices, 2), F.max_unpool1d(output, indices, 2, stride=2))

        # Test list / tuple passed as argument to max_unpool1d
        input = torch.randn([1, 1, 5])
        output, indices = F.max_pool1d(input, 2, stride=2, return_indices=True)
        self.assertEqual(F.max_unpool1d(output, indices, 2, stride=2, output_size=input.shape),
                         F.max_unpool1d(output, indices, 2, stride=2, output_size=input.size()))

        # Test 2D
        output, indices = F.max_pool2d(torch.randn([1, 1, 4, 4]), 2, stride=2, return_indices=True)
        self.assertEqual(F.max_unpool2d(output, indices, 2), F.max_unpool2d(output, indices, 2, stride=2))

        # Test 3D
        output, indices = F.max_pool3d(torch.randn([4, 4, 4, 4, 4]), 2, stride=2, return_indices=True)
        self.assertEqual(F.max_unpool3d(output, indices, 2), F.max_unpool3d(output, indices, 2, stride=2))

    def test_dirac_properties(self):
        for dims in [3, 4, 5]:
            input_tensor = self._create_random_nd_tensor(dims, size_min=1, size_max=5)
            init.dirac_(input_tensor)

            c_out, c_in = input_tensor.size(0), input_tensor.size(1)
            min_d = min(c_out, c_in)
            # Check number of nonzeros is equivalent to smallest dim
            assert torch.nonzero(input_tensor).size(0) == min_d
            # Check sum of values (can have precision issues, hence assertEqual) is also equivalent
            self.assertEqual(input_tensor.sum(), min_d)

    def test_dirac_identity(self):
        batch, in_c, out_c, size, kernel_size = 8, 3, 4, 5, 3
        # Test 1D
        input_var = torch.randn(batch, in_c, size)
        filter_var = torch.zeros(out_c, in_c, kernel_size)
        init.dirac_(filter_var)
        output_var = F.conv1d(input_var, filter_var)
        input_tensor, output_tensor = input_var.data, output_var.data  # Variables do not support nonzero
        self.assertEqual(input_tensor[:, :, 1:-1], output_tensor[:, :in_c, :])  # Assert in_c outputs are preserved
        assert torch.nonzero(output_tensor[:, in_c:, :]).numel() == 0  # Assert extra outputs are 0

        # Test 2D
        input_var = torch.randn(batch, in_c, size, size)
        filter_var = torch.zeros(out_c, in_c, kernel_size, kernel_size)
        init.dirac_(filter_var)
        output_var = F.conv2d(input_var, filter_var)
        input_tensor, output_tensor = input_var.data, output_var.data
        self.assertEqual(input_tensor[:, :, 1:-1, 1:-1], output_tensor[:, :in_c, :, :])
        assert torch.nonzero(output_tensor[:, in_c:, :, :]).numel() == 0

        # Test 3D
        input_var = torch.randn(batch, in_c, size, size, size)
        filter_var = torch.zeros(out_c, in_c, kernel_size, kernel_size, kernel_size)
        init.dirac_(filter_var)
        output_var = F.conv3d(input_var, filter_var)
        input_tensor, output_tensor = input_var.data, output_var.data
        self.assertEqual(input_tensor[:, :, 1:-1, 1:-1, 1:-1], output_tensor[:, :in_c, :, :])
        assert torch.nonzero(output_tensor[:, in_c:, :, :, :]).numel() == 0

    def test_dirac_only_works_on_3_4_5d_inputs(self):
        for dims in [1, 2, 6]:
            with self.assertRaises(ValueError):
                tensor = self._create_random_nd_tensor(dims, size_min=1, size_max=3)
                init.dirac_(tensor)

    def test_xavier_uniform_errors_on_inputs_smaller_than_2d(self):
        for dims in [0, 1]:
            tensor = self._create_random_nd_tensor(dims, size_min=1, size_max=1)
            with self.assertRaises(ValueError):
                init.xavier_uniform_(tensor)

    def test_xavier_normal_errors_on_inputs_smaller_than_2d(self):
        for dims in [0, 1]:
            tensor = self._create_random_nd_tensor(dims, size_min=1, size_max=1)
            with self.assertRaises(ValueError):
                init.xavier_normal_(tensor)

    @unittest.skipIf(not TEST_SCIPY, "Scipy not found.")
    def test_xavier_uniform(self):
        for use_gain in [True, False]:
            for dims in [2, 4]:
                input_tensor = self._create_random_nd_tensor(dims, size_min=20, size_max=25)
                gain = 1

                if use_gain:
                    gain = self._random_float(0.1, 2)
                    init.xavier_uniform_(input_tensor, gain=gain)
                else:
                    init.xavier_uniform_(input_tensor)

                fan_in = input_tensor.size(1)
                fan_out = input_tensor.size(0)
                if input_tensor.dim() > 2:
                    fan_in *= input_tensor[0, 0].numel()
                    fan_out *= input_tensor[0, 0].numel()

                expected_std = gain * math.sqrt(2.0 / (fan_in + fan_out))
                bounds = expected_std * math.sqrt(3)
                assert self._is_uniform(input_tensor, -bounds, bounds)

    @unittest.skipIf(not TEST_SCIPY, "Scipy not found.")
    def test_xavier_normal(self):
        for use_gain in [True, False]:
            for dims in [2, 4]:
                input_tensor = self._create_random_nd_tensor(dims, size_min=20, size_max=25)
                gain = 1

                if use_gain:
                    gain = self._random_float(0.1, 2)
                    init.xavier_normal_(input_tensor, gain=gain)
                else:
                    init.xavier_normal_(input_tensor)

                fan_in = input_tensor.size(1)
                fan_out = input_tensor.size(0)
                if input_tensor.dim() > 2:
                    fan_in *= input_tensor[0, 0].numel()
                    fan_out *= input_tensor[0, 0].numel()

                expected_std = gain * math.sqrt(2.0 / (fan_in + fan_out))
                assert self._is_normal(input_tensor, 0, expected_std)

    def test_kaiming_uniform_errors_on_inputs_smaller_than_2d(self):
        for dims in [0, 1]:
            with self.assertRaises(ValueError):
                tensor = self._create_random_nd_tensor(dims, size_min=1, size_max=1)
                init.kaiming_uniform_(tensor)

    def test_kaiming_normal_errors_on_inputs_smaller_than_2d(self):
        for dims in [0, 1]:
            with self.assertRaises(ValueError):
                tensor = self._create_random_nd_tensor(dims, size_min=1, size_max=1)
                init.kaiming_normal_(tensor)

    @unittest.skipIf(not TEST_SCIPY, "Scipy not found.")
    def test_kaiming_uniform(self):
        for use_a in [True, False]:
            for dims in [2, 4]:
                for mode in ['fan_in', 'fan_out']:
                    input_tensor = self._create_random_nd_tensor(dims, size_min=20, size_max=25)
                    if use_a:
                        a = self._random_float(0.1, 2)
                        init.kaiming_uniform_(input_tensor, a=a, mode=mode)
                    else:
                        a = 0
                        init.kaiming_uniform_(input_tensor, mode=mode)

                    fan_in = input_tensor.size(1)
                    fan_out = input_tensor.size(0)
                    if input_tensor.dim() > 2:
                        fan_in *= input_tensor[0, 0].numel()
                        fan_out *= input_tensor[0, 0].numel()

                    if mode == 'fan_in':
                        n = fan_in
                    else:
                        n = fan_out

                    expected_std = math.sqrt(2.0 / ((1 + a**2) * n))
                    bounds = expected_std * math.sqrt(3.0)
                    assert self._is_uniform(input_tensor, -bounds, bounds)

    @unittest.skipIf(not TEST_SCIPY, "Scipy not found.")
    def test_kaiming_normal(self):
        for use_a in [True, False]:
            for dims in [2, 4]:
                for mode in ['fan_in', 'fan_out']:
                    input_tensor = self._create_random_nd_tensor(dims, size_min=20, size_max=25)
                    if use_a:
                        a = self._random_float(0.1, 2)
                        init.kaiming_normal_(input_tensor, a=a, mode=mode)
                    else:
                        a = 0
                        init.kaiming_normal_(input_tensor, mode=mode)

                    fan_in = input_tensor.size(1)
                    fan_out = input_tensor.size(0)
                    if input_tensor.dim() > 2:
                        fan_in *= input_tensor[0, 0].numel()
                        fan_out *= input_tensor[0, 0].numel()

                    if mode == 'fan_in':
                        n = fan_in
                    else:
                        n = fan_out

                    expected_std = math.sqrt(2.0 / ((1 + a**2) * n))
                    assert self._is_normal(input_tensor, 0, expected_std)

    def test_sparse_only_works_on_2d_inputs(self):
        for dims in [1, 3]:
            with self.assertRaises(ValueError):
                sparsity = self._random_float(0.1, 0.9)
                tensor = self._create_random_nd_tensor(dims, size_min=1, size_max=3)
                init.sparse_(tensor, sparsity)

    @unittest.skipIf(not TEST_SCIPY, "Scipy not found.")
    def test_sparse_default_std(self):
        for use_random_std in [True, False]:
            input_tensor = self._create_random_nd_tensor(2, size_min=30, size_max=35)
            rows, cols = input_tensor.size(0), input_tensor.size(1)
            sparsity = self._random_float(0.1, 0.2)

            std = 0.01  # default std
            if use_random_std:
                std = self._random_float(0.01, 0.2)
                init.sparse_(input_tensor, sparsity=sparsity, std=std)
            else:
                init.sparse_(input_tensor, sparsity=sparsity)

            for col_idx in range(input_tensor.size(1)):
                column = input_tensor[:, col_idx]
                assert column[column == 0].nelement() >= math.ceil(sparsity * rows)

            assert self._is_normal(input_tensor[input_tensor != 0], 0, std)

    @skipIfNoLapack
    def test_orthogonal(self):
        for use_gain in [True, False]:
            for tensor_size in [[3, 4], [4, 3], [20, 2, 3, 4], [2, 3, 4, 5]]:
                input_tensor = torch.zeros(tensor_size)
                gain = 1.0

                if use_gain:
                    gain = self._random_float(0.1, 2)
                    init.orthogonal_(input_tensor, gain=gain)
                else:
                    init.orthogonal_(input_tensor)

                rows, cols = tensor_size[0], reduce(mul, tensor_size[1:])
                flattened_tensor = input_tensor.view(rows, cols)
                if rows > cols:
                    self.assertEqual(torch.mm(flattened_tensor.t(), flattened_tensor),
                                     torch.eye(cols) * gain ** 2, prec=1e-6)
                else:
                    self.assertEqual(torch.mm(flattened_tensor, flattened_tensor.t()),
                                     torch.eye(rows) * gain ** 2, prec=1e-6)

    def test_deprecation(self):
        x = torch.randn(3, 3)

        def fn():
            init.normal(x)
        self.assertWarnsRegex(fn, 'deprecated', 'methods not suffixed with underscore should be deprecated')

class TestFusionEval(TestCase):
    @given(X=hu.tensor(shapes=((5, 3, 5, 5),)),
           running_mean=hu.tensor(shapes=(6,)),
           running_var=hu.tensor(shapes=(6,)))
    def test_fuse_module_eval_numerics(self, X, running_mean, running_var):
        inputs, _ = X

        iC, oC = inputs.shape[1], len(running_mean[0])
        inputs = torch.from_numpy(inputs).to(torch.double)
        kernel_size = (3, 3)

        conv_ref = torch.nn.Conv2d(iC, oC, bias=True, kernel_size=kernel_size)
        bn_ref = torch.nn.BatchNorm2d(oC)
        bn_ref.running_mean = torch.from_numpy(running_mean[0]).to(torch.double)
        bn_ref.running_var = torch.from_numpy(running_var[0]).to(torch.double)

        conv_ref.eval()
        bn_ref.eval()

        Y_ref = bn_ref(conv_ref(inputs))
        conv_bn_fused = torch.nn.utils.fusion.fuse_conv_bn_eval(conv_ref,
                                                                bn_ref)
        Y_hat = conv_bn_fused(inputs)

        self.assertEqual(Y_ref, Y_hat, message="Conv+BN fusion results are off")


def add_test(test, decorator=None):
    def add(test_name, fn):
        if hasattr(TestNN, test_name):
            raise RuntimeError('Found two tests with the same name: ' + test_name)
        if decorator is not None:
            fn = decorator(fn)
        setattr(TestNN, test_name, fn)

    test_name = test.get_name()
    add(test_name, lambda self, test=test: test(self))
    cuda_test_name = test_name + '_cuda'
    # With dtype enable, it's good enough to test against three floating types
    kwargs = {}
    if 'extra_args' in get_function_arglist(test.test_cuda):
        kwargs['extra_args'] = test.extra_args

    if 'dtype' in get_function_arglist(test.test_cuda):
        add(cuda_test_name + '_float', lambda self,
            test=test, kwargs=kwargs: test.test_cuda(self, dtype=torch.float, **kwargs))
        add(cuda_test_name + '_double', lambda self,
            test=test, kwargs=kwargs: test.test_cuda(self, dtype=torch.double, **kwargs))

        def test_half(self, test=test, kwargs=kwargs):
            test.test_cuda(self, dtype=torch.half, **kwargs)
        if getattr(test, 'check_half', True):
            add(cuda_test_name + '_half', test_half)
    else:
        add(cuda_test_name, lambda self, test=test, kwargs=kwargs: test.test_cuda(self, **kwargs))

for test_params in module_tests + new_module_tests:
    # TODO: CUDA is not implemented yet
    if 'constructor' not in test_params:
        name = test_params.pop('module_name')
        test_params['constructor'] = getattr(nn, name)
    decorator = test_params.pop('decorator', None)
    test = NewModuleTest(**test_params)
    add_test(test, decorator)
    if 'check_eval' in test_params:
        # create a new test that is identical but that sets module.training to False
        desc = test_params.get('desc', None)
        test_params['desc'] = 'eval' if desc is None else desc + '_eval'

        def gen_eval_constructor(constructor):
            def eval_constructor(*args, **kwargs):
                cons = constructor(*args, **kwargs)
                cons.training = False
                return cons
            eval_constructor.__name__ = constructor.__name__
            return eval_constructor

        test_params['constructor'] = gen_eval_constructor(test_params['constructor'])
        test = NewModuleTest(**test_params)
        add_test(test, decorator)
    if 'check_with_long_tensor' in test_params:
        fullname = test_params.get('fullname', None)
        if fullname:
            test_params['fullname'] = fullname + '_with_long_tensor'
        else:
            desc = test_params.get('desc', None)
            test_params['desc'] = 'with_long_tensor' if desc is None else desc + '_with_long_tensor'

        def double_equivalent_of_long_tensor(size):
            return torch.randint(-1000, 1000, size=size).double()

        def apply_to_cons(t):
            if t.is_floating_point():
                if isinstance(t, Parameter):
                    return Parameter(double_equivalent_of_long_tensor(t.size()))
                elif isinstance(t, torch.Tensor):
                    return double_equivalent_of_long_tensor(t.size())
            else:
                return t

        def gen_long_tensor_constructor(constructor):
            def long_tensor_constructor(*args, **kwargs):
                cons = constructor(*args, **kwargs)
                cons._apply(apply_to_cons)
                return cons
            long_tensor_constructor.__name__ = constructor.__name__
            return long_tensor_constructor

        def gen_long_tensor_input(input_size):
            def input_func():
                return double_equivalent_of_long_tensor(input_size)
            return input_func

        def reference_fn(i, p, m):
            m._apply(lambda t: t.long())
            input = i.long()
            out = m.forward(input)
            return out

        test_params['constructor'] = gen_long_tensor_constructor(test_params['constructor'])
        test_params['input_fn'] = gen_long_tensor_input(test_params['input_size'])
        test_params['reference_fn'] = reference_fn
        test_params['check_forward_only'] = True
        # Currently we don't support conv2d/conv3d for LongTensor in CUDA
        test_params['test_cuda'] = False
        test = NewModuleTest(**test_params)

        add_test(test, decorator)

for test_params in criterion_tests + new_criterion_tests:
    name = test_params.pop('module_name')
    test_params['constructor'] = getattr(nn, name)
    test = NewCriterionTest(**test_params)
    decorator = test_params.pop('decorator', None)
    add_test(test, decorator)
    if 'check_sum_reduction' in test_params:
        desc = test_params.get('desc', None)
        test_params['desc'] = 'sum_reduction' if desc is None else desc + '_sum_reduction'

        def gen_sum_reduction_constructor(constructor):
            def sum_reduction_constructor(*args, **kwargs):
                cons = constructor(*args, reduction='sum', **kwargs)
                return cons
            sum_reduction_constructor.__name__ = constructor.__name__
            return sum_reduction_constructor

        test_params['constructor'] = gen_sum_reduction_constructor(test_params['constructor'])
        test = NewCriterionTest(**test_params)
        add_test(test, decorator)


class UnpoolingNet(nn.Module):
    def __init__(self, pool, unpool):
        super(UnpoolingNet, self).__init__()
        self.pool = pool
        self.unpool = unpool

    def forward(self, input):
        return self.unpool(*self.pool(input))


add_test(NewModuleTest(
    constructor=lambda: UnpoolingNet(
        nn.MaxPool1d(2, return_indices=True),
        nn.MaxUnpool1d(2)),
    input_size=(1, 1, 4),
    fullname='MaxUnpool1d_net',))
add_test(NewModuleTest(
    constructor=lambda: UnpoolingNet(
        nn.MaxPool2d(2, return_indices=True),
        nn.MaxUnpool2d(2)),
    input_size=(1, 1, 2, 4),
    fullname='MaxUnpool2d_net',))
add_test(NewModuleTest(
    constructor=lambda: UnpoolingNet(
        nn.MaxPool3d(2, return_indices=True),
        nn.MaxUnpool3d(2)),
    input_size=(1, 1, 2, 4, 6),
    fullname='MaxUnpool3d_net',
    check_gradgrad=False,))


class _AdaptiveLogSoftmaxWithLoss(nn.AdaptiveLogSoftmaxWithLoss):
    def __call__(self, input):
        t = torch.tensor([0, 1, 4, 8]).to(input.device)
        return nn.AdaptiveLogSoftmaxWithLoss.__call__(self, input, t).output

add_test(NewModuleTest(
    constructor=lambda: _AdaptiveLogSoftmaxWithLoss(16, 10, [2, 6]),
    input_size=(4, 16),
    fullname='AdaptiveLogSoftmax'))


# The following are helpers for TestNN.test_affine_*
if torch.cuda.is_available():
    def device_():
        return ['cpu', 'cuda']
else:
    def device_():
        return ['cpu']


def angle_rad_():
    return [r * math.pi * 2 for r in [0.0, 0.5, 0.25, 0.125, random.random()]]


def axis_vector_():
    t = (random.random(), random.random(), random.random())
    l = sum(x ** 2 for x in t) ** 0.5

    return [(1.0, 0.0, 0.0), (0.0, 1.0, 0.0), (0.0, 0.0, 1.0), tuple(x / l for x in t)]


def input_size2d_():
    return [[1, 1, 3, 5], [1, 1, 3, 3], [1, 1, 4, 4], [1, 1, 3, 4]]


def output_size2d_():
    return [[1, 1, 5, 3], [1, 1, 3, 5], [1, 1, 4, 3], [1, 1, 5, 5], [1, 1, 6, 6]]


def input_size2dsq_():
    return [[1, 1, 2, 2], [1, 1, 3, 3], [1, 1, 4, 4], [1, 1, 6, 6]]


def output_size2dsq_():
    return [[1, 1, 2, 2], [1, 1, 3, 3], [1, 1, 4, 4], [1, 1, 5, 5], [1, 1, 6, 6]]


def input_size3d_():
    return [[1, 1, 2, 2, 2], [1, 1, 2, 3, 4], [1, 1, 3, 3, 3], [1, 1, 4, 4, 4], [1, 1, 3, 4, 5]]


def input_size3dsq_():
    return [[1, 1, 2, 2, 2], [1, 1, 3, 3, 3], [1, 1, 4, 4, 4], [1, 1, 6, 6, 6]]


def output_size3dsq_():
    return [[1, 1, 2, 2, 2], [1, 1, 3, 3, 3], [1, 1, 4, 4, 4], [1, 1, 5, 5, 5], [1, 1, 6, 6, 6]]


def output_size3d_():
    return [[1, 1, 2, 2, 2], [1, 1, 3, 3, 3], [1, 1, 3, 4, 5], [1, 1, 4, 3, 2], [1, 1, 5, 5, 5], [1, 1, 6, 6, 6]]


def _buildEquivalentAffineTransforms2d(device, input_size, output_size, angle_rad):
    input_center = [(x - 1) / 2.0 for x in input_size]
    output_center = [(x - 1) / 2.0 for x in output_size]

    s = math.sin(angle_rad)
    c = math.cos(angle_rad)

    intrans_ary = np.array([
        [1, 0, input_center[2]],
        [0, 1, input_center[3]],
        [0, 0, 1],
    ], dtype=np.float64)

    inscale_ary = np.array([
        [input_center[2], 0, 0],
        [0, input_center[3], 0],
        [0, 0, 1],
    ], dtype=np.float64)

    rotation_ary = np.array([
        [c, -s, 0],
        [s, c, 0],
        [0, 0, 1],
    ], dtype=np.float64)

    outscale_ary = np.array([
        [1.0 / output_center[2], 0, 0],
        [0, 1.0 / output_center[3], 0],
        [0, 0, 1],
    ], dtype=np.float64)

    outtrans_ary = np.array([
        [1, 0, -output_center[2]],
        [0, 1, -output_center[3]],
        [0, 0, 1],
    ], dtype=np.float64)

    reorder_ary = np.array([
        [0, 1, 0],
        [1, 0, 0],
        [0, 0, 1],
    ], dtype=np.float64)

    transform_ary = np.dot(np.dot(np.dot(np.dot(
        intrans_ary,
        inscale_ary),
        rotation_ary.T),
        outscale_ary),
        outtrans_ary)
    grid_ary = np.dot(np.dot(np.dot(reorder_ary, rotation_ary.T), outscale_ary), outtrans_ary)

    transform_tensor = torch.from_numpy((rotation_ary)).to(device, torch.float32)
    transform_tensor = transform_tensor[:2].unsqueeze(0)

    return transform_tensor, transform_ary, grid_ary


def _buildEquivalentAffineTransforms3d(device, input_size, output_size, angle_rad, axis_vector):
    input_center = [(x - 1) / 2.0 for x in input_size]
    output_center = [(x - 1) / 2.0 for x in output_size]

    s = math.sin(angle_rad)
    c = math.cos(angle_rad)
    c1 = 1 - c

    intrans_ary = np.array([
        [1, 0, 0, input_center[2]],
        [0, 1, 0, input_center[3]],
        [0, 0, 1, input_center[4]],
        [0, 0, 0, 1],
    ], dtype=np.float64)

    inscale_ary = np.array([
        [input_center[2], 0, 0, 0],
        [0, input_center[3], 0, 0],
        [0, 0, input_center[4], 0],
        [0, 0, 0, 1],
    ], dtype=np.float64)

    l, m, n = axis_vector
    scipyRotation_ary = np.array([
        [l * l * c1 + c, m * l * c1 - n * s, n * l * c1 + m * s, 0],
        [l * m * c1 + n * s, m * m * c1 + c, n * m * c1 - l * s, 0],
        [l * n * c1 - m * s, m * n * c1 + l * s, n * n * c1 + c, 0],
        [0, 0, 0, 1],
    ], dtype=np.float64)

    z, y, x = axis_vector
    torchRotation_ary = np.array([
        [x * x * c1 + c, y * x * c1 - z * s, z * x * c1 + y * s, 0],
        [x * y * c1 + z * s, y * y * c1 + c, z * y * c1 - x * s, 0],
        [x * z * c1 - y * s, y * z * c1 + x * s, z * z * c1 + c, 0],
        [0, 0, 0, 1],
    ], dtype=np.float64)

    outscale_ary = np.array([
        [1.0 / output_center[2], 0, 0, 0],
        [0, 1.0 / output_center[3], 0, 0],
        [0, 0, 1.0 / output_center[4], 0],
        [0, 0, 0, 1],
    ], dtype=np.float64)

    outtrans_ary = np.array([
        [1, 0, 0, -output_center[2]],
        [0, 1, 0, -output_center[3]],
        [0, 0, 1, -output_center[4]],
        [0, 0, 0, 1],
    ], dtype=np.float64)

    reorder_ary = np.array([
        [0, 0, 1, 0],
        [0, 1, 0, 0],
        [1, 0, 0, 0],
        [0, 0, 0, 1],
    ], dtype=np.float64)

    transform_ary = np.dot(np.dot(np.dot(np.dot(
        intrans_ary,
        inscale_ary),
        np.linalg.inv(scipyRotation_ary)),
        outscale_ary),
        outtrans_ary)
    grid_ary = np.dot(np.dot(np.dot(reorder_ary, np.linalg.inv(scipyRotation_ary)), outscale_ary), outtrans_ary)

    transform_tensor = torch.from_numpy((torchRotation_ary)).to(device, torch.float32)
    transform_tensor = transform_tensor[:3].unsqueeze(0)

    return transform_tensor, transform_ary, grid_ary
# end TestNN.test_affine_* helpers


class TestNNDeviceType(NNTestCase):
    def _test_dropout(self, cls, device, input):
        p = 0.2
        input = input.to(device).fill_(1 - p)

        module = cls(p)
        input_var = input.clone().requires_grad_()
        output = module(input_var)
        self.assertLess(abs(output.data.mean() - (1 - p)), 0.05)
        output.backward(input)
        self.assertLess(abs(input_var.grad.data.mean() - (1 - p)), 0.05)

        module = cls(p, True)
        input_var = input.clone().requires_grad_()
        output = module(input_var + 0)
        self.assertLess(abs(output.data.mean() - (1 - p)), 0.05)
        output.backward(input)
        self.assertLess(abs(input_var.grad.data.mean() - (1 - p)), 0.05)

        # check eval mode doesn't change anything
        for inplace in [True, False]:
            module = cls(p, inplace).eval()
            self.assertEqual(input, module(input))

        # Check that these don't raise errors
        module.__repr__()
        str(module)

    def _test_InstanceNorm_general(self, cls, input, device, dtype=torch.float):
        # default case track_running_stats=False
        b, c = input.size(0), input.size(1)
        input_var = input.to(device=device, dtype=dtype).requires_grad_()

        IN = cls(c, eps=0).to(device, dtype)

        output = IN(input_var)
        out_reshaped = output.view(b * c, -1)

        mean = out_reshaped.mean(1)
        var = out_reshaped.var(1, unbiased=False)

        self.assertAlmostEqual(torch.abs(mean.data).mean(), 0, delta=1e-5)
        self.assertAlmostEqual(torch.abs(var.data).mean(), 1, delta=1e-5)

        # check that eval mode doesn't change behavior
        grad_out = torch.randn_like(output)
        res1 = output.data.clone()
        output.backward(grad_out)
        grad1 = input_var.grad.data.clone()

        IN.eval()
        output = IN(input_var)
        input_var.grad = None
        output.backward(grad_out)
        res2 = output.data
        grad2 = input_var.grad.data
        self.assertEqual(res1, res2)
        self.assertEqual(grad1, grad2)

        # If track_running_stats=True and momentum=1, running_mean/var should be
        # equal to mean/var of the input (with unbias correction)
        IN = cls(c, momentum=1, eps=0, track_running_stats=True).to(device, dtype)

        output = IN(input_var)

        input_reshaped = input_var.transpose(1, 0).reshape(c, -1)
        mean = input_reshaped.mean(1)

        input_reshaped = input_var.transpose(1, 0).reshape(c, b, -1)
        var = input_reshaped.var(2, unbiased=True)[:, :]

        self.assertAlmostEqual(torch.abs(mean.data - IN.running_mean).mean(), 0, delta=1e-5)
        self.assertAlmostEqual(torch.abs(var.data.mean(1) - IN.running_var).mean(), 0, delta=1e-5)

        # in eval mode, adding X * std to a channel in input should make the
        # corresponding channel in output have mean X
        IN.eval()
        delta = IN.running_var.sqrt() * torch.arange(c, device=device, dtype=dtype)
        delta = delta.view(-1, *[1 for _ in range(2, input.dim())])
        output = IN(input_var + delta)
        self.assertEqual(output.transpose(0, 1).reshape(c, -1).mean(1), torch.arange(c))

    def _test_InstanceNorm_cuda_half(self, cls, input, device):
        # THNN
        input = input.to(device=device, dtype=torch.half).random_(1, 10).requires_grad_(True)
        m = cls(input.size(1), affine=True, track_running_stats=True).to(device, torch.half)
        thnn_output = m(input)
        thnn_output.sum().backward()
        thnn_input_grad = input.grad.data.clone()
        self.assertEqual(thnn_output.type(), input.type())
        # cuDNN
        if TEST_CUDNN:
            input.grad = None
            m = m.float()
            cudnn_output = m(input)
            cudnn_output.sum().backward()
            cudnn_input_grad = input.grad.data.clone()
            self.assertEqual(cudnn_output.type(), input.type())
            self.assertAlmostEqual(cudnn_output, thnn_output, delta=1e-4)
            self.assertAlmostEqual(cudnn_input_grad, thnn_input_grad, delta=1e-3)

    def _test_LayerNorm_general(self, device, dtype=torch.float):
        for i in range(2, 6):
            shape = torch.randint(3, 6, (i,), dtype=torch.long).tolist()
            x = torch.empty(*shape, device=device, dtype=dtype).uniform_(0, 10)
            normalized_ndim = random.randint(1, i - 1)  # inclusive
            normalized_shape = shape[-normalized_ndim:]
            unnormalized_shape = shape[:-normalized_ndim]

            # test that LN normalizes to mean 0 and stddev 1
            ln = nn.LayerNorm(normalized_shape, eps=0).to(device, dtype)
            ln.weight.data.fill_(1)
            ln.bias.data.fill_(0)
            output = ln(x)
            out_reshaped = output.view(*(unnormalized_shape + [-1]))
            mean = out_reshaped.mean(-1)
            var = out_reshaped.var(-1, unbiased=False)
            self.assertAlmostEqual(torch.abs(mean.data).mean(), 0, delta=1e-5)
            self.assertAlmostEqual(torch.abs(var.data).mean(), 1, delta=1e-5)

            # test that LN applies weight and bias correctly
            scale, bias = torch.empty(2).uniform_(0.2, 2).tolist()
            ln.weight.data.fill_(scale)
            ln.bias.data.fill_(bias)
            output = ln(x)
            out_reshaped = output.view(*(unnormalized_shape + [-1]))
            mean = out_reshaped.mean(-1)
            var = out_reshaped.var(-1, unbiased=False)
            self.assertAlmostEqual(torch.abs(mean.data).mean(), bias, delta=1e-5)
            self.assertAlmostEqual(torch.abs(var.data).mean(), scale ** 2, delta=1e-5)

        bad_norm_shape_input_shape = {
            (): (),
            (2, 3): (3,),
            (2,): (1, 2, 3),
            (10,): (2, 3),
            10: (2, 3),
        }
        for norm_shape, input_shape in bad_norm_shape_input_shape.items():
            ln = nn.LayerNorm(norm_shape)
            input = torch.empty(input_shape, device=device, dtype=dtype).uniform_(0, 10)
            self.assertRaises(RuntimeError, lambda: ln(input))

    def _test_LayerNorm_cuda_half(self, device):
        input = torch.empty(2, 3, 3, 2, device=device, dtype=torch.half).random_(1, 10).requires_grad_(True)
        m = nn.LayerNorm([3, 2]).to(device, torch.half)
        output = m(input)
        output.sum().backward()
        self.assertEqual(output.type(), input.type())

    def _test_GroupNorm_general(self, device, dtype=torch.float):
        good_shape_g = {
            (1, 2, 3, 4): 2,
            (2, 3, 10): 3,
            (3, 1, 1, 1, 2): 1,
            (2, 6, 4, 2, 2): 3,
        }
        for shape, g in good_shape_g.items():
            x = torch.empty(*shape, device=device, dtype=dtype).uniform_(0, 10)
            b = shape[0]
            c = shape[1]

            # test that GN normalizes to mean 0 and stddev 1
            gn = nn.GroupNorm(g, c, eps=0).to(device, dtype)
            gn.weight.data.fill_(1)
            gn.bias.data.fill_(0)
            output = gn(x)
            out_reshaped = output.view(b, g, -1)
            mean = out_reshaped.mean(-1)
            var = out_reshaped.var(-1, unbiased=False)
            self.assertAlmostEqual(torch.abs(mean).mean(), 0, delta=1e-5)
            self.assertAlmostEqual(torch.abs(var).mean(), 1, delta=1e-5)

            # test that GN applies weight and bias correctly
            scale = torch.empty(c, device=device, dtype=dtype).uniform_(0.2, 2)
            bias = torch.empty(c, device=device, dtype=dtype).uniform_(0.2, 2)
            gn.weight.data.copy_(scale)
            gn.bias.data.copy_(bias)
            output = gn(x)
            out_reshaped = output.view(b, c, -1)
            out_normed = (out_reshaped - bias.view(c, 1)) / scale.view(c, 1)
            out_normed_reshaped = out_normed.view(b, g, -1)
            mean = out_normed_reshaped.mean(-1)
            var = out_normed_reshaped.var(-1, unbiased=False)
            self.assertAlmostEqual(torch.abs(mean).mean(), 0, delta=1e-5)
            self.assertAlmostEqual(torch.abs(var).mean(), 1, delta=1e-5)

        bad_shape_g = {
            (1, 2, 3, 4): 3,
            (2, 3, 10): 2,
            (3, 1, 1, 1, 2): 10,
            (2, 6, 4, 2, 2): 4,
        }
        for shape, g in bad_shape_g.items():
            gn = nn.GroupNorm(g, shape[1])
            input = torch.empty(*shape, device=device, dtype=dtype).uniform_(0, 10)
            self.assertRaises(RuntimeError, lambda: gn(input))

    def _test_GroupNorm_cuda_half(self):
        input = torch.zeros(2, 4, 3, 2, requires_grad=True).cuda().half().random_(1, 10)
        m = nn.GroupNorm(2, 4).to("cuda", torch.half)
        output = m(input)
        output.sum().backward()
        self.assertEqual(output.type(), input.type())

    def _test_module_empty_input(self, module, inp):
        inp.requires_grad_(True)
        out = module(inp)
        gO = torch.rand_like(out)
        out.backward(gO)
        self.assertEqual(out.size(), inp.size())
        for p in module.parameters():
            # TODO: p.grad should not be None, but this is not yet supported
            # (https://github.com/pytorch/pytorch/issues/12013)
            if p.requires_grad and p.grad is not None:
                self.assertEqual(p.grad, torch.zeros_like(p.grad))
        self.assertEqual(inp.grad, torch.zeros_like(inp))

    def test_Dropout(self, device):
        input = torch.Tensor(1000)
        self._test_dropout(nn.Dropout, device, input)

    def test_Dropout2d(self, device):
        b = random.randint(1, 5)
        w = random.randint(1, 5)
        h = random.randint(1, 5)
        num_features = 1000
        input = torch.Tensor(num_features, b, w, h)
        self._test_dropout(nn.Dropout2d, device, input)

    def test_Dropout3d(self, device):
        b = random.randint(1, 5)
        w = random.randint(1, 5)
        h = random.randint(1, 5)
        d = random.randint(1, 2)
        num_features = 1000
        input = torch.Tensor(num_features, b, d, w, h)
        self._test_dropout(nn.Dropout3d, device, input)

    def test_InstanceNorm1d_general(self, device):
        b = random.randint(3, 5)
        c = random.randint(3, 5)
        d = random.randint(8, 10)

        input = torch.rand(b, c, d)
        self._test_InstanceNorm_general(nn.InstanceNorm1d, input, device)

        if self.device_type == 'cuda':
            self._test_InstanceNorm_cuda_half(nn.InstanceNorm1d, input, device)

    def test_InstanceNorm2d_general(self, device):
        b = random.randint(3, 5)
        c = random.randint(3, 5)
        w = random.randint(3, 6)
        h = random.randint(6, 8)

        input = torch.rand(b, c, h, w)
        self._test_InstanceNorm_general(nn.InstanceNorm2d, input, device)

        if self.device_type == 'cuda':
            self._test_InstanceNorm_cuda_half(nn.InstanceNorm2d, input, device)

    def test_InstanceNorm3d_general(self, device):
        b = random.randint(3, 5)
        c = random.randint(3, 5)
        w = random.randint(2, 5)
        h = random.randint(2, 5)
        d = random.randint(2, 5)

        input = torch.rand(b, c, h, w, d)
        self._test_InstanceNorm_general(nn.InstanceNorm3d, input, device)

        if self.device_type == 'cuda':
            self._test_InstanceNorm_cuda_half(nn.InstanceNorm3d, input, device)

    def test_LayerNorm_general(self, device):
        self._test_LayerNorm_general(device)

        if self.device_type == 'cuda':
            self._test_LayerNorm_cuda_half(device)

    def test_GroupNorm_general(self, device):
        self._test_GroupNorm_general(device)

        if self.device_type == 'cuda':
            self._test_GroupNorm_cuda_half()

    def test_GroupNorm_empty(self, device):
        mod = torch.nn.GroupNorm(2, 4).to(device)
        inp = torch.randn(0, 4, 2, 2, device=device)
        self._test_module_empty_input(mod, inp)
        if self.device_type == 'cuda' and self.has_cudnn():
            with torch.backends.cudnn.flags(enabled=False):
                self._test_module_empty_input(mod, inp)

    def test_BatchNorm_empty(self, device):
        mod = torch.nn.BatchNorm2d(3).to(device)
        inp = torch.randn(0, 3, 2, 2, device=device)
        self._test_module_empty_input(mod, inp)
        if self.device_type == 'cuda' and self.has_cudnn():
            with torch.backends.cudnn.flags(enabled=False):
                self._test_module_empty_input(mod, inp)

    def test_one_hot(self, device):
        with self.assertRaises(RuntimeError):
            torch.nn.functional.one_hot(torch.tensor([3, 4, -1, 0], device=device), -1)

        with self.assertRaises(RuntimeError):
            torch.nn.functional.one_hot(torch.tensor([3, 4, 1, 0], device=device), 3)

        t = torch.nn.functional.one_hot(torch.tensor([3, 4, 1, 0], device=device))
        expected = torch.tensor([[0, 0, 0, 1, 0],
                                 [0, 0, 0, 0, 1],
                                 [0, 1, 0, 0, 0],
                                 [1, 0, 0, 0, 0]], device=device)
        self.assertEqual(t, expected)

        t = torch.nn.functional.one_hot(torch.tensor([3, 4, 1, 0], device=device), -1)
        expected = torch.tensor([[0, 0, 0, 1, 0],
                                 [0, 0, 0, 0, 1],
                                 [0, 1, 0, 0, 0],
                                 [1, 0, 0, 0, 0]], device=device)
        self.assertEqual(t, expected)

        t = torch.nn.functional.one_hot(torch.tensor([3, 4, 1, 0], device=device), 6)
        expected = torch.tensor([[0, 0, 0, 1, 0, 0],
                                 [0, 0, 0, 0, 1, 0],
                                 [0, 1, 0, 0, 0, 0],
                                 [1, 0, 0, 0, 0, 0]], device=device)
        self.assertEqual(t, expected)

        t = torch.nn.functional.one_hot(torch.tensor([[3, 4], [1, 0]], device=device))
        expected = torch.tensor([[[0, 0, 0, 1, 0],
                                  [0, 0, 0, 0, 1]],
                                 [[0, 1, 0, 0, 0],
                                  [1, 0, 0, 0, 0]]], device=device)
        self.assertEqual(t, expected)

        t = torch.nn.functional.one_hot(torch.tensor(4, device=device))
        expected = torch.tensor([0, 0, 0, 0, 1], device=device)
        self.assertEqual(t, expected)

        t = torch.nn.functional.one_hot(torch.empty([4, 0], dtype=torch.long, device=device), 100)
        expected = torch.empty([4, 0, 100])
        self.assertEqual(t, expected)

        with self.assertRaises(RuntimeError):
            torch.nn.functional.one_hot(torch.empty([4, 0], dtype=torch.long, device=device))

        with self.assertRaises(RuntimeError):
            torch.nn.functional.one_hot(torch.tensor([3, 4, 1, 0], device=device), -2)

    def test_nn_scalars(self, device):
        # One off tests to ensure scalars from nn.yaml are properly applied
        def verify_scalars(input, output):
            if input.dim() == 0:
                self.assertEqual((), output.shape)
            else:
                self.assertNotEqual((), output.shape)
            output.sum().backward()
            self.assertEqual(input.shape, input.grad.shape)

        for input_shape in [(5, 6), ()]:
            for module in [torch.nn.ELU, torch.nn.Hardtanh, torch.nn.LeakyReLU, torch.nn.LogSigmoid,
                           torch.nn.RReLU, torch.nn.Softshrink, torch.nn.Softplus, torch.nn.Sigmoid,
                           torch.nn.Tanh]:
                input = torch.randn(input_shape, device=device, requires_grad=True)
                m = module()
                output = m(input)
                verify_scalars(input, output)

    def test_nn_scalars_reductions(self, device):
        # One off tests to ensure scalars from nn.yaml are properly applied
        def verify_reduction_scalars(input, reduction, output):
            if reduction != 'none' or input.dim() == 0:
                self.assertEqual((), output.shape)
            else:
                self.assertNotEqual((), output.shape)
            output.sum().backward()
            self.assertEqual(input.shape, input.grad.shape)

        for input_shape in [(5, 6), ()]:
            for reduction in ['none', 'mean', 'sum']:
                for module in [torch.nn.BCELoss, torch.nn.L1Loss, torch.nn.MSELoss,
                               torch.nn.SmoothL1Loss, torch.nn.SoftMarginLoss]:
                    input = torch.randn(input_shape, device=device, requires_grad=True)
                    target = torch.empty(input_shape, device=device).random_(2)
                    sigmoid = nn.Sigmoid()

                    input = torch.randn(input_shape, device=device, requires_grad=True)
                    m = module(reduction=reduction)
                    output = m(sigmoid(input), target)
                    verify_reduction_scalars(input, reduction, output)

    # We don't want to make propagating NaN a hard requirement on ops, but for
    # these easy ones, we should make them do so.
    def test_nonlinearity_propagate_nan(self, device):
        def test(nonlinearity, *args, **kwargs):
            x = torch.tensor([nan], device=device)
            fn = getattr(F, nonlinearity)
            try:
                self.assertTrue(math.isnan(fn(x, *args, **kwargs).item()))
            except Exception as e:
                if 'not implemented' not in str(e):
                    raise

        test('relu')
        test('relu', inplace=True)
        test('relu6')
        test('elu')
        test('selu')
        test('celu')
        test('rrelu')
        test('rrelu', inplace=True)
        test('hardtanh')
        test('tanh')
        test('sigmoid')
        test('logsigmoid')
        test('hardshrink')
        test('tanhshrink')
        test('softsign')
        test('softmin', 0)
        test('softmax', 0)
        test('log_softmax', 0)
        test('leaky_relu', 0.2)
        test('threshold', 3, 2)
        test('threshold', 3, 2, inplace=True)

    @unittest.skipIf(not TEST_CUDA, "CUDA unavailable")
    def test_max_pool2d_nhwc(self, device):
        input = torch.randint(1, 10, (4, 8, 8, 8), dtype=torch.float32, device="cuda")
        input = input.contiguous(memory_format=torch.channels_last).requires_grad_()
        grad = torch.randint(1, 10, (4, 8, 1, 1), dtype=torch.float32, device="cuda")
        pool = torch.nn.MaxPool2d((7, 7)).cuda()

        ref_input = input.detach().clone().contiguous().requires_grad_(True)
        ref_grad = grad.detach().clone().contiguous()
        ref_pool = torch.nn.MaxPool2d((7, 7)).cuda()

        out = pool(input)
        out.backward(grad)
        ref_out = ref_pool(ref_input)
        ref_out.backward(ref_grad)

        self.assertTrue(out.is_contiguous(memory_format=torch.channels_last))
        self.assertTrue(ref_out.is_contiguous())
        self.assertTrue(torch.allclose(out, ref_out))
        self.assertTrue(torch.allclose(input.grad, ref_input.grad))

    def test_embedding_dense_grad(self, device):
        embd = nn.Embedding(20, 20).to(device)
        weight = embd.weight

        def fn_wrapper(device):
            def fn(weight):
                inp = torch.tensor([[0, 1, 1, 2], [3, 5, 7, 11]], dtype=torch.long).to(device)
                return torch.nn.functional.embedding(inp, weight)
            return fn

        fn = fn_wrapper(device)
        _assertGradAndGradgradChecks(self, fn, (weight, ))

    @dtypesIfCUDA(torch.float16, torch.float64)
    @dtypes(torch.float64)
    def test_embedding_backward(self, device, dtype):
        embedding = nn.Embedding(10, 3, sparse=True)
        tensor = torch.tensor([[7, 1, 3]])
        ones = torch.tensor(1.).expand(3, 3)
        tensorTwice = tensor.repeat(1, 2)
        onesTwice = torch.cat((ones, ones))

        embedding = embedding.to(dtype=dtype).to(device)
        tensor = tensor.to(device)
        ones = ones.to(device)
        tensorTwice = tensorTwice.to(device)
        onesTwice = onesTwice.to(device)

        embedding.zero_grad()
        embedding(tensor[0]).sum().backward()
        self.assertEqual(embedding.weight.grad._indices(), tensor)
        self.assertEqual(embedding.weight.grad._values(), ones)

        embedding.zero_grad()
        embedding(tensor[0]).sum().backward()
        embedding(tensor[0]).sum().backward()
        self.assertEqual(embedding.weight.grad._indices(), tensorTwice)
        self.assertEqual(embedding.weight.grad._values(), onesTwice)

        embedding.zero_grad()
        embedding(tensor[0]).sum().backward()
        tensor[0, 0] = 8
        embedding(tensor[0]).sum().backward()
        tensorTwice[0, 3] = 8
        self.assertEqual(embedding.weight.grad._indices(), tensorTwice)
        self.assertEqual(embedding.weight.grad._values(), onesTwice)

    def test_embedding_padding_idx(self, device):
        embedding = nn.Embedding(10, 20, padding_idx=0).to(device)
        input = torch.tensor([[0, 2, 4, 5], [4, 3, 0, 9]], dtype=torch.long).to(device)
        output = embedding(input)
        self.assertEqual(output[0][0].sum(), 0)
        self.assertEqual(output[1][2].sum(), 0)

        embedding = nn.Embedding(10, 20, padding_idx=0, sparse=True).to(device)
        input = torch.tensor([[0, 2, 4, 5], [4, 3, 0, 9]], dtype=torch.long).to(device)
        output = embedding(input)
        self.assertEqual(output[0][0].sum(), 0)
        self.assertEqual(output[1][2].sum(), 0)

        # negative indexing check for padding_idx
        # padding_idx=-2, num_embeddings=10 ==> index 8 padded
        embedding = nn.Embedding(10, 20, padding_idx=-2).to(device)
        input = torch.tensor([[0, 2, 8, 5], [4, 8, 0, 9]], dtype=torch.long).to(device)
        output = embedding(input)
        self.assertEqual(output[0][2].sum(), 0)
        self.assertEqual(output[1][1].sum(), 0)

        embedding = nn.Embedding(10, 20, padding_idx=-2, sparse=True).to(device)
        input = torch.tensor([[0, 2, 8, 5], [4, 8, 0, 9]], dtype=torch.long).to(device)
        output = embedding(input)
        self.assertEqual(output[0][2].sum(), 0)
        self.assertEqual(output[1][1].sum(), 0)

        # out of bounds check for padding_idx
        self.assertRaises(AssertionError, nn.Embedding, num_embeddings=10, embedding_dim=20, padding_idx=25)
        self.assertRaises(AssertionError, nn.Embedding, num_embeddings=10, embedding_dim=20, padding_idx=-25)

        # test backward when input contains padding_idx
        padding_idx = 0
        embedding = nn.Embedding(5, 2, padding_idx=padding_idx).to(device)
        for n in (1, 2, 1000):  # Need large N to trigger all the methods we have implemented
            for other_indices in ([], [1, 3], [2]):
                indices = torch.tensor(other_indices + [padding_idx] * n, dtype=torch.long).to(device)
                pre = embedding.weight[padding_idx].clone()
                embedding(indices).sum().backward()
                after = (embedding.weight + embedding.weight.grad)[padding_idx]
                embedding.zero_grad()
                self.assertEqual(after, pre)

                # test double backward
                emb_sum = embedding(indices).sum()
                emb_grad = torch.autograd.grad(outputs=emb_sum, inputs=list(embedding.parameters()), retain_graph=True)
                scalar = emb_grad[0].sum() + emb_sum
                scalar.backward()
                after = (embedding.weight + embedding.weight.grad)[padding_idx]
                embedding.zero_grad()
                self.assertEqual(after, pre)

    @dtypesIfCUDA(torch.half, torch.float)
    @dtypes(torch.float)
    def test_softmax_backward(self, device, dtype):
        sizes = [(0, 10), (32, 20), (10, 0)]
        for fn in [F.softmax, F.log_softmax]:
            for size in sizes:
                input = torch.rand(size, device=device, dtype=dtype, requires_grad=True)
                for dim in [0, 1]:
                    output = fn(input, dtype=torch.float, dim=dim).sum()
                    grad_input, = torch.autograd.grad(output, input, create_graph=True)
                    grad_input.sum().backward()

    @skipIfRocm
    @unittest.skipIf(not TEST_LARGE_TENSOR, "not enough memory to run test")
    def test_conv_large_nosplit(self, device):
        # Here we just test the convolution correctly route to the fallback implementation
        # that is, it does not crash. The correctness of fallback implementation should be
        # covered in other tests
        dtype = torch.half if self.device_type == 'cuda' else torch.float
        conv1 = nn.Conv2d(2, 2, 8, 8).to(device).to(dtype)
        input_large = torch.randn(1, 2, 1024, 1024 * 1024, dtype=dtype, device=device)
        conv1(input_large)
        conv2 = torch.nn.Conv2d(1, 1024, 1, 1).to(device).to(dtype)
        input_large = torch.randn(1, 1, 2048, 1024 , dtype=dtype, device=device)
        conv2(input_large)

    def test_conv_noncontig_weights(self, device):
        for dim in (1, 2, 3):
            for grouped in (False, True):
                nc = 3
                groups = 3 if grouped else 1
                w = torch.randn([3] * dim, device=device)
                w = w.expand([nc, int(nc / groups)] + list(w.shape))
                w = w.detach().requires_grad_()
                x = torch.randn([1, nc] + ([5] * dim), device=device, requires_grad=True)
                y = getattr(F, 'conv{}d'.format(dim))(x, w, groups=groups)
                y.sum().backward()
                y = getattr(F, 'conv_transpose{}d'.format(dim))(x, w, groups=groups)
                y.sum().backward()

    def test_conv_noncontig_weights_and_bias(self, device):
        # need floats to exercise https://github.com/pytorch/pytorch/issues/16018
        for bias in [True, False]:
            conv1 = nn.Conv2d(3, 64, kernel_size=7, stride=2, padding=3,
                              bias=bias).to(device, torch.float)

            input_nc = torch.randn((1, 3, 224, 224, 2), device=device, dtype=torch.float)[:, :, :, :, 1]
            input_c = input_nc.contiguous()

            weight_nc = torch.randn((64, 3, 7, 7, 2), device=device, dtype=torch.float)[:, :, :, :, 1]
            conv1.weight = nn.Parameter(weight_nc)
            weight_c = conv1.weight.contiguous()

            if bias:
                bias_nc = torch.randn((64, 2), device=device, dtype=torch.float)[:, 1]
                conv1.bias = nn.Parameter(bias_nc)
                bias_c = conv1.bias.contiguous()

            out1 = conv1(input_nc)
            conv1.weight = nn.Parameter(weight_c)
            if bias:
                conv1.bias = nn.Parameter(bias_c)
            out2 = conv1(input_c)
            self.assertEqual(out1, out2)

    @unittest.skipIf(not TEST_LARGE_TENSOR, "not enough memory to run test")
    @unittest.skipIf(sys.platform == "win32", "See https://github.com/pytorch/pytorch/issues/31650")
    def test_conv_transposed_large(self, device):
        dtype = torch.half if self.device_type == 'cuda' else torch.float
        conv = nn.ConvTranspose2d(1, 1, 1, 1, bias=False).to(device).to(dtype)
        input_large = torch.randn(4096, 1, 512, 1024, dtype=dtype, device=device)
        # forward
        ret = conv(input_large)
        maxdiff0 = (ret.narrow(0, 0, 1024) - conv(input_large.narrow(0, 0, 1024))).abs_().max().item()
        maxdiff1 = (ret.narrow(0, 1024, 1024) - conv(input_large.narrow(0, 1024, 1024))).abs_().max().item()
        maxdiff2 = (ret.narrow(0, 2048, 1024) - conv(input_large.narrow(0, 2048, 1024))).abs_().max().item()
        maxdiff3 = (ret.narrow(0, 3072, 1024) - conv(input_large.narrow(0, 3072, 1024))).abs_().max().item()
        self.assertEqual(maxdiff0, 0)
        self.assertEqual(maxdiff1, 0)
        self.assertEqual(maxdiff2, 0)
        self.assertEqual(maxdiff3, 0)

    @skipIfRocm
    @unittest.skipIf(not TEST_LARGE_TENSOR, "not enough memory to run test")
    def test_conv_large(self, device):
        dtype = torch.half if self.device_type == 'cuda' else torch.float
        conv = nn.Conv2d(2, 2, 8, 8, bias=False).to(device).to(dtype)
        input_large = torch.randn(4097, 2, 512, 512, dtype=dtype, device=device)
        # forward
        ret = conv(input_large)
        self.assertEqual(ret[:2048], conv(input_large[:2048]))
        self.assertEqual(ret[2048:4096], conv(input_large[2048:4096]))
        self.assertEqual(ret[4096:], conv(input_large[4096:]))

        # backward
        conv.zero_grad()
        # When computing the backward, we are using the `max(dim=1)`` to create
        # some sparsity. Without this sparsity, the rounding error would be
        # too large (as large as 1e-5) to satisfy the creterion (1e-6) of `assertEqual`
        ret.view(4097, -1).max(dim=1).values.sum().backward()
        del ret
        grad1 = conv.weight.grad.detach().clone()
        conv.zero_grad()
        conv(input_large[:2048]).view(2048, -1).max(dim=1).values.sum().backward()
        conv(input_large[2048:4096]).view(2048, -1).max(dim=1).values.sum().backward()
        conv(input_large[4096:]).view(1, -1).max(dim=1).values.sum().backward()
        grad2 = conv.weight.grad.detach().clone()
        # gradients are at the order of hundreds, we need to scale it to
        # the order of one so that we can compare
        scale = 1 / grad1.abs().mean()
        grad1 = grad1 * scale
        grad2 = grad2 * scale
        self.assertEqual(grad1, grad2)

    def _test_gumbel_softmax_st_shapes(self, device, dtype, shape, dim, count_expected):
        logits = torch.randn(shape, dtype=torch.float, device=device)
        logits = logits.to(dtype)

        y_draw = F.gumbel_softmax(logits, hard=True, dim=dim)

        # All values positive
        self.assertGreaterEqual(y_draw.min(), 0)
        # Shape unchanged
        self.assertTrue(y_draw.shape == logits.shape)
        # One choice per draw
        self.assertEqual(y_draw.sum(), count_expected, prec=torch.finfo(y_draw.dtype).eps)

    def _test_gumbel_softmax_straight_through(self, device, dtype):
        num_draws = 100

        logits = torch.tensor([[0.2, 0.8, 0.1]], device=device)
        logits = logits.reshape([1, 3])
        logits = logits.to(dtype).requires_grad_()
        probs = logits.softmax(dim=-1)

        counts = torch.zeros_like(logits)
        for _ in range(num_draws):
            y_draw = F.gumbel_softmax(logits, hard=True)
            counts = counts + y_draw

        # All values positive
        self.assertGreaterEqual(y_draw.min(), 0)
        # Each experiment should result in 1 draw.
        self.assertEqual(counts.sum(), num_draws, prec=torch.finfo(counts.dtype).eps)

        # check results is asymptotically as expected.
        expected = probs * num_draws
        # ~z is approximately N(0,1) for unbiased count
        z = (counts - expected) / (expected * (1 - probs)).sqrt()
        # A (lazy) approximate 99% two-sided test:
        # occurs with prob alpha~>=0.01 if unbiased
        self.assertLess(z.abs().max().item(), 2.58)

    def _test_gumbel_softmax_grad(self, device, dtype):
        # "hard" and "not hard" should propagate same gradient.
        logits_soft = torch.zeros(10, 10, dtype=dtype, device=device, requires_grad=True)
        logits_hard = torch.zeros(10, 10, dtype=dtype, device=device, requires_grad=True)

        seed = torch.random.get_rng_state()
        y_soft = F.gumbel_softmax(logits_soft, hard=False)
        torch.random.set_rng_state(seed)
        y_hard = F.gumbel_softmax(logits_hard, hard=True)

        y_soft.sum().backward()
        y_hard.sum().backward()

        # 2eps = 1x addition + 1x subtraction.
        tol = 2 * torch.finfo(dtype).eps
        self.assertAlmostEqual(logits_soft.grad, logits_hard.grad, delta=tol)

    @dtypesIfCUDA(torch.half, torch.float, torch.double)
    @dtypes(torch.float, torch.double)
    def test_gumbel_softmax(self, device, dtype):
        self._test_gumbel_softmax_st_shapes(device, dtype, shape=[5], dim=0, count_expected=1)
        self._test_gumbel_softmax_st_shapes(device, dtype, shape=[5], dim=-1, count_expected=1)
        self._test_gumbel_softmax_st_shapes(device, dtype, shape=[5, 4], dim=1, count_expected=5)
        self._test_gumbel_softmax_st_shapes(device, dtype, shape=[5, 4, 3], dim=1, count_expected=5 * 3)
        self._test_gumbel_softmax_st_shapes(device, dtype, shape=[5, 4, 3], dim=-1, count_expected=5 * 4)
        self._test_gumbel_softmax_straight_through(device, dtype)
        self._test_gumbel_softmax_grad(device, dtype)

    def _test_rnn_retain_variables(self, device, dtype):
        rnns = [nn.LSTM(10, 20, num_layers=2).to(device, dtype),
                nn.GRU(10, 20, num_layers=2).to(device, dtype),
                nn.RNN(10, 20, num_layers=2).to(device, dtype)]
        for rnn in rnns:
            input = torch.randn(5, 6, 10, device=device, dtype=dtype, requires_grad=True)
            output = rnn(input)
            output[0].sum().backward(retain_graph=True)
            grads = [input.grad.data.clone()] + [p.grad.data.clone() for p in rnn.parameters()]
            for _ in range(4):
                rnn.zero_grad()
                input.grad.data.zero_()
                output[0].sum().backward(retain_graph=True)
                grads2 = [input.grad.data] + [p.grad.data for p in rnn.parameters()]
                self.assertEqual(grads, grads2)

    @dtypesIfCUDA(torch.half, torch.float, torch.double)
    @dtypes(torch.double)
    def test_rnn_retain_variables(self, device, dtype):
        self._test_rnn_retain_variables(device, dtype)

        if self.device_type == 'cuda' and self.has_cudnn():
            with torch.backends.cudnn.flags(enabled=False):
                self._test_rnn_retain_variables(device, dtype)

    @onlyCUDA
    def test_upsamplingNearest1d_launch_config(self, device):
        m = nn.Upsample(scale_factor=2)
        inp = torch.rand(2**25, 1, 1, device=device)
        out = m(inp)
        inp_ref = inp.cpu()
        out_ref = m(inp_ref)
        self.assertEqual(out_ref, out)

    @onlyCUDA
    def test_upsamplingNearest2d_launch_config(self, device):
        m = nn.Upsample(scale_factor=2)
        inp = torch.rand(2**25, 1, 1, 1, device=device)
        out = m(inp)
        inp_ref = inp.cpu()
        out_ref = m(inp_ref)
        self.assertEqual(out_ref, out)

    @onlyCUDA
    def test_upsamplingNearest3d_launch_config(self, device):
        m = nn.Upsample(scale_factor=2)
        inp = torch.rand(2**25, 1, 1, 1, 1, device=device)
        out = m(inp)
        inp_ref = inp.cpu()
        out_ref = m(inp_ref)
        self.assertEqual(out_ref, out)

    @unittest.expectedFailure
    @skipIfRocm
    @onlyCUDA
    def test_upsamplingNearest2d_launch_fail(self, device):
        m = nn.Upsample(scale_factor=2)
        # launch grid_y == 2**16 (larger than maximum y-dimension limit 65535)
        inp = torch.rand(1, 1, 2**15, 2**8, device=device)
        out = m(inp)

    @onlyCUDA
    @skipCUDAIfCudnnVersionLessThan(7600)
    def test_CTCLoss_cudnn(self, device):
        target_lengths = [30, 25, 20]
        input_lengths = [50, 50, 50]
        targets = torch.randint(1, 15, (sum(target_lengths),), dtype=torch.int)
        log_probs = torch.randn(50, 3, 15, dtype=torch.float, device=device).log_softmax(2)
        res = torch.nn.functional.ctc_loss(log_probs, targets, input_lengths, target_lengths)
        expected = ctcloss_reference(log_probs, targets.cuda(), input_lengths, target_lengths).float()
        with torch.backends.cudnn.flags(enabled=False):
            res2 = torch.nn.functional.ctc_loss(log_probs, targets.cuda().long(), input_lengths, target_lengths)
        self.assertEqual(res, expected)
        self.assertEqual(res2, res)

    @onlyCUDA
    @skipCUDAIfNoCudnn
    def test_contig_wrong_stride_cudnn(self, device):
        # x has to have batch_size 1 to test contiguous checks
        x = torch.randn(1, 16, 5, 5, device=device)
        stride = list(x.stride())
        stride[0] = 20
        # change the stride in dimension 0. the tensor is still contiguous because size[0] is 1
        x.set_(x.storage(), 0, x.size(), stride)
        self.assertTrue(x.is_contiguous())
        F.conv_transpose2d(x, torch.randn(16, 1, 1, 1, device=device))
        F.conv2d(x, torch.randn(1, 16, 1, 1, device=device))

    def _ordered_sequence(self, tensor_type):
        """Create ordered list of random sequences"""
        seqs = [tensor_type(random.randint(1, 6))
                for _ in range(5)]
        seqs = [s.random_(-128, 128) for s in seqs]
        ordered = sorted(seqs, key=len, reverse=True)
        return ordered

    def _padded_sequence(self, tensor_type):
        """Create Tensor of random padded sequences"""
        ordered = self._ordered_sequence(tensor_type)
        lengths = list(map(len, ordered))
        padded_tensor = rnn_utils.pad_sequence(ordered)
        return padded_tensor, lengths

    @onlyCUDA
    def test_device_mask(self, device):
        for enforce_sorted in [True, False]:
            tensor_type = torch.FloatTensor
            cuda_type_str = 'torch.cuda.FloatTensor'
            padded, lengths = self._padded_sequence(tensor_type)
            packed = rnn_utils.pack_padded_sequence(
                padded, lengths, enforce_sorted=enforce_sorted)
            self.assertFalse(packed.is_cuda)
            packed = packed.to(device)
            self.assertTrue(packed.is_cuda)
            unpacked, _ = rnn_utils.pad_packed_sequence(packed)
            self.assertEqual(unpacked.type(), cuda_type_str)

    @onlyCUDA
    def test_overwrite_module_params_on_conversion_cpu_device(self, device):
        # Test that under the current default settings
        # (`torch.__future__.get_overwrite_module_params_on_conversion() == False`),
        # a view to a module's parameters is not pointing to the same storage as
        # its base variable after converting the module to a different device.
        m = nn.Linear(20, 10)
        mw = m.weight[:]
        m.to(device)
        with torch.no_grad():
            # Without using `torch.no_grad()`, this will leak CUDA memory.
            # (Issue is filed at https://github.com/pytorch/pytorch/issues/21875)
            mw[0][0] = 5
            self.assertTrue(mw[0][0].device.type == "cpu")
            self.assertTrue(mw._base[0][0].device.type == "cuda")

        try:
            torch.__future__.set_overwrite_module_params_on_conversion(True)

            # Test that if `torch.__future__.get_overwrite_module_params_on_conversion() == True`,
            # a view to a module's parameters is still pointing to the same storage as
            # its base variable after converting the module to a different device.
            m = nn.Linear(20, 10)
            mw = m.weight[:]
            m.to(device)
            mw[0][0] = 5
            self.assertTrue(mw[0][0] == mw._base[0][0])

            # Test that if `torch.__future__.get_overwrite_module_params_on_conversion() == True`,
            # `cpu_module.to("cuda")` doesn't preserve previous references to
            # `cpu_module`'s parameters or gradients.
            m = nn.Linear(20, 10)
            m.weight.grad = torch.randn(10, 20)
            weight_ref = m.weight
            weight_grad_ref = m.weight.grad
            m.to(device)
            self.assertNotEqual(weight_ref.device, m.weight.device)
            self.assertNotEqual(weight_grad_ref.device, m.weight.grad.device)
        finally:
            torch.__future__.set_overwrite_module_params_on_conversion(False)

    @onlyCUDA
    @dtypes(torch.half, torch.float, torch.double)
    def test_embedding_max_norm_device(self, device, dtype):
        embedding = nn.Embedding(22, 5, max_norm=1.0).to(device, dtype=dtype)
        # nn.Embedding only takes LongTensor as input
        input = torch.tensor([2, 8, 8, 6], device=device, dtype=torch.long)
        output = embedding(input)
        self.assertEqual(output[1], output[2])
        self.assertTrue(output.data.norm(p=2, dim=1).le(1).all())

    # test is flaky on ROCm CI
    @onlyCUDA
    @skipCUDAIfRocm
    @dtypes(torch.half, torch.float)
    def test_softmax(self, device, dtype):
        input = torch.rand(32, 100, device=device, dtype=dtype, requires_grad=True)
        inputf = input.to(torch.float).detach().requires_grad_(True)
        out = F.softmax(input, dim=-1, dtype=torch.float)
        outf = F.softmax(inputf, dim=-1)
        # should be bitwise equal
        self.assertEqual(out, outf, prec=0)
        gO = torch.empty_like(outf).uniform_()
        out.backward(gO)
        outf.backward(gO)
        # should be bitwise equal
        self.assertEqual(input.grad, inputf.grad.to(dtype), prec=0)

    @onlyCUDA
    def test_pool3d_size_one_feature_dim(self, device):
        # Tests crazy strides for feature dim of size 1
        x = torch.randn(7, 1, 5, 3, 2, device=device)
        strange_strides = [30, 1234, 6, 2, 1]
        y = x.as_strided(x.size(), strange_strides)
        x = x.cpu().as_strided(x.size(), strange_strides)

        to_test = {
            'max_pool3d': lambda t: F.max_pool3d(t, (5, 1, 1), stride=(5, 1, 1)),
            'avg_pool3d': lambda t: F.avg_pool3d(t, (5, 1, 1), stride=(5, 1, 1)),
        }

        for test, fn in to_test.items():
            # Should not crash
            out_y = fn(y)
            out_x = fn(x)
            self.assertEqual(out_y, out_x.to(device), test)

    @onlyCUDA
    def test_AvgPool3d_backward_after_cat_dim1_device(self, device):
        # x has to have batch_size 1 to test contiguous checks
        x = torch.randn(1, 3, 4, 4, 4, device=device, requires_grad=True)
        y = F.avg_pool3d(x, kernel_size=3, padding=1, stride=2)

        grad = torch.randn(y.size(), device=device)
        # increase the stride in dimension 0. the tensor is still contiguous because size[0] is 1
        stride = list(grad.stride())
        stride[0] = stride[0] * 2
        grad.set_(grad.storage(), 0, grad.size(), stride)
        assert grad.is_contiguous()

        y.backward(grad)

    def test_embedding_bag_empty_input(self, device):
        m = 4
        n = 3
        x = torch.tensor([], device=device, dtype=torch.long)
        for sparse in [True, False]:
            Embed = torch.nn.EmbeddingBag(m, n, sparse=sparse)
            Embed.to(device)

            output = Embed(input=x, offsets=torch.tensor([0], device=device, dtype=torch.long))
            self.assertEqual(output, torch.zeros_like(output))

            output = Embed(input=x, offsets=torch.tensor([0, 0], device=device, dtype=torch.long))
            self.assertEqual(output, torch.zeros_like(output))

    def test_EmbeddingBag_per_sample_weights_failures(self, device):
        # Failure 1: mismatched embeddings / per_sample_weights dtype
        es = nn.EmbeddingBag(5, 2, mode='sum').to(dtype=torch.float, device=device)
        input = torch.tensor([3, 1, 1, 1, 4, 0], dtype=torch.long, device=device)
        offsets = torch.tensor([0, 0, 3, 3, 6], dtype=torch.long, device=device)
        per_sample_weights = torch.randn_like(input, dtype=torch.double, device=device)
        if device == 'cpu':
            with self.assertRaisesRegex(RuntimeError, 'have the same type as'):
                es(input, offsets, per_sample_weights)
        else:
            with self.assertRaisesRegex(RuntimeError, 'expected scalar type'):
                es(input, offsets, per_sample_weights)

        # Failure 2.1: input/per_sample_weights have different sizes (1d input)
        input = torch.tensor([3, 1, 1, 1, 4, 0], dtype=torch.long, device=device)
        offsets = torch.tensor([0, 0, 3, 3, 6], dtype=torch.long, device=device)
        per_sample_weights = torch.randn(5, dtype=torch.float, device=device)
        with self.assertRaisesRegex(ValueError, 'same shape as the input'):
            es(input, offsets, per_sample_weights)

        # Failure 2.2: input/per_sample_weights have different sizes (2d input)
        input = torch.randint(5, (7, 3), dtype=torch.long, device=device)
        offsets = None
        per_sample_weights = torch.randn(7 * 3, dtype=torch.float, device=device)
        with self.assertRaisesRegex(ValueError, 'same shape as the input'):
            es(input, offsets, per_sample_weights)

        # Failure 3: Unsupported per_sample_weights and mode=('max', 'mean')
        for unsupported_mode in ('max', 'mean'):
            es = nn.EmbeddingBag(5, 2, mode=unsupported_mode).to(
                dtype=torch.float, device=device)
            input = torch.randint(5, (7, 3), dtype=torch.long, device=device)
            offsets = None
            per_sample_weights = torch.randn(7, 3, dtype=torch.float, device=device)
            with self.assertRaisesRegex(NotImplementedError,
                                        "only supported for mode='sum'"):
                es(input, offsets, per_sample_weights)

    def _embedding_bag_reference_impl(self, input, weight, offsets=None, mode='sum',
                                      per_sample_weights=None):
        assert mode == 'sum'
        assert offsets is not None
        if per_sample_weights is None:
            per_sample_weights = torch.ones(input.size())
        assert input.numel() == per_sample_weights.numel()

        bags = []
        embeddings = weight.index_select(0, input) * per_sample_weights.unsqueeze(1)
        for index, offset in enumerate(offsets):
            if index + 1 < len(offsets):
                next_offset = offsets[index + 1]
            else:
                next_offset = len(input)
            length = next_offset - offset
            bags.append(embeddings.narrow(0, offset, length).sum(0))
        return torch.stack(bags)

    def test_EmbeddingBag_per_sample_weights_and_offsets(self, device):
        def test_per_sample_weights(mode, dtype, trainable_scale):
            es = nn.EmbeddingBag(5, 2, mode=mode).to(dtype=dtype, device=device)
            es.weight.data.copy_(
                torch.arange(1, 11, device=device, dtype=dtype).view_as(es.weight))
            input = torch.tensor([3, 1, 1, 1, 4, 0], device=device, dtype=torch.long)
            offsets = torch.tensor([0, 0, 3, 3, 6], device=device, dtype=torch.long)
            per_sample_weights = torch.randn_like(input, dtype=dtype) \
                                      .requires_grad_(trainable_scale)
            ref_per_sample_weights = \
                per_sample_weights.detach().requires_grad_(trainable_scale)
            reference_weights = es.weight.detach().requires_grad_()

            expected = self._embedding_bag_reference_impl(
                input, reference_weights, offsets, mode, ref_per_sample_weights)
            result = es(input, offsets, per_sample_weights)
            self.assertEqual(result, expected, prec=dtype2prec[dtype])

            grad = torch.randn_like(expected)
            result.backward(grad)
            expected.backward(grad)
            self.assertEqual(es.weight.grad, reference_weights.grad,
                             dtype2prec[dtype])
            if trainable_scale:
                self.assertEqual(per_sample_weights.grad, ref_per_sample_weights.grad,
                                 prec=dtype2prec[dtype])

        if device == 'cuda':
            dtypes = (torch.float, torch.double, torch.half)
        else:
            dtypes = (torch.float, torch.double)
        modes = ('sum',)
        trainable_scale = (True, False)
        for dtype, mode, trainable in itertools.product(dtypes, modes, trainable_scale):
            test_per_sample_weights(mode, dtype, trainable)

    def _test_EmbeddingBag_vs_Embedding(self, N, D, B, L, max_norm=None,
                                        mode='mean',
                                        device='cpu',
                                        dtype=torch.float,
                                        test_per_sample_weights=False,
                                        trainable_per_sample_weights=False,
                                        sparse=False,
                                        test_backward=True,
                                        backward_prec=None):
        es = nn.EmbeddingBag(N, D, mode=mode, sparse=sparse, max_norm=max_norm).to(device, dtype)
        e = nn.Embedding(N, D, max_norm=max_norm).to(device, dtype)
        e.weight.data.copy_(es.weight)
        input = torch.randint(N, (B, L), device=device, dtype=torch.long)
        offsets = torch.arange(0, B, device=device, dtype=torch.long).mul_(L)
        grad_output = torch.rand(B, D, device=device, dtype=dtype)

        if test_per_sample_weights:
            # To prevent large gradients, weights should sum to 1 for each bag
            per_sample_weights = \
                torch.randn(B, L, device=device, dtype=dtype).softmax(dim=-1)
            per_sample_weights_reference = \
                per_sample_weights.clone().requires_grad_(trainable_per_sample_weights)
            per_sample_weights.requires_grad_(trainable_per_sample_weights)
            output = es(input.view(-1), offsets, per_sample_weights.view(-1))
        else:
            output = es(input.view(-1), offsets)
            per_sample_weights = None
            per_sample_weights_reference = None

        if mode == 'sum':
            if test_per_sample_weights:
                ref_output = (e(input) * per_sample_weights_reference.unsqueeze(-1)).sum(1)
            else:
                ref_output = e(input).sum(1)
        elif mode == 'mean':
            assert not test_per_sample_weights
            ref_output = e(input).mean(1)
        elif mode == 'max':
            assert not test_per_sample_weights
            ref_output = e(input).max(1)[0]

        self.assertEqual(output, ref_output, dtype2prec[dtype])

        if not test_backward:
            return

        output.backward(grad_output)
        ref_output.backward(grad_output)
        es_weight_grad = es.weight.grad.data
        if sparse:
            es_weight_grad = es.weight.grad.data.to_dense()

        # We have more floating point error here because we are dealing with larger numbers
        if backward_prec is None:
            needed_prec = dtype2prec[dtype] * 2
        else:
            needed_prec = backward_prec

        self.assertEqual(es_weight_grad, e.weight.grad, needed_prec)

        if test_per_sample_weights and trainable_per_sample_weights:
            self.assertEqual(per_sample_weights.grad, per_sample_weights_reference.grad,
                             dtype2prec[dtype])

    @skipCUDAIf(True, "Temporarily disabled. See t54369166")
    def test_EmbeddingBag_per_sample_weights_and_no_offsets(self, device):
        def run_tests(dtype, mode, sparse, trainable_per_sample_weights):
            kwargs = dict(test_per_sample_weights=True, device=device,
                          mode=mode, dtype=dtype, sparse=sparse,
                          trainable_per_sample_weights=trainable_per_sample_weights)

            # Simple case
            self._test_EmbeddingBag_vs_Embedding(2, 3, 5, 7, **kwargs)

            # B * L > 1000
            self._test_EmbeddingBag_vs_Embedding(2, 5, 53, 23, **kwargs)

            # Large num_embedding
            self._test_EmbeddingBag_vs_Embedding(101, 5, 3, 7, **kwargs)

            # Large embedding_dim
            self._test_EmbeddingBag_vs_Embedding(2, 101, 3, 7, **kwargs)

        dtypes = (torch.float, torch.double)
        modes = ('sum',)
        sparsity = (True, False)
        trainable_scale = (True, False)
        for dtype, mode, sparse, trainable_per_sample_weights in \
                itertools.product(dtypes, modes, sparsity, trainable_scale):
            run_tests(dtype, mode, sparse, trainable_per_sample_weights)

        # Test CUDA Dense on half precision
        if device == 'cuda':
            dtypes = (torch.half,)
            modes = ('sum',)
            sparsity = (False,)
            trainable_scale = (True, False)
            for dtype, mode, sparse, trainable_per_sample_weights in \
                    itertools.product(dtypes, modes, sparsity, trainable_scale):
                run_tests(dtype, mode, sparse, trainable_per_sample_weights)

    def _test_EmbeddingBag(self, device, mode, sparse, dtype=torch.double, test_backward=True):
        # check a known test example
        es = nn.EmbeddingBag(5, 2, mode=mode, sparse=sparse).to(device, dtype)
        es.weight.data.copy_(torch.arange(1, 11, device=device, dtype=dtype).view_as(es.weight))
        input = torch.tensor([3, 1, 1, 1, 4, 0], device=device, dtype=torch.long)
        offsets = torch.tensor([0, 0, 3, 3, 6], device=device, dtype=torch.long)

        grad_output = torch.tensor(
            [1, 2,
             3, 4], device=device, dtype=dtype).view(2, 2)
        grad_output_with_empty = torch.tensor(
            [99, 99,
             1, 2,
             99, 99,
             3, 4,
             99, 99], device=device, dtype=dtype).view(5, 2)

        if mode == "sum" or mode == "mean":
            denominator = 1 if mode == "sum" else 3
            expected_output = torch.tensor(
                [[13, 16],
                 [13, 16]], device=device, dtype=dtype) / denominator

            expected_output_with_empty = torch.tensor(
                [[0, 0],
                 [13, 16],
                 [0, 0],
                 [13, 16],
                 [0, 0]], device=device, dtype=dtype) / denominator

            expected_grad_weight = torch.tensor(
                [[3, 4],
                 [5, 8],
                 [0, 0],
                 [1, 2],
                 [3, 4]], device=device, dtype=dtype) / denominator
        elif mode == "max":
            expected_output = torch.tensor(
                [[7, 8],
                 [9, 10]], device=device, dtype=dtype)

            expected_output_with_empty = torch.tensor(
                [[0, 0],
                 [7, 8],
                 [0, 0],
                 [9, 10],
                 [0, 0]], device=device, dtype=dtype)

            expected_grad_weight = torch.tensor(
                [[0, 0],
                 [0, 0],
                 [0, 0],
                 [1, 2],
                 [3, 4]], device=device, dtype=dtype)

        output = es(input, offsets)
        output.backward(grad_output_with_empty)

        es_weight_grad = es.weight.grad.data
        if sparse:
            es_weight_grad = es.weight.grad.to_dense()
        self.assertEqual(output, expected_output_with_empty)
        self.assertEqual(es_weight_grad, expected_grad_weight, dtype2prec[dtype])

        # check same example except as 2D (2 x 3)
        input = input.view(2, -1)
        es.zero_grad()
        output = es(input)
        output.backward(grad_output)

        es_weight_grad = es.weight.grad
        if sparse:
            es_weight_grad = es.weight.grad.to_dense()
        self.assertEqual(output, expected_output)
        self.assertEqual(es_weight_grad, expected_grad_weight, dtype2prec[dtype])

        # test all empty bags
        es.zero_grad()
        inputs = torch.tensor([], dtype=torch.long, device=device)
        offsets = torch.tensor([0, 0, 0, 0], device=device)
        es(inputs, offsets).sum().backward()
        dense_grad = es.weight.grad
        if dense_grad.is_sparse:
            dense_grad = dense_grad.to_dense()
        self.assertEqual(dense_grad, torch.zeros_like(es.weight))

        # now compare EmbeddingBag vs Embedding + Sum/Mean, for constant bag length
        N, D, B, L = random.randint(1, 100), random.randint(1, 100), random.randint(1, 50), random.randint(1, 50)
        kwargs = dict(mode=mode, sparse=sparse, device=device, dtype=dtype, test_backward=test_backward)
        self._test_EmbeddingBag_vs_Embedding(N, D, B, L, **kwargs)
        for max_norm in (None, 3):
            for p in itertools.product([1, 2], repeat=4):
                self._test_EmbeddingBag_vs_Embedding(*p, max_norm=max_norm, **kwargs)

        # check that giving illegal input combos raises error
        es = nn.EmbeddingBag(10, 20, mode=mode, sparse=sparse)
        input = torch.ones(3, 4)
        offset = torch.arange(0, 3)
        self.assertRaises(ValueError, lambda: es(input, offset))
        self.assertRaises(ValueError, lambda: es(input.view(-1)))
        offset[0] = 1
        self.assertRaises(ValueError, lambda: es(input.view(-1), offset))
        offset[0] = 0
        offset[-1] = 100
        self.assertRaises(ValueError, lambda: es(input.view(-1), offset))

    @dtypesIfCUDA(torch.half, torch.float, torch.double)
    @dtypes(torch.float, torch.double)
    def test_embedding_bag_device(self, device, dtype):
        self._test_EmbeddingBag(device, 'sum', False, dtype)
        self._test_EmbeddingBag(device, 'mean', False, dtype)
        self._test_EmbeddingBag(device, 'max', False, dtype)

        test_backward = False
        if self.device_type == 'cuda':
            # see 'todo' in test_embedding_bag.
            test_backward = dtype is not torch.float16
        elif self.device_type == 'cpu':
            # TODO: figure out why precision on sparse embeddings isn't the
            # same as for dense.
            test_backward = dtype is not torch.float

        self._test_EmbeddingBag(device, 'sum', True, dtype, test_backward=test_backward)
        self._test_EmbeddingBag(device, 'mean', True, dtype, test_backward=test_backward)

    @onlyCUDA
    @dtypes(torch.half, torch.float, torch.double)
    def test_multihead_attention_dtype(self, device, dtype):
        embed_dim = 128
        num_heads = 8
        sl = 10
        bs = 8
        model = nn.MultiheadAttention(embed_dim, num_heads).cuda().to(dtype)
        q = torch.randn(sl, bs, embed_dim, device=device, dtype=dtype)
        k = torch.randn(sl, bs, embed_dim, device=device, dtype=dtype)
        v = torch.randn(sl, bs, embed_dim, device=device, dtype=dtype)
        out = model(q, k, v)
        self.assertEqual(q.size(), out[0].size())
        self.assertEqual(dtype, out[0].dtype)

    @dtypesIfCUDA(*ALL_TENSORTYPES2)
    @dtypes(torch.float)
    def test_Conv2d_naive_groups(self, device, dtype):
        # Check that grouped convolutions matches two half convolutions
        m = nn.Conv2d(4, 4, kernel_size=3, groups=2).to(device, dtype)
        i = torch.randn(2, 4, 6, 6, device=device, dtype=dtype, requires_grad=True)
        output = m(i)
        grad_output = torch.randn(2, 4, 4, 4, device=device, dtype=dtype)
        output.backward(grad_output)

        m1 = nn.Conv2d(2, 2, kernel_size=3).to(device, dtype)
        m1.weight.data.copy_(m.weight.data[:2])
        m1.bias.data.copy_(m.bias.data[:2])
        i1 = i.data[:, :2].contiguous().requires_grad_(True)
        output1 = m1(i1)
        output1.backward(grad_output[:, :2].contiguous())

        m2 = nn.Conv2d(2, 2, kernel_size=3).to(device, dtype)
        m2.weight.data.copy_(m.weight.data[2:])
        m2.bias.data.copy_(m.bias.data[2:])
        i2 = i.data[:, 2:].contiguous().requires_grad_(True)
        output2 = m2(i2)
        output2.backward(grad_output[:, 2:].contiguous())

        self.assertEqual(output, torch.cat([output1, output2], 1))
        self.assertEqual(i.grad.data,
                         torch.cat([i1.grad.data, i2.grad.data], 1),
                         prec=dtype2prec[dtype])
        self.assertEqual(m.bias.grad.data,
                         torch.cat([m1.bias.grad.data, m2.bias.grad.data], 0),
                         prec=dtype2prec[dtype])
        self.assertEqual(m.weight.grad.data,
                         torch.cat([m1.weight.grad.data, m2.weight.grad.data], 0),
                         prec=dtype2prec[dtype])

    def _test_batchnorm_grad(self, device, dtype=torch.double):
        bs, n_feat, size_feat = 4, 5, 6
        input = torch.arange(bs * n_feat * size_feat, device=device,
                             requires_grad=True, dtype=dtype).view(bs, n_feat, size_feat)
        weight = torch.arange(1, n_feat + 1, device=device, requires_grad=True, dtype=dtype)
        bias = torch.arange(n_feat, device=device, requires_grad=True, dtype=dtype)
        running_mean = 1 - torch.arange(n_feat, device=device, dtype=dtype)
        running_var = 2 * torch.arange(n_feat, device=device, dtype=dtype)
        for training in [False, True]:
            _assertGradAndGradgradChecks(self, F.batch_norm, (input, running_mean, running_var, weight, bias,
                                                              training, 0.1, 0.0001))

    def test_batchnorm_grad(self, device):
        self._test_batchnorm_grad(device)

        if self.device_type == 'cuda' and self.has_cudnn():
            with torch.backends.cudnn.flags(enabled=False):
                self._test_batchnorm_grad(device)

    def _test_batchnorm_eval(self, device, dtype=torch.float):
        module = nn.BatchNorm1d(3).to(device, dtype)
        module.eval()

        data = torch.rand(4, 3, device=device, dtype=dtype, requires_grad=True)
        grad = torch.rand(4, 3, device=device, dtype=dtype)

        # 1st pass
        res1 = module(data)
        res1.backward(grad)
        grad1 = data.grad.clone()

        # 2nd pass
        if data.grad is not None:
            data.grad.data.zero_()

        res2 = module(data)
        res2.backward(grad)
        grad2 = data.grad.clone()
        self.assertEqual(res1, res2)
        self.assertEqual(grad1, grad2)

        # track_running_stats=False
        module = nn.BatchNorm1d(3, track_running_stats=False).to(device, dtype)

        data = torch.rand(4, 3, device=device, dtype=dtype, requires_grad=True)
        grad = torch.rand(4, 3, device=device, dtype=dtype)

        # 1st pass
        res1 = module(data)
        res1.backward(grad)
        grad1 = data.grad.clone()

        # set eval
        module.eval()

        # 2nd pass
        if data.grad is not None:
            data.grad.data.zero_()

        res2 = module(data)
        res2.backward(grad)
        grad2 = data.grad.clone()
        self.assertEqual(res1, res2)
        self.assertEqual(grad1, grad2)

    def test_batchnorm_eval(self, device):
        self._test_batchnorm_eval(device)

        if self.device_type == 'cuda' and self.has_cudnn():
            with torch.backends.cudnn.flags(enabled=False):
                self._test_batchnorm_eval(device)

    @onlyCUDA
    @skipCUDAIfNotRocm
    def test_batchnorm_eval_bfloat16(self, device):
        self._test_batchnorm_eval(device, torch.bfloat16)

    def _test_batchnorm_simple_average(self, device, dtype):
        module = nn.BatchNorm1d(3, momentum=None).to(dtype=dtype, device=device)
        zeros = torch.zeros(3, dtype=dtype, device=device)
        ones = torch.ones(3, dtype=dtype, device=device)
        self.assertEqual(module.running_mean, zeros)
        self.assertEqual(module.running_var, ones)

        data1 = torch.rand(4, 3, dtype=dtype, device=device)
        data2 = torch.rand(4, 3, dtype=dtype, device=device)

        # 1st pass
        res1 = module(data1)
        running_mean1 = module.running_mean.clone()
        running_var1 = module.running_var.clone()
        self.assertNotEqual(running_mean1, zeros)
        self.assertNotEqual(running_var1, ones)

        # reset stats
        module.reset_running_stats()
        self.assertEqual(module.running_mean, zeros)
        self.assertEqual(module.running_var, ones)

        # 2nd pass
        res2 = module(data2)
        running_mean2 = module.running_mean.clone()
        running_var2 = module.running_var.clone()
        self.assertNotEqual(running_mean2, zeros)
        self.assertNotEqual(running_var2, ones)

        # reset stats
        module.reset_running_stats()
        self.assertEqual(module.running_mean, zeros)
        self.assertEqual(module.running_var, ones)

        # 3rd (combined) pass
        res3 = module(data1)
        res4 = module(data2)
        self.assertEqual(res3, res1)
        self.assertEqual(res4, res2)
        self.assertAlmostEqual(module.running_mean, (running_mean1 + running_mean2) / 2)
        self.assertAlmostEqual(module.running_var, (running_var1 + running_var2) / 2)

    @dtypes(torch.float)
    def test_batchnorm_simple_average(self, device, dtype):
        self._test_batchnorm_simple_average(device, dtype)

        if self.device_type == 'cuda' and self.has_cudnn():
            with torch.backends.cudnn.flags(enabled=False):
                self._test_batchnorm_simple_average(device, dtype)

    def _test_maxpool_indices(self, num_dim, adaptive=False, device="cpu", dtype=torch.float):
        def expected_indices(dim):
            if dim == 1:
                return torch.tensor([1, 3], dtype=torch.double).repeat(2, 2, 1)
            if dim == 2:
                return torch.tensor([[5, 7], [13, 15]], dtype=torch.double).repeat(2, 2, 1, 1)

        def expected_grad(dim):
            if dim == 1:
                return torch.tensor([0, 1, 0, 1], dtype=torch.double).repeat(2, 2, 1)
            grad = expected_grad(dim - 1)
            zero = torch.zeros(grad.size())
            return torch.stack((zero, grad, zero, grad), 2)

        def expected_output(dim):
            if dim == 1:
                return torch.arange(2, 17, 2).view(2, 2, 2)
            if dim == 2:
                col = torch.arange(6, 63, 8)
                return torch.stack([col, col + 2], 1).view(2, 2, 2, 2)

        if adaptive:
            cls_name = 'AdaptiveMaxPool{}d'.format(num_dim)
        else:
            cls_name = 'MaxPool{}d'.format(num_dim)
        module_cls = getattr(nn, cls_name)
        module = module_cls(2, return_indices=True).to(device, dtype=dtype)
        numel = 4 ** (num_dim + 1)
        input = torch.arange(1, numel + 1).view(2, 2, *repeat(4, num_dim)).to(device, dtype=dtype)
        input_var = input.clone().detach().requires_grad_()

        # Check forward
        output, indices = module(input_var)
        if num_dim != 3:
            expected_indices = expected_indices(num_dim)
            expected_output = expected_output(num_dim)
            self.assertEqual(indices.dim(), input.dim())
            self.assertEqual(indices.data.squeeze(), expected_indices)
            self.assertEqual(output.data.squeeze(), expected_output)
        self.assertTrue(output.requires_grad)
        self.assertFalse(indices.requires_grad)

        # Make sure backward works
        grad_output = torch.ones(output.size(), device=device, dtype=dtype)
        output.backward(grad_output, retain_graph=True)
        expected_grad = expected_grad(num_dim)
        self.assertEqual(input_var.grad.data, expected_grad.view_as(input))

        # Make sure backward after changing indices will result in an error
        indices.add_(1)
        self.assertRaises(RuntimeError, lambda: output.backward(grad_output))

        # Make sure -Infinity is handled correctly
        t = torch.tensor([[[float("-inf")]]])
        m = nn.MaxPool1d(kernel_size=1, return_indices=True)
        output, indices = m(t)
        self.assertEqual(output[0, 0, 0], float("-inf"), allow_inf=True)
        self.assertEqual(indices[0, 0, 0], 0)

        t = torch.tensor([[[float("-inf")]]])
        m = nn.MaxPool2d(kernel_size=1, return_indices=True)
        output, indices = m(t)
        self.assertEqual(output[0, 0, 0], float("-inf"), allow_inf=True)
        self.assertEqual(indices[0, 0, 0], 0)

        t = torch.tensor([[[[float("-inf")]]]])
        m = nn.MaxPool3d(kernel_size=1, return_indices=True)
        output, indices = m(t)
        self.assertEqual(output[0, 0, 0, 0], float("-inf"), allow_inf=True)
        self.assertEqual(indices[0, 0, 0, 0], 0)

    @dtypesIfCUDA(torch.half, torch.float, torch.double)
    @dtypes(torch.float)
    def test_MaxPool1d_indices(self, device, dtype):
        self._test_maxpool_indices(1, device=device, dtype=dtype)

    @dtypesIfCUDA(torch.half, torch.float, torch.double)
    @dtypes(torch.float)
    def test_MaxPool2d_indices(self, device, dtype):
        self._test_maxpool_indices(2, device=device, dtype=dtype)

    @dtypesIfCUDA(torch.half, torch.float, torch.double)
    @dtypes(torch.float)
    def test_MaxPool3d_indices(self, device, dtype):
        self._test_maxpool_indices(3, device=device, dtype=dtype)

    @dtypesIfCUDA(torch.half, torch.float, torch.double)
    @dtypes(torch.float)
    def test_AdaptiveMaxPool1d_indices(self, device, dtype):
        self._test_maxpool_indices(1, adaptive=True, device=device, dtype=dtype)

    @dtypesIfCUDA(torch.half, torch.float, torch.double)
    @dtypes(torch.float)
    def test_AdaptiveMaxPool2d_indices(self, device, dtype):
        self._test_maxpool_indices(2, adaptive=True, device=device, dtype=dtype)

    @dtypesIfCUDA(torch.half, torch.float, torch.double)
    @dtypes(torch.float)
    def test_AdaptiveMaxPool3d_indices(self, device, dtype):
        self._test_maxpool_indices(3, adaptive=True, device=device, dtype=dtype)

    @dtypesIfCUDA(torch.half, torch.float, torch.double)
    @dtypes(torch.float)
    def test_max_pool_nan(self, device, dtype):
        for adaptive in ['', 'adaptive_']:
            for num_dim in [1, 2, 3]:
                fn_name = '{}max_pool{}d'.format(adaptive, num_dim)
                fn = getattr(F, fn_name)
                x = torch.full([1, 1] + num_dim * [3], nan)
                res = fn(x, 1 if adaptive else 3)
                self.assertTrue(math.isnan(res.item()))

    @dtypesIfCUDA(torch.half, torch.float, torch.double)
    @dtypes(torch.float)
    def test_pool_large_size(self, device, dtype):
        for op in ('max', 'avg'):
            for num_dim in [1, 2, 3]:
                fn_name = '{}_pool{}d'.format(op, num_dim)
                fn = getattr(F, fn_name)
                # 16777217 is the smallest integer not expressible in float32
                x = torch.ones([1, 1, 16777217] + (num_dim - 1) * [1],
                               device=device, dtype=dtype)
                res = fn(x, 1, stride=1, padding=0)
                # check if the output shape was still computed correctly
                self.assertEqual(x.shape[2], res.shape[2])

    @dtypesIfCUDA(torch.half, torch.float, torch.double)
    @dtypes(torch.float)
    def test_pool_invalid_size(self, device, dtype):
        for op in ('max', 'avg'):
            for num_dim in [1, 2, 3]:
                fn_name = '{}_pool{}d'.format(op, num_dim)
                fn = getattr(F, fn_name)
                # use a configuration that gives zero outputs only
                # when doing a correct floor division by the stride
                x = torch.ones([1, 1] + num_dim * [4],
                               device=device, dtype=dtype)
                with self.assertRaisesRegex(RuntimeError, r"too small|smaller than"):
                    try:
                        res = fn(x, 3, stride=2, padding=0, dilation=2)
                    except TypeError:
                        # some implementations do not support dilation
                        res = fn(x, 6, stride=2, padding=0)

    def test_CTCLoss_empty_target(self, device):
        target_lengths = [0, 0, 0]
        input_lengths = [50, 50, 50]
        targets = torch.randint(1, 15, (0,), dtype=torch.long, device=device)
        log_probs = torch.randn(50, 3, 15, dtype=torch.double, device=device).log_softmax(2)
        loss = torch.nn.functional.ctc_loss(log_probs, targets, input_lengths, target_lengths, reduction='none')
        self.assertTrue((loss >= 0).all().item())
        self.assertAlmostEqual(-log_probs.sum(0)[:, 0], loss)

        target_lengths = [0, 9, 0]
        input_lengths = [50, 50, 50]
        targets = torch.randint(1, 15, (9,), dtype=torch.long, device=device)
        log_probs = torch.randn(50, 3, 15, dtype=torch.double, device=device).log_softmax(2)
        loss = torch.nn.functional.ctc_loss(log_probs, targets, input_lengths, target_lengths, reduction='none')
        self.assertTrue((loss >= 0).all().item())
        self.assertAlmostEqual(-log_probs.sum(0)[[0, 2], 0], loss[[0, 2]])

    def test_empty_dropout(self, device):
        x = torch.Tensor([]).to(device)
        out = torch.nn.functional.dropout(x)
        self.assertEqual(out.size(), x.size())

    @dtypesIfCUDA(torch.half, torch.float, torch.double)
    @dtypes(torch.float)
    def test_variable_sequence(self, device, dtype):
        def pad(var, length):
            if var.size(0) == length:
                return var
            return torch.cat([var, var.new_zeros(length - var.size(0), *var.size()[1:])])

        def maybe_index_tuple(maybe_tuple_of_tensors, index):
            if maybe_tuple_of_tensors is None:
                return None
            return tuple(maybe_tuple_of_tensors[j][:, index:index + 1, :].contiguous()
                         for j in range(2))

        def check_lengths(lengths, enforce_sorted, use_default_hiddens):
            input_size = 3
            hidden_size = 4
            num_layers = 2
            bidirectional = True

            max_length = max(lengths)
            x_leaf = torch.randn(max_length, len(lengths), input_size, device=device,
                                 dtype=dtype, requires_grad=True)
            num_directions = 2 if bidirectional else 1
            lstm = nn.LSTM(input_size, hidden_size, bidirectional=bidirectional,
                           num_layers=num_layers).to(device, dtype)
            lstm2 = deepcopy(lstm).to(device, dtype)
            x = x_leaf

            hidden0 = None
            if not use_default_hiddens:
                hidden0 = tuple(torch.randn(num_directions * num_layers, len(lengths), hidden_size,
                                            device=device, dtype=dtype)
                                for _ in range(2))

            # Compute sequences separately
            seq_outs = []
            seq_hiddens = []
            for i, l in enumerate(lengths):
                hidden_i = maybe_index_tuple(hidden0, i)
                out, hid = lstm2(x[:l, i:i + 1], hidden_i)
                out_pad = pad(out, max_length)
                seq_outs.append(out_pad)
                seq_hiddens.append(hid)
            seq_out = torch.cat(seq_outs, 1)
            seq_hidden = tuple(torch.cat(hids, 1) for hids in zip(*seq_hiddens))

            # Use packed format
            packed = rnn_utils.pack_padded_sequence(x, lengths, enforce_sorted=enforce_sorted)
            packed_out, packed_hidden = lstm(packed, hidden0)
            unpacked, unpacked_len = rnn_utils.pad_packed_sequence(packed_out)

            # Check forward
            prec = dtype2prec[dtype]
            self.assertEqual(packed_hidden, seq_hidden, prec)
            self.assertEqual(unpacked, seq_out, prec)
            self.assertEqual(unpacked_len, lengths, prec)

            # Check backward
            seq_out.sum().backward()
            grad_x = x_leaf.grad.data.clone()
            x_leaf.grad.data.zero_()
            unpacked.sum().backward()

            self.assertEqual(x_leaf.grad, grad_x, dtype2prec[dtype])
            for p1, p2 in zip(lstm.parameters(), lstm2.parameters()):
                prec = dtype2prec[dtype]
                if dtype == torch.float16:
                    prec = 2e-2
                self.assertEqual(p1.grad, p2.grad, prec)

        tests = [
            # enforce_sorted, lengths
            [True, [5]],
            [False, [5]],
            [True, [10, 10, 6, 2, 2, 1, 1]],
            [False, [10, 10, 6, 2, 2, 1, 1]],
            [False, [2, 1, 3, 2, 10, 5, 3]],
        ]

        for enforce_sorted, seq_lens, in tests:
            for use_default_hiddens in (True, False):
                check_lengths(seq_lens, enforce_sorted, use_default_hiddens)

    def _test_batchnorm_update_stats(self, device, dtype=torch.float):
        module = nn.BatchNorm1d(3).to(device, dtype)

        data = torch.rand(4, 3, device=device, dtype=dtype)

        # training pass
        old_running_mean = module.running_mean.clone()
        old_running_var = module.running_var.clone()
        old_num_batches_tracked = module.num_batches_tracked.clone()
        module(data)
        self.assertNotEqual(old_running_mean, module.running_mean)
        self.assertNotEqual(old_running_var, module.running_var)
        self.assertEqual(old_num_batches_tracked + 1, module.num_batches_tracked)

        # eval pass
        module.eval()
        old_running_mean = module.running_mean.clone()
        old_running_var = module.running_var.clone()
        old_num_batches_tracked = module.num_batches_tracked.clone()
        module(data)
        self.assertEqual(old_running_mean, module.running_mean)
        self.assertEqual(old_running_var, module.running_var)
        self.assertEqual(old_num_batches_tracked, module.num_batches_tracked)

    def test_batchnorm_update_stats(self, device):
        self._test_batchnorm_update_stats(device)

        if self.device_type == 'cuda' and self.has_cudnn():
            with torch.backends.cudnn.flags(enabled=False):
                self._test_batchnorm_update_stats(device)

    def test_multi_margin_loss_errors(self, device):
        self.assertRaises(RuntimeError,
                          lambda: nn.functional.multi_margin_loss(torch.randn(5, device=device),
                                                                  torch.zeros(3, device=device)))

    @onlyCUDA
<<<<<<< HEAD
    @skipCUDAIfNotRocm
    def test_activations_bfloat16(self, device):
        def test(activation):
            # fp32 compute
            input1 = torch.randn(5, device=device, requires_grad=True)
            grad_input1 = torch.randn(5, device=device)
            out1 = activation(input1)
            out1.backward(grad_input1)

            # bfloat16 compute
            activation2 = activation.bfloat16()
            input2 = input1.detach().bfloat16().requires_grad_()
            grad_input2 = grad_input1.bfloat16()
            out2 = activation2(input2)
            out2.backward(grad_input2)

            self.assertEqual(out1, out2, prec=1e-2)
            self.assertEqual(input1.grad.data, input2.grad.data, prec=1e-2)

        test(torch.nn.ReLU())
        test(torch.nn.Threshold(0.1, 20))
        test(torch.nn.ELU())
        test(torch.nn.Softplus())
        test(torch.nn.Hardshrink())
        test(torch.nn.Softshrink())
        test(torch.nn.LeakyReLU())
=======
    @skipCUDAIfRocm
    @skipCUDAIfCudnnVersionLessThan(7603)
    def test_conv_cudnn_nhwc(self, device):
        input = torch.randint(1, 10, (2, 8, 4, 4), dtype=torch.float32, device=device, requires_grad=True)
        input = input.contiguous(memory_format=torch.channels_last)
        input.retain_grad()
        grad = torch.rand(2, 4, 2, 2, dtype=torch.float32, device=device)
        grad = grad.contiguous(memory_format=torch.channels_last)
        conv = nn.Conv2d(8, 4, 3).cuda().float()
        conv.weight.data = conv.weight.contiguous(memory_format=torch.channels_last)

        ref_input = input.detach().clone().contiguous().requires_grad_(True)
        ref_grad = grad.detach().clone().contiguous()
        ref_conv = nn.Conv2d(8, 4, 3).cuda().float()
        # load_state_dict will restore the stride & memory_layout on ref_conv.weight.
        ref_conv.load_state_dict(conv.state_dict())

        out = conv(input)
        out.backward(grad)
        ref_out = ref_conv(ref_input)
        ref_out.backward(ref_grad)

        self.assertTrue(out.is_contiguous(memory_format=torch.channels_last))
        self.assertTrue(ref_out.is_contiguous())
        self.assertEqual(out, ref_out)
        self.assertEqual(conv.weight.grad, ref_conv.weight.grad)
        self.assertEqual(conv.bias.grad, ref_conv.bias.grad)
        self.assertEqual(input.grad, ref_input.grad)

    def _run_conv(self, layer, device, inp, grad, ref_conv, ref_input, ref_out,
                  input_format, weight_format, grad_format, output_format):
        conv = layer(inp.size(1), grad.size(1),
                     ref_conv.weight.size(2)).float().to(device)
        # load_state_dict will restore the stride & memory_layout on ref_conv.weight.
        conv.load_state_dict(ref_conv.state_dict())
        weight_data = conv.weight.detach().clone().contiguous(memory_format=weight_format)
        conv.weight.data = weight_data.resize_(weight_data.size(), memory_format=weight_format)
        input = inp.clone().contiguous(memory_format=input_format)
        input.resize_(input.size(), memory_format=input_format)
        input = input.requires_grad_()
        grad = grad.contiguous(memory_format=grad_format)
        grad.resize_(grad.size(), memory_format=grad_format)
        out = conv(input)
        out.backward(grad)
        self.assertTrue(out.is_contiguous(memory_format=output_format))
        self.assertEqual(out, ref_out)
        self.assertEqual(conv.weight.grad, ref_conv.weight.grad)
        self.assertEqual(conv.bias.grad, ref_conv.bias.grad)
        self.assertEqual(input.grad, ref_input.grad)

    def _test_conv_cudnn_nhwc_nchw(self, layer, n, c, h, w, k, filter_size, device):
        data = torch.randint(1, 10, (n, c, h, w), dtype=torch.float32, device=device)
        ref_input = data.clone().contiguous().requires_grad_(True)
        ref_conv = layer(c, k, filter_size).float().to(device)
        ref_out = ref_conv(ref_input)
        grad = torch.randint(1, 10, ref_out.size(), dtype=torch.float32, device="cuda")
        ref_out.backward(grad)

        for w_f in [torch.contiguous_format, torch.channels_last]:
            for g_f in [torch.contiguous_format, torch.channels_last]:
                for input_format in [torch.contiguous_format, torch.channels_last]:
                    output_format = input_format
                    # Older versions of CudNN have Channels Last support disabled
                    if torch.backends.cudnn.version() < 7603:
                        output_format = torch.contiguous_format
                    self._run_conv(layer, device, data, grad, ref_conv, ref_input,
                                   ref_out, input_format, w_f, g_f, output_format)

    @onlyCUDA
    @skipCUDAIfRocm
    @skipCUDAIfCudnnVersionLessThan(7603)
    def test_conv_cudnn_mismatch_memory_format(self, device):
        configs = [
            [4, 2, 8, 8, 4, 2],
            [4, 1, 8, 8, 4, 2],
            [1, 1, 8, 8, 4, 2],
            [4, 2, 2, 8, 4, 1],
            [4, 2, 1, 8, 4, 1],
            [4, 2, 8, 8, 4, 1],
            [4, 1, 8, 8, 4, 1],
        ]
        for n, c, h, w, k, filter_size in configs:
            self._test_conv_cudnn_nhwc_nchw(nn.Conv2d, n, c, h, w, k, filter_size, device)
            self._test_conv_cudnn_nhwc_nchw(nn.ConvTranspose2d, n, c, h, w, k, filter_size, device)
>>>>>>> ecbf6f99

instantiate_device_type_tests(TestNNDeviceType, globals())

if __name__ == '__main__':
    run_tests()<|MERGE_RESOLUTION|>--- conflicted
+++ resolved
@@ -10452,7 +10452,6 @@
                                                                   torch.zeros(3, device=device)))
 
     @onlyCUDA
-<<<<<<< HEAD
     @skipCUDAIfNotRocm
     def test_activations_bfloat16(self, device):
         def test(activation):
@@ -10479,7 +10478,7 @@
         test(torch.nn.Hardshrink())
         test(torch.nn.Softshrink())
         test(torch.nn.LeakyReLU())
-=======
+
     @skipCUDAIfRocm
     @skipCUDAIfCudnnVersionLessThan(7603)
     def test_conv_cudnn_nhwc(self, device):
@@ -10564,7 +10563,6 @@
         for n, c, h, w, k, filter_size in configs:
             self._test_conv_cudnn_nhwc_nchw(nn.Conv2d, n, c, h, w, k, filter_size, device)
             self._test_conv_cudnn_nhwc_nchw(nn.ConvTranspose2d, n, c, h, w, k, filter_size, device)
->>>>>>> ecbf6f99
 
 instantiate_device_type_tests(TestNNDeviceType, globals())
 
